--- conflicted
+++ resolved
@@ -427,13 +427,9 @@
 		svn update ../lib/* ; \
 	fi
 	git pull --rebase
-<<<<<<< HEAD
-	git submodule update --remote
-=======
 	git submodule update --init --recursive
 	git submodule foreach git checkout master
 	git submodule foreach git pull --rebase origin master
->>>>>>> 5a1954a5
 
 
 # -----------------------------------------------------------------------------
