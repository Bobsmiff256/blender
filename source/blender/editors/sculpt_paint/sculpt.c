/* SPDX-License-Identifier: GPL-2.0-or-later
 * Copyright 2006 by Nicholas Bishop. All rights reserved. */

/** \file
 * \ingroup edsculpt
 * Implements the Sculpt Mode tools.
 */

#include "MEM_guardedalloc.h"

#include "BLI_blenlib.h"
#include "BLI_dial_2d.h"
#include "BLI_ghash.h"
#include "BLI_gsqueue.h"
#include "BLI_hash.h"
#include "BLI_math.h"
#include "BLI_math_color.h"
#include "BLI_math_color_blend.h"
#include "BLI_task.h"
#include "BLI_utildefines.h"

#include "BLT_translation.h"

#include "PIL_time.h"

#include "DNA_brush_types.h"
#include "DNA_customdata_types.h"
#include "DNA_mesh_types.h"
#include "DNA_meshdata_types.h"
#include "DNA_node_types.h"
#include "DNA_object_types.h"
#include "DNA_scene_types.h"

#include "BKE_attribute.h"
#include "BKE_brush.h"
#include "BKE_ccg.h"
#include "BKE_colortools.h"
#include "BKE_context.h"
#include "BKE_image.h"
#include "BKE_kelvinlet.h"
#include "BKE_key.h"
#include "BKE_lib_id.h"
#include "BKE_main.h"
#include "BKE_mesh.h"
#include "BKE_mesh_mapping.h"
#include "BKE_mesh_mirror.h"
#include "BKE_modifier.h"
#include "BKE_multires.h"
#include "BKE_node.h"
#include "BKE_object.h"
#include "BKE_paint.h"
#include "BKE_particle.h"
#include "BKE_pbvh.h"
#include "BKE_pointcache.h"
#include "BKE_report.h"
#include "BKE_scene.h"
#include "BKE_screen.h"
#include "BKE_subdiv_ccg.h"
#include "BKE_subsurf.h"

#include "NOD_texture.h"

#include "DEG_depsgraph.h"

#include "IMB_colormanagement.h"

#include "WM_api.h"
#include "WM_message.h"
#include "WM_toolsystem.h"
#include "WM_types.h"

#include "ED_object.h"
#include "ED_paint.h"
#include "ED_screen.h"
#include "ED_sculpt.h"
#include "ED_view3d.h"
#include "paint_intern.h"
#include "sculpt_intern.h"

#include "RNA_access.h"
#include "RNA_define.h"

#include "UI_interface.h"
#include "UI_resources.h"

#include "bmesh.h"
#include "bmesh_tools.h"

#include <math.h>
#include <stdlib.h>
#include <string.h>

/* -------------------------------------------------------------------- */
/** \name Sculpt PBVH Abstraction API
 *
 * This is read-only, for writing use PBVH vertex iterators. There vd.index matches
 * the indices used here.
 *
 * For multi-resolution, the same vertex in multiple grids is counted multiple times, with
 * different index for each grid.
 * \{ */

void SCULPT_vertex_random_access_ensure(SculptSession *ss)
{
  if (BKE_pbvh_type(ss->pbvh) == PBVH_BMESH) {
    BM_mesh_elem_index_ensure(ss->bm, BM_VERT);
    BM_mesh_elem_table_ensure(ss->bm, BM_VERT);
  }
}

int SCULPT_vertex_count_get(SculptSession *ss)
{
  switch (BKE_pbvh_type(ss->pbvh)) {
    case PBVH_FACES:
      return ss->totvert;
    case PBVH_BMESH:
      return BM_mesh_elem_count(BKE_pbvh_get_bmesh(ss->pbvh), BM_VERT);
    case PBVH_GRIDS:
      return BKE_pbvh_get_grid_num_vertices(ss->pbvh);
  }

  return 0;
}

const float *SCULPT_vertex_co_get(SculptSession *ss, PBVHVertRef vertex)
{
  switch (BKE_pbvh_type(ss->pbvh)) {
    case PBVH_FACES: {
      if (ss->shapekey_active || ss->deform_modifiers_active) {
        const MVert *mverts = BKE_pbvh_get_verts(ss->pbvh);
        return mverts[vertex.i].co;
      }
      return ss->mvert[vertex.i].co;
    }
    case PBVH_BMESH:
      return ((BMVert *)vertex.i)->co;
    case PBVH_GRIDS: {
      const CCGKey *key = BKE_pbvh_get_grid_key(ss->pbvh);
      const int grid_index = vertex.i / key->grid_area;
      const int vertex_index = vertex.i - grid_index * key->grid_area;
      CCGElem *elem = BKE_pbvh_get_grids(ss->pbvh)[grid_index];
      return CCG_elem_co(key, CCG_elem_offset(key, elem, vertex_index));
    }
  }
  return NULL;
}

bool SCULPT_has_loop_colors(const Object *ob)
{
  Mesh *me = BKE_object_get_original_mesh(ob);
  const CustomDataLayer *layer = BKE_id_attributes_active_color_get(&me->id);

  return layer && BKE_id_attribute_domain(&me->id, layer) == ATTR_DOMAIN_CORNER;
}

bool SCULPT_has_colors(const SculptSession *ss)
{
  return ss->vcol || ss->mcol;
}

void SCULPT_vertex_color_get(const SculptSession *ss, PBVHVertRef vertex, float r_color[4])
{
  BKE_pbvh_vertex_color_get(ss->pbvh, vertex, r_color);
}

void SCULPT_vertex_color_set(SculptSession *ss, PBVHVertRef vertex, const float color[4])
{
  BKE_pbvh_vertex_color_set(ss->pbvh, vertex, color);
}

void SCULPT_vertex_normal_get(SculptSession *ss, PBVHVertRef vertex, float no[3])
{
  switch (BKE_pbvh_type(ss->pbvh)) {
    case PBVH_FACES: {
      const float(*vert_normals)[3] = BKE_pbvh_get_vert_normals(ss->pbvh);
      copy_v3_v3(no, vert_normals[vertex.i]);
      break;
    }
    case PBVH_BMESH: {
      BMVert *v = (BMVert *)vertex.i;
      copy_v3_v3(no, v->no);
      break;
    }
    case PBVH_GRIDS: {
      const CCGKey *key = BKE_pbvh_get_grid_key(ss->pbvh);
      const int grid_index = vertex.i / key->grid_area;
      const int vertex_index = vertex.i - grid_index * key->grid_area;
      CCGElem *elem = BKE_pbvh_get_grids(ss->pbvh)[grid_index];
      copy_v3_v3(no, CCG_elem_no(key, CCG_elem_offset(key, elem, vertex_index)));
      break;
    }
  }
}

const float *SCULPT_vertex_persistent_co_get(SculptSession *ss, PBVHVertRef vertex)
{
  if (ss->persistent_base) {
    return ss->persistent_base[BKE_pbvh_vertex_to_index(ss->pbvh, vertex)].co;
  }
  return SCULPT_vertex_co_get(ss, vertex);
}

const float *SCULPT_vertex_co_for_grab_active_get(SculptSession *ss, PBVHVertRef vertex)
{
  if (BKE_pbvh_type(ss->pbvh) == PBVH_FACES) {
    /* Always grab active shape key if the sculpt happens on shapekey. */
    if (ss->shapekey_active) {
      const MVert *mverts = BKE_pbvh_get_verts(ss->pbvh);
      return mverts[vertex.i].co;
    }

    /* Sculpting on the base mesh. */
    return ss->mvert[vertex.i].co;
  }

  /* Everything else, such as sculpting on multires. */
  return SCULPT_vertex_co_get(ss, vertex);
}

void SCULPT_vertex_limit_surface_get(SculptSession *ss, PBVHVertRef vertex, float r_co[3])
{
  switch (BKE_pbvh_type(ss->pbvh)) {
    case PBVH_FACES:
    case PBVH_BMESH:
      copy_v3_v3(r_co, SCULPT_vertex_co_get(ss, vertex));
      break;
    case PBVH_GRIDS: {
      const CCGKey *key = BKE_pbvh_get_grid_key(ss->pbvh);
      const int grid_index = vertex.i / key->grid_area;
      const int vertex_index = vertex.i - grid_index * key->grid_area;

      SubdivCCGCoord coord = {.grid_index = grid_index,
                              .x = vertex_index % key->grid_size,
                              .y = vertex_index / key->grid_size};
      BKE_subdiv_ccg_eval_limit_point(ss->subdiv_ccg, &coord, r_co);
      break;
    }
  }
}

void SCULPT_vertex_persistent_normal_get(SculptSession *ss, PBVHVertRef vertex, float no[3])
{
  if (ss->persistent_base) {
    copy_v3_v3(no, ss->persistent_base[vertex.i].no);
    return;
  }
  SCULPT_vertex_normal_get(ss, vertex, no);
}

float SCULPT_vertex_mask_get(SculptSession *ss, PBVHVertRef vertex)
{
  BMVert *v;
  float *mask;
  switch (BKE_pbvh_type(ss->pbvh)) {
    case PBVH_FACES:
      return ss->vmask[vertex.i];
    case PBVH_BMESH:
      v = (BMVert *)vertex.i;
      mask = BM_ELEM_CD_GET_VOID_P(v, CustomData_get_offset(&ss->bm->vdata, CD_PAINT_MASK));
      return *mask;
    case PBVH_GRIDS: {
      const CCGKey *key = BKE_pbvh_get_grid_key(ss->pbvh);
      const int grid_index = vertex.i / key->grid_area;
      const int vertex_index = vertex.i - grid_index * key->grid_area;
      CCGElem *elem = BKE_pbvh_get_grids(ss->pbvh)[grid_index];
      return *CCG_elem_mask(key, CCG_elem_offset(key, elem, vertex_index));
    }
  }

  return 0.0f;
}

PBVHVertRef SCULPT_active_vertex_get(SculptSession *ss)
{
  if (ELEM(BKE_pbvh_type(ss->pbvh), PBVH_FACES, PBVH_BMESH, PBVH_GRIDS)) {
    return ss->active_vertex;
  }

  return BKE_pbvh_make_vref(PBVH_REF_NONE);
}

const float *SCULPT_active_vertex_co_get(SculptSession *ss)
{
  return SCULPT_vertex_co_get(ss, SCULPT_active_vertex_get(ss));
}

void SCULPT_active_vertex_normal_get(SculptSession *ss, float normal[3])
{
  SCULPT_vertex_normal_get(ss, SCULPT_active_vertex_get(ss), normal);
}

MVert *SCULPT_mesh_deformed_mverts_get(SculptSession *ss)
{
  switch (BKE_pbvh_type(ss->pbvh)) {
    case PBVH_FACES:
      if (ss->shapekey_active || ss->deform_modifiers_active) {
        return BKE_pbvh_get_verts(ss->pbvh);
      }
      return ss->mvert;
    case PBVH_BMESH:
    case PBVH_GRIDS:
      return NULL;
  }
  return NULL;
}

float *SCULPT_brush_deform_target_vertex_co_get(SculptSession *ss,
                                                const int deform_target,
                                                PBVHVertexIter *iter)
{
  switch (deform_target) {
    case BRUSH_DEFORM_TARGET_GEOMETRY:
      return iter->co;
    case BRUSH_DEFORM_TARGET_CLOTH_SIM:
      return ss->cache->cloth_sim->deformation_pos[iter->index];
  }
  return iter->co;
}

char SCULPT_mesh_symmetry_xyz_get(Object *object)
{
  const Mesh *mesh = BKE_mesh_from_object(object);
  return mesh->symmetry;
}

/* Sculpt Face Sets and Visibility. */

int SCULPT_active_face_set_get(SculptSession *ss)
{
  switch (BKE_pbvh_type(ss->pbvh)) {
    case PBVH_FACES:
      return ss->face_sets[ss->active_face_index];
    case PBVH_GRIDS: {
      const int face_index = BKE_subdiv_ccg_grid_to_face_index(ss->subdiv_ccg,
                                                               ss->active_grid_index);
      return ss->face_sets[face_index];
    }
    case PBVH_BMESH:
      return SCULPT_FACE_SET_NONE;
  }
  return SCULPT_FACE_SET_NONE;
}

void SCULPT_vertex_visible_set(SculptSession *ss, PBVHVertRef vertex, bool visible)
{
  switch (BKE_pbvh_type(ss->pbvh)) {
    case PBVH_FACES: {
      bool *hide_vert = BKE_pbvh_get_vert_hide_for_write(ss->pbvh);
      hide_vert[vertex.i] = visible;
      break;
    }
    case PBVH_BMESH: {
      BMVert *v = (BMVert *)vertex.i;
      BM_elem_flag_set(v, BM_ELEM_HIDDEN, !visible);
      break;
    }
    case PBVH_GRIDS:
      break;
  }
}

bool SCULPT_vertex_visible_get(SculptSession *ss, PBVHVertRef vertex)
{
  switch (BKE_pbvh_type(ss->pbvh)) {
    case PBVH_FACES: {
      const bool *hide_vert = BKE_pbvh_get_vert_hide(ss->pbvh);
      return hide_vert == NULL || !hide_vert[vertex.i];
    }
    case PBVH_BMESH:
      return !BM_elem_flag_test((BMVert *)vertex.i, BM_ELEM_HIDDEN);
    case PBVH_GRIDS: {
      const CCGKey *key = BKE_pbvh_get_grid_key(ss->pbvh);
      const int grid_index = vertex.i / key->grid_area;
      const int vertex_index = vertex.i - grid_index * key->grid_area;
      BLI_bitmap **grid_hidden = BKE_pbvh_get_grid_visibility(ss->pbvh);
      if (grid_hidden && grid_hidden[grid_index]) {
        return !BLI_BITMAP_TEST(grid_hidden[grid_index], vertex_index);
      }
    }
  }
  return true;
}

void SCULPT_face_set_visibility_set(SculptSession *ss, int face_set, bool visible)
{
  switch (BKE_pbvh_type(ss->pbvh)) {
    case PBVH_FACES:
    case PBVH_GRIDS:
      for (int i = 0; i < ss->totfaces; i++) {
        if (abs(ss->face_sets[i]) != face_set) {
          continue;
        }
        if (visible) {
          ss->face_sets[i] = abs(ss->face_sets[i]);
        }
        else {
          ss->face_sets[i] = -abs(ss->face_sets[i]);
        }
      }
      break;
    case PBVH_BMESH:
      break;
  }
}

void SCULPT_face_sets_visibility_invert(SculptSession *ss)
{
  switch (BKE_pbvh_type(ss->pbvh)) {
    case PBVH_FACES:
    case PBVH_GRIDS:
      for (int i = 0; i < ss->totfaces; i++) {
        ss->face_sets[i] *= -1;
      }
      break;
    case PBVH_BMESH:
      break;
  }
}

void SCULPT_face_sets_visibility_all_set(SculptSession *ss, bool visible)
{
  switch (BKE_pbvh_type(ss->pbvh)) {
    case PBVH_FACES:
    case PBVH_GRIDS:
      for (int i = 0; i < ss->totfaces; i++) {

        /* This can run on geometry without a face set assigned, so its ID sign can't be changed to
         * modify the visibility. Force that geometry to the ID 1 to enable changing the visibility
         * here. */
        if (ss->face_sets[i] == SCULPT_FACE_SET_NONE) {
          ss->face_sets[i] = 1;
        }

        if (visible) {
          ss->face_sets[i] = abs(ss->face_sets[i]);
        }
        else {
          ss->face_sets[i] = -abs(ss->face_sets[i]);
        }
      }
      break;
    case PBVH_BMESH:
      break;
  }
}

bool SCULPT_vertex_any_face_set_visible_get(SculptSession *ss, PBVHVertRef vertex)
{
  switch (BKE_pbvh_type(ss->pbvh)) {
    case PBVH_FACES: {
      MeshElemMap *vert_map = &ss->pmap[vertex.i];
      for (int j = 0; j < ss->pmap[vertex.i].count; j++) {
        if (ss->face_sets[vert_map->indices[j]] > 0) {
          return true;
        }
      }
      return false;
    }
    case PBVH_BMESH:
      return true;
    case PBVH_GRIDS:
      return true;
  }
  return true;
}

bool SCULPT_vertex_all_face_sets_visible_get(const SculptSession *ss, PBVHVertRef vertex)
{
  switch (BKE_pbvh_type(ss->pbvh)) {
    case PBVH_FACES: {
      MeshElemMap *vert_map = &ss->pmap[vertex.i];
      for (int j = 0; j < ss->pmap[vertex.i].count; j++) {
        if (ss->face_sets[vert_map->indices[j]] < 0) {
          return false;
        }
      }
      return true;
    }
    case PBVH_BMESH:
      return true;
    case PBVH_GRIDS: {
      const CCGKey *key = BKE_pbvh_get_grid_key(ss->pbvh);
      const int grid_index = vertex.i / key->grid_area;
      const int face_index = BKE_subdiv_ccg_grid_to_face_index(ss->subdiv_ccg, grid_index);
      return ss->face_sets[face_index] > 0;
    }
  }
  return true;
}

void SCULPT_vertex_face_set_set(SculptSession *ss, PBVHVertRef vertex, int face_set)
{
  switch (BKE_pbvh_type(ss->pbvh)) {
    case PBVH_FACES: {
      MeshElemMap *vert_map = &ss->pmap[vertex.i];
      for (int j = 0; j < ss->pmap[vertex.i].count; j++) {
        if (ss->face_sets[vert_map->indices[j]] > 0) {
          ss->face_sets[vert_map->indices[j]] = abs(face_set);
        }
      }
    } break;
    case PBVH_BMESH:
      break;
    case PBVH_GRIDS: {
      const CCGKey *key = BKE_pbvh_get_grid_key(ss->pbvh);
      const int grid_index = vertex.i / key->grid_area;
      const int face_index = BKE_subdiv_ccg_grid_to_face_index(ss->subdiv_ccg, grid_index);
      if (ss->face_sets[face_index] > 0) {
        ss->face_sets[face_index] = abs(face_set);
      }

    } break;
  }
}

int SCULPT_vertex_face_set_get(SculptSession *ss, PBVHVertRef vertex)
{
  switch (BKE_pbvh_type(ss->pbvh)) {
    case PBVH_FACES: {
      MeshElemMap *vert_map = &ss->pmap[vertex.i];
      int face_set = 0;
      for (int i = 0; i < ss->pmap[vertex.i].count; i++) {
        if (ss->face_sets[vert_map->indices[i]] > face_set) {
          face_set = abs(ss->face_sets[vert_map->indices[i]]);
        }
      }
      return face_set;
    }
    case PBVH_BMESH:
      return 0;
    case PBVH_GRIDS: {
      const CCGKey *key = BKE_pbvh_get_grid_key(ss->pbvh);
      const int grid_index = vertex.i / key->grid_area;
      const int face_index = BKE_subdiv_ccg_grid_to_face_index(ss->subdiv_ccg, grid_index);
      return ss->face_sets[face_index];
    }
  }
  return 0;
}

bool SCULPT_vertex_has_face_set(SculptSession *ss, PBVHVertRef vertex, int face_set)
{
  switch (BKE_pbvh_type(ss->pbvh)) {
    case PBVH_FACES: {
      MeshElemMap *vert_map = &ss->pmap[vertex.i];
      for (int i = 0; i < ss->pmap[vertex.i].count; i++) {
        if (ss->face_sets[vert_map->indices[i]] == face_set) {
          return true;
        }
      }
      return false;
    }
    case PBVH_BMESH:
      return true;
    case PBVH_GRIDS: {
      const CCGKey *key = BKE_pbvh_get_grid_key(ss->pbvh);
      const int grid_index = vertex.i / key->grid_area;
      const int face_index = BKE_subdiv_ccg_grid_to_face_index(ss->subdiv_ccg, grid_index);
      return ss->face_sets[face_index] == face_set;
    }
  }
  return true;
}

void SCULPT_visibility_sync_all_face_sets_to_vertices(Object *ob)
{
  SculptSession *ss = ob->sculpt;
  Mesh *mesh = BKE_object_get_original_mesh(ob);
  switch (BKE_pbvh_type(ss->pbvh)) {
    case PBVH_FACES: {
      BKE_sculpt_sync_face_sets_visibility_to_base_mesh(mesh);
      break;
    }
    case PBVH_GRIDS: {
      BKE_sculpt_sync_face_sets_visibility_to_base_mesh(mesh);
      BKE_sculpt_sync_face_sets_visibility_to_grids(mesh, ss->subdiv_ccg);
      break;
    }
    case PBVH_BMESH:
      break;
  }
}

static void UNUSED_FUNCTION(sculpt_visibility_sync_vertex_to_face_sets)(SculptSession *ss,
                                                                        PBVHVertRef vertex)
{
  MeshElemMap *vert_map = &ss->pmap[vertex.i];
  const bool visible = SCULPT_vertex_visible_get(ss, vertex);
  for (int i = 0; i < ss->pmap[vertex.i].count; i++) {
    if (visible) {
      ss->face_sets[vert_map->indices[i]] = abs(ss->face_sets[vert_map->indices[i]]);
    }
    else {
      ss->face_sets[vert_map->indices[i]] = -abs(ss->face_sets[vert_map->indices[i]]);
    }
  }
}

void SCULPT_visibility_sync_all_vertex_to_face_sets(SculptSession *ss)
{
  if (BKE_pbvh_type(ss->pbvh) == PBVH_FACES) {
    for (int i = 0; i < ss->totfaces; i++) {
      MPoly *poly = &ss->mpoly[i];
      bool poly_visible = true;
      for (int l = 0; l < poly->totloop; l++) {
        MLoop *loop = &ss->mloop[poly->loopstart + l];
        if (!SCULPT_vertex_visible_get(ss, BKE_pbvh_make_vref(loop->v))) {
          poly_visible = false;
        }
      }
      if (poly_visible) {
        ss->face_sets[i] = abs(ss->face_sets[i]);
      }
      else {
        ss->face_sets[i] = -abs(ss->face_sets[i]);
      }
    }
  }
}

static bool sculpt_check_unique_face_set_in_base_mesh(SculptSession *ss, int index)
{
  MeshElemMap *vert_map = &ss->pmap[index];
  int face_set = -1;
  for (int i = 0; i < ss->pmap[index].count; i++) {
    if (face_set == -1) {
      face_set = abs(ss->face_sets[vert_map->indices[i]]);
    }
    else {
      if (abs(ss->face_sets[vert_map->indices[i]]) != face_set) {
        return false;
      }
    }
  }
  return true;
}

/**
 * Checks if the face sets of the adjacent faces to the edge between \a v1 and \a v2
 * in the base mesh are equal.
 */
static bool sculpt_check_unique_face_set_for_edge_in_base_mesh(SculptSession *ss, int v1, int v2)
{
  MeshElemMap *vert_map = &ss->pmap[v1];
  int p1 = -1, p2 = -1;
  for (int i = 0; i < ss->pmap[v1].count; i++) {
    MPoly *p = &ss->mpoly[vert_map->indices[i]];
    for (int l = 0; l < p->totloop; l++) {
      MLoop *loop = &ss->mloop[p->loopstart + l];
      if (loop->v == v2) {
        if (p1 == -1) {
          p1 = vert_map->indices[i];
          break;
        }

        if (p2 == -1) {
          p2 = vert_map->indices[i];
          break;
        }
      }
    }
  }

  if (p1 != -1 && p2 != -1) {
    return abs(ss->face_sets[p1]) == (ss->face_sets[p2]);
  }
  return true;
}

bool SCULPT_vertex_has_unique_face_set(SculptSession *ss, PBVHVertRef vertex)
{
  switch (BKE_pbvh_type(ss->pbvh)) {
    case PBVH_FACES: {
      return sculpt_check_unique_face_set_in_base_mesh(ss, vertex.i);
    }
    case PBVH_BMESH:
      return true;
    case PBVH_GRIDS: {
      const CCGKey *key = BKE_pbvh_get_grid_key(ss->pbvh);
      const int grid_index = vertex.i / key->grid_area;
      const int vertex_index = vertex.i - grid_index * key->grid_area;
      const SubdivCCGCoord coord = {.grid_index = grid_index,
                                    .x = vertex_index % key->grid_size,
                                    .y = vertex_index / key->grid_size};
      int v1, v2;
      const SubdivCCGAdjacencyType adjacency = BKE_subdiv_ccg_coarse_mesh_adjacency_info_get(
          ss->subdiv_ccg, &coord, ss->mloop, ss->mpoly, &v1, &v2);
      switch (adjacency) {
        case SUBDIV_CCG_ADJACENT_VERTEX:
          return sculpt_check_unique_face_set_in_base_mesh(ss, v1);
        case SUBDIV_CCG_ADJACENT_EDGE:
          return sculpt_check_unique_face_set_for_edge_in_base_mesh(ss, v1, v2);
        case SUBDIV_CCG_ADJACENT_NONE:
          return true;
      }
    }
  }
  return false;
}

int SCULPT_face_set_next_available_get(SculptSession *ss)
{
  switch (BKE_pbvh_type(ss->pbvh)) {
    case PBVH_FACES:
    case PBVH_GRIDS: {
      int next_face_set = 0;
      for (int i = 0; i < ss->totfaces; i++) {
        if (abs(ss->face_sets[i]) > next_face_set) {
          next_face_set = abs(ss->face_sets[i]);
        }
      }
      next_face_set++;
      return next_face_set;
    }
    case PBVH_BMESH:
      return 0;
  }
  return 0;
}

/* Sculpt Neighbor Iterators */

#define SCULPT_VERTEX_NEIGHBOR_FIXED_CAPACITY 256

static void sculpt_vertex_neighbor_add(SculptVertexNeighborIter *iter,
                                       PBVHVertRef neighbor,
                                       int neighbor_index)
{
  for (int i = 0; i < iter->size; i++) {
    if (iter->neighbors[i].i == neighbor.i) {
      return;
    }
  }

  if (iter->size >= iter->capacity) {
    iter->capacity += SCULPT_VERTEX_NEIGHBOR_FIXED_CAPACITY;

    if (iter->neighbors == iter->neighbors_fixed) {
      iter->neighbors = MEM_mallocN(iter->capacity * sizeof(PBVHVertRef), "neighbor array");
      memcpy(iter->neighbors, iter->neighbors_fixed, sizeof(PBVHVertRef) * iter->size);
    }
    else {
      iter->neighbors = MEM_reallocN_id(
          iter->neighbors, iter->capacity * sizeof(PBVHVertRef), "neighbor array");
    }

    if (iter->neighbor_indices == iter->neighbor_indices_fixed) {
      iter->neighbor_indices = MEM_mallocN(iter->capacity * sizeof(int), "neighbor array");
      memcpy(iter->neighbor_indices, iter->neighbor_indices_fixed, sizeof(int) * iter->size);
    }
    else {
      iter->neighbor_indices = MEM_reallocN_id(
          iter->neighbor_indices, iter->capacity * sizeof(int), "neighbor array");
    }
  }

  iter->neighbors[iter->size] = neighbor;
  iter->neighbor_indices[iter->size] = neighbor_index;
  iter->size++;
}

static void sculpt_vertex_neighbors_get_bmesh(PBVHVertRef vertex, SculptVertexNeighborIter *iter)
{
  BMVert *v = (BMVert *)vertex.i;
  BMIter liter;
  BMLoop *l;
  iter->size = 0;
  iter->num_duplicates = 0;
  iter->capacity = SCULPT_VERTEX_NEIGHBOR_FIXED_CAPACITY;
  iter->neighbors = iter->neighbors_fixed;
  iter->neighbor_indices = iter->neighbor_indices_fixed;

  BM_ITER_ELEM (l, &liter, v, BM_LOOPS_OF_VERT) {
    const BMVert *adj_v[2] = {l->prev->v, l->next->v};
    for (int i = 0; i < ARRAY_SIZE(adj_v); i++) {
      const BMVert *v_other = adj_v[i];
      if (v_other != v) {
        sculpt_vertex_neighbor_add(
            iter, BKE_pbvh_make_vref((intptr_t)v_other), BM_elem_index_get(v_other));
      }
    }
  }
}

static void sculpt_vertex_neighbors_get_faces(SculptSession *ss,
                                              PBVHVertRef vertex,
                                              SculptVertexNeighborIter *iter)
{
  MeshElemMap *vert_map = &ss->pmap[vertex.i];
  iter->size = 0;
  iter->num_duplicates = 0;
  iter->capacity = SCULPT_VERTEX_NEIGHBOR_FIXED_CAPACITY;
  iter->neighbors = iter->neighbors_fixed;
  iter->neighbor_indices = iter->neighbor_indices_fixed;

  for (int i = 0; i < ss->pmap[vertex.i].count; i++) {
    if (ss->face_sets[vert_map->indices[i]] < 0) {
      /* Skip connectivity from hidden faces. */
      continue;
    }
    const MPoly *p = &ss->mpoly[vert_map->indices[i]];
    uint f_adj_v[2];
    if (poly_get_adj_loops_from_vert(p, ss->mloop, vertex.i, f_adj_v) != -1) {
      for (int j = 0; j < ARRAY_SIZE(f_adj_v); j += 1) {
        if (f_adj_v[j] != vertex.i) {
          sculpt_vertex_neighbor_add(iter, BKE_pbvh_make_vref(f_adj_v[j]), f_adj_v[j]);
        }
      }
    }
  }

  if (ss->fake_neighbors.use_fake_neighbors) {
    BLI_assert(ss->fake_neighbors.fake_neighbor_index != NULL);
    if (ss->fake_neighbors.fake_neighbor_index[vertex.i] != FAKE_NEIGHBOR_NONE) {
      sculpt_vertex_neighbor_add(
          iter,
          BKE_pbvh_make_vref(ss->fake_neighbors.fake_neighbor_index[vertex.i]),
          ss->fake_neighbors.fake_neighbor_index[vertex.i]);
    }
  }
}

static void sculpt_vertex_neighbors_get_grids(SculptSession *ss,
                                              const PBVHVertRef vertex,
                                              const bool include_duplicates,
                                              SculptVertexNeighborIter *iter)
{
  /* TODO: optimize this. We could fill #SculptVertexNeighborIter directly,
   * maybe provide coordinate and mask pointers directly rather than converting
   * back and forth between #CCGElem and global index. */
  const CCGKey *key = BKE_pbvh_get_grid_key(ss->pbvh);
  const int grid_index = vertex.i / key->grid_area;
  const int vertex_index = vertex.i - grid_index * key->grid_area;

  SubdivCCGCoord coord = {.grid_index = grid_index,
                          .x = vertex_index % key->grid_size,
                          .y = vertex_index / key->grid_size};

  SubdivCCGNeighbors neighbors;
  BKE_subdiv_ccg_neighbor_coords_get(ss->subdiv_ccg, &coord, include_duplicates, &neighbors);

  iter->size = 0;
  iter->num_duplicates = neighbors.num_duplicates;
  iter->capacity = SCULPT_VERTEX_NEIGHBOR_FIXED_CAPACITY;
  iter->neighbors = iter->neighbors_fixed;
  iter->neighbor_indices = iter->neighbor_indices_fixed;

  for (int i = 0; i < neighbors.size; i++) {
    int v = neighbors.coords[i].grid_index * key->grid_area +
            neighbors.coords[i].y * key->grid_size + neighbors.coords[i].x;

    sculpt_vertex_neighbor_add(iter, BKE_pbvh_make_vref(v), v);
  }

  if (ss->fake_neighbors.use_fake_neighbors) {
    BLI_assert(ss->fake_neighbors.fake_neighbor_index != NULL);
    if (ss->fake_neighbors.fake_neighbor_index[vertex.i] != FAKE_NEIGHBOR_NONE) {
      int v = ss->fake_neighbors.fake_neighbor_index[vertex.i];
      sculpt_vertex_neighbor_add(iter, BKE_pbvh_make_vref(v), v);
    }
  }

  if (neighbors.coords != neighbors.coords_fixed) {
    MEM_freeN(neighbors.coords);
  }
}

void SCULPT_vertex_neighbors_get(SculptSession *ss,
                                 const PBVHVertRef vertex,
                                 const bool include_duplicates,
                                 SculptVertexNeighborIter *iter)
{
  switch (BKE_pbvh_type(ss->pbvh)) {
    case PBVH_FACES:
      sculpt_vertex_neighbors_get_faces(ss, vertex, iter);
      return;
    case PBVH_BMESH:
      sculpt_vertex_neighbors_get_bmesh(vertex, iter);
      return;
    case PBVH_GRIDS:
      sculpt_vertex_neighbors_get_grids(ss, vertex, include_duplicates, iter);
      return;
  }
}

static bool sculpt_check_boundary_vertex_in_base_mesh(const SculptSession *ss, const int index)
{
  BLI_assert(ss->vertex_info.boundary);
  return BLI_BITMAP_TEST(ss->vertex_info.boundary, index);
}

bool SCULPT_vertex_is_boundary(const SculptSession *ss, const PBVHVertRef vertex)
{
  switch (BKE_pbvh_type(ss->pbvh)) {
    case PBVH_FACES: {
      if (!SCULPT_vertex_all_face_sets_visible_get(ss, vertex)) {
        return true;
      }
      return sculpt_check_boundary_vertex_in_base_mesh(ss, vertex.i);
    }
    case PBVH_BMESH: {
      BMVert *v = (BMVert *)vertex.i;
      return BM_vert_is_boundary(v);
    }

    case PBVH_GRIDS: {
      const CCGKey *key = BKE_pbvh_get_grid_key(ss->pbvh);
      const int grid_index = vertex.i / key->grid_area;
      const int vertex_index = vertex.i - grid_index * key->grid_area;
      const SubdivCCGCoord coord = {.grid_index = grid_index,
                                    .x = vertex_index % key->grid_size,
                                    .y = vertex_index / key->grid_size};
      int v1, v2;
      const SubdivCCGAdjacencyType adjacency = BKE_subdiv_ccg_coarse_mesh_adjacency_info_get(
          ss->subdiv_ccg, &coord, ss->mloop, ss->mpoly, &v1, &v2);
      switch (adjacency) {
        case SUBDIV_CCG_ADJACENT_VERTEX:
          return sculpt_check_boundary_vertex_in_base_mesh(ss, v1);
        case SUBDIV_CCG_ADJACENT_EDGE:
          return sculpt_check_boundary_vertex_in_base_mesh(ss, v1) &&
                 sculpt_check_boundary_vertex_in_base_mesh(ss, v2);
        case SUBDIV_CCG_ADJACENT_NONE:
          return false;
      }
    }
  }

  return false;
}

/* Utilities */

bool SCULPT_stroke_is_main_symmetry_pass(StrokeCache *cache)
{
  return cache->mirror_symmetry_pass == 0 && cache->radial_symmetry_pass == 0 &&
         cache->tile_pass == 0;
}

bool SCULPT_stroke_is_first_brush_step(StrokeCache *cache)
{
  return cache->first_time && cache->mirror_symmetry_pass == 0 &&
         cache->radial_symmetry_pass == 0 && cache->tile_pass == 0;
}

bool SCULPT_stroke_is_first_brush_step_of_symmetry_pass(StrokeCache *cache)
{
  return cache->first_time;
}

bool SCULPT_check_vertex_pivot_symmetry(const float vco[3], const float pco[3], const char symm)
{
  bool is_in_symmetry_area = true;
  for (int i = 0; i < 3; i++) {
    char symm_it = 1 << i;
    if (symm & symm_it) {
      if (pco[i] == 0.0f) {
        if (vco[i] > 0.0f) {
          is_in_symmetry_area = false;
        }
      }
      if (vco[i] * pco[i] < 0.0f) {
        is_in_symmetry_area = false;
      }
    }
  }
  return is_in_symmetry_area;
}

typedef struct NearestVertexTLSData {
  PBVHVertRef nearest_vertex;
  float nearest_vertex_distance_squared;
} NearestVertexTLSData;

static void do_nearest_vertex_get_task_cb(void *__restrict userdata,
                                          const int n,
                                          const TaskParallelTLS *__restrict tls)
{
  SculptThreadedTaskData *data = userdata;
  SculptSession *ss = data->ob->sculpt;
  NearestVertexTLSData *nvtd = tls->userdata_chunk;
  PBVHVertexIter vd;

  BKE_pbvh_vertex_iter_begin (ss->pbvh, data->nodes[n], vd, PBVH_ITER_UNIQUE) {
    float distance_squared = len_squared_v3v3(vd.co, data->nearest_vertex_search_co);
    if (distance_squared < nvtd->nearest_vertex_distance_squared &&
        distance_squared < data->max_distance_squared) {
      nvtd->nearest_vertex = vd.vertex;
      nvtd->nearest_vertex_distance_squared = distance_squared;
    }
  }
  BKE_pbvh_vertex_iter_end;
}

static void nearest_vertex_get_reduce(const void *__restrict UNUSED(userdata),
                                      void *__restrict chunk_join,
                                      void *__restrict chunk)
{
  NearestVertexTLSData *join = chunk_join;
  NearestVertexTLSData *nvtd = chunk;
  if (join->nearest_vertex.i == PBVH_REF_NONE) {
    join->nearest_vertex = nvtd->nearest_vertex;
    join->nearest_vertex_distance_squared = nvtd->nearest_vertex_distance_squared;
  }
  else if (nvtd->nearest_vertex_distance_squared < join->nearest_vertex_distance_squared) {
    join->nearest_vertex = nvtd->nearest_vertex;
    join->nearest_vertex_distance_squared = nvtd->nearest_vertex_distance_squared;
  }
}

PBVHVertRef SCULPT_nearest_vertex_get(
    Sculpt *sd, Object *ob, const float co[3], float max_distance, bool use_original)
{
  SculptSession *ss = ob->sculpt;
  PBVHNode **nodes = NULL;
  int totnode;
  SculptSearchSphereData data = {
      .ss = ss,
      .sd = sd,
      .radius_squared = max_distance * max_distance,
      .original = use_original,
      .center = co,
  };
  BKE_pbvh_search_gather(ss->pbvh, SCULPT_search_sphere_cb, &data, &nodes, &totnode);
  if (totnode == 0) {
    return BKE_pbvh_make_vref(PBVH_REF_NONE);
  }

  SculptThreadedTaskData task_data = {
      .sd = sd,
      .ob = ob,
      .nodes = nodes,
      .max_distance_squared = max_distance * max_distance,
  };

  copy_v3_v3(task_data.nearest_vertex_search_co, co);
  NearestVertexTLSData nvtd;
  nvtd.nearest_vertex.i = PBVH_REF_NONE;
  nvtd.nearest_vertex_distance_squared = FLT_MAX;

  TaskParallelSettings settings;
  BKE_pbvh_parallel_range_settings(&settings, true, totnode);
  settings.func_reduce = nearest_vertex_get_reduce;
  settings.userdata_chunk = &nvtd;
  settings.userdata_chunk_size = sizeof(NearestVertexTLSData);
  BLI_task_parallel_range(0, totnode, &task_data, do_nearest_vertex_get_task_cb, &settings);

  MEM_SAFE_FREE(nodes);

  return nvtd.nearest_vertex;
}

bool SCULPT_is_symmetry_iteration_valid(char i, char symm)
{
  return i == 0 || (symm & i && (symm != 5 || i != 3) && (symm != 6 || (!ELEM(i, 3, 5))));
}

bool SCULPT_is_vertex_inside_brush_radius_symm(const float vertex[3],
                                               const float br_co[3],
                                               float radius,
                                               char symm)
{
  for (char i = 0; i <= symm; ++i) {
    if (!SCULPT_is_symmetry_iteration_valid(i, symm)) {
      continue;
    }
    float location[3];
    flip_v3_v3(location, br_co, (char)i);
    if (len_squared_v3v3(location, vertex) < radius * radius) {
      return true;
    }
  }
  return false;
}

void SCULPT_tag_update_overlays(bContext *C)
{
  ARegion *region = CTX_wm_region(C);
  ED_region_tag_redraw(region);

  Object *ob = CTX_data_active_object(C);
  WM_event_add_notifier(C, NC_OBJECT | ND_DRAW, ob);

  DEG_id_tag_update(&ob->id, ID_RECALC_SHADING);

  View3D *v3d = CTX_wm_view3d(C);
  if (!BKE_sculptsession_use_pbvh_draw(ob, v3d)) {
    DEG_id_tag_update(&ob->id, ID_RECALC_GEOMETRY);
  }
}

/** \} */

/* -------------------------------------------------------------------- */
/** \name Sculpt Flood Fill API
 *
 * Iterate over connected vertices, starting from one or more initial vertices.
 * \{ */

void SCULPT_floodfill_init(SculptSession *ss, SculptFloodFill *flood)
{
  int vertex_count = SCULPT_vertex_count_get(ss);
  SCULPT_vertex_random_access_ensure(ss);

  flood->queue = BLI_gsqueue_new(sizeof(intptr_t));
  flood->visited_vertices = BLI_BITMAP_NEW(vertex_count, "visited vertices");
}

void SCULPT_floodfill_add_initial(SculptFloodFill *flood, PBVHVertRef vertex)
{
  BLI_gsqueue_push(flood->queue, &vertex);
}

void SCULPT_floodfill_add_and_skip_initial(SculptFloodFill *flood, PBVHVertRef vertex)
{
  BLI_gsqueue_push(flood->queue, &vertex);
  BLI_BITMAP_ENABLE(flood->visited_vertices, vertex.i);
}

void SCULPT_floodfill_add_initial_with_symmetry(Sculpt *sd,
                                                Object *ob,
                                                SculptSession *ss,
                                                SculptFloodFill *flood,
                                                PBVHVertRef vertex,
                                                float radius)
{
  /* Add active vertex and symmetric vertices to the queue. */
  const char symm = SCULPT_mesh_symmetry_xyz_get(ob);
  for (char i = 0; i <= symm; ++i) {
    if (!SCULPT_is_symmetry_iteration_valid(i, symm)) {
      continue;
    }
    PBVHVertRef v = {PBVH_REF_NONE};

    if (i == 0) {
      v = vertex;
    }
    else if (radius > 0.0f) {
      float radius_squared = (radius == FLT_MAX) ? FLT_MAX : radius * radius;
      float location[3];
      flip_v3_v3(location, SCULPT_vertex_co_get(ss, vertex), i);
      v = SCULPT_nearest_vertex_get(sd, ob, location, radius_squared, false);
    }

    if (v.i != PBVH_REF_NONE) {
      SCULPT_floodfill_add_initial(flood, v);
    }
  }
}

void SCULPT_floodfill_add_active(
    Sculpt *sd, Object *ob, SculptSession *ss, SculptFloodFill *flood, float radius)
{
  /* Add active vertex and symmetric vertices to the queue. */
  const char symm = SCULPT_mesh_symmetry_xyz_get(ob);
  for (char i = 0; i <= symm; ++i) {
    if (!SCULPT_is_symmetry_iteration_valid(i, symm)) {
      continue;
    }

    PBVHVertRef v = {PBVH_REF_NONE};

    if (i == 0) {
      v = SCULPT_active_vertex_get(ss);
    }
    else if (radius > 0.0f) {
      float location[3];
      flip_v3_v3(location, SCULPT_active_vertex_co_get(ss), i);
      v = SCULPT_nearest_vertex_get(sd, ob, location, radius, false);
    }

    if (v.i != PBVH_REF_NONE) {
      SCULPT_floodfill_add_initial(flood, v);
    }
  }
}

void SCULPT_floodfill_execute(SculptSession *ss,
                              SculptFloodFill *flood,
                              bool (*func)(SculptSession *ss,
                                           PBVHVertRef from_v,
                                           PBVHVertRef to_v,
                                           bool is_duplicate,
                                           void *userdata),
                              void *userdata)
{
  while (!BLI_gsqueue_is_empty(flood->queue)) {
    PBVHVertRef from_v;

    BLI_gsqueue_pop(flood->queue, &from_v);
    SculptVertexNeighborIter ni;
    SCULPT_VERTEX_DUPLICATES_AND_NEIGHBORS_ITER_BEGIN (ss, from_v, ni) {
      const PBVHVertRef to_v = ni.vertex;
      int to_v_i = BKE_pbvh_vertex_to_index(ss->pbvh, to_v);

      if (BLI_BITMAP_TEST(flood->visited_vertices, to_v_i)) {
        continue;
      }

      if (!SCULPT_vertex_visible_get(ss, to_v)) {
        continue;
      }

      BLI_BITMAP_ENABLE(flood->visited_vertices, BKE_pbvh_vertex_to_index(ss->pbvh, to_v));

      if (func(ss, from_v, to_v, ni.is_duplicate, userdata)) {
        BLI_gsqueue_push(flood->queue, &to_v);
      }
    }
    SCULPT_VERTEX_NEIGHBORS_ITER_END(ni);
  }
}

void SCULPT_floodfill_free(SculptFloodFill *flood)
{
  MEM_SAFE_FREE(flood->visited_vertices);
  BLI_gsqueue_free(flood->queue);
  flood->queue = NULL;
}

/** \} */

static bool sculpt_tool_has_cube_tip(const char sculpt_tool)
{
  return ELEM(
      sculpt_tool, SCULPT_TOOL_CLAY_STRIPS, SCULPT_TOOL_PAINT, SCULPT_TOOL_MULTIPLANE_SCRAPE);
}

/* -------------------------------------------------------------------- */
/** \name Tool Capabilities
 *
 * Avoid duplicate checks, internal logic only,
 * share logic with #rna_def_sculpt_capabilities where possible.
 * \{ */

static bool sculpt_tool_needs_original(const char sculpt_tool)
{
  return ELEM(sculpt_tool,
              SCULPT_TOOL_GRAB,
              SCULPT_TOOL_ROTATE,
              SCULPT_TOOL_THUMB,
              SCULPT_TOOL_LAYER,
              SCULPT_TOOL_DRAW_SHARP,
              SCULPT_TOOL_ELASTIC_DEFORM,
              SCULPT_TOOL_SMOOTH,
              SCULPT_TOOL_BOUNDARY,
              SCULPT_TOOL_POSE);
}

static bool sculpt_tool_is_proxy_used(const char sculpt_tool)
{
  return ELEM(sculpt_tool,
              SCULPT_TOOL_SMOOTH,
              SCULPT_TOOL_LAYER,
              SCULPT_TOOL_POSE,
              SCULPT_TOOL_DISPLACEMENT_SMEAR,
              SCULPT_TOOL_BOUNDARY,
              SCULPT_TOOL_CLOTH,
              SCULPT_TOOL_PAINT,
              SCULPT_TOOL_SMEAR,
              SCULPT_TOOL_DRAW_FACE_SETS);
}

static bool sculpt_brush_use_topology_rake(const SculptSession *ss, const Brush *brush)
{
  return SCULPT_TOOL_HAS_TOPOLOGY_RAKE(brush->sculpt_tool) &&
         (brush->topology_rake_factor > 0.0f) && (ss->bm != NULL);
}

/**
 * Test whether the #StrokeCache.sculpt_normal needs update in #do_brush_action
 */
static int sculpt_brush_needs_normal(const SculptSession *ss, const Brush *brush)
{
  return ((SCULPT_TOOL_HAS_NORMAL_WEIGHT(brush->sculpt_tool) &&
           (ss->cache->normal_weight > 0.0f)) ||

          ELEM(brush->sculpt_tool,
               SCULPT_TOOL_BLOB,
               SCULPT_TOOL_CREASE,
               SCULPT_TOOL_DRAW,
               SCULPT_TOOL_DRAW_SHARP,
               SCULPT_TOOL_CLOTH,
               SCULPT_TOOL_LAYER,
               SCULPT_TOOL_NUDGE,
               SCULPT_TOOL_ROTATE,
               SCULPT_TOOL_ELASTIC_DEFORM,
               SCULPT_TOOL_THUMB) ||

          (brush->mtex.brush_map_mode == MTEX_MAP_MODE_AREA)) ||
         sculpt_brush_use_topology_rake(ss, brush);
}

static bool sculpt_brush_needs_rake_rotation(const Brush *brush)
{
  return SCULPT_TOOL_HAS_RAKE(brush->sculpt_tool) && (brush->rake_factor != 0.0f);
}

/** \} */

/* -------------------------------------------------------------------- */
/** \name Sculpt Init/Update
 * \{ */

typedef enum StrokeFlags {
  CLIP_X = 1,
  CLIP_Y = 2,
  CLIP_Z = 4,
} StrokeFlags;

void SCULPT_orig_vert_data_unode_init(SculptOrigVertData *data, Object *ob, SculptUndoNode *unode)
{
  SculptSession *ss = ob->sculpt;
  BMesh *bm = ss->bm;

  memset(data, 0, sizeof(*data));
  data->unode = unode;

  if (bm) {
    data->bm_log = ss->bm_log;
  }
  else {
    data->coords = data->unode->co;
    data->normals = data->unode->no;
    data->vmasks = data->unode->mask;
    data->colors = data->unode->col;
  }
}

void SCULPT_orig_vert_data_init(SculptOrigVertData *data,
                                Object *ob,
                                PBVHNode *node,
                                SculptUndoType type)
{
  SculptUndoNode *unode;
  unode = SCULPT_undo_push_node(ob, node, type);
  SCULPT_orig_vert_data_unode_init(data, ob, unode);
}

void SCULPT_orig_vert_data_update(SculptOrigVertData *orig_data, PBVHVertexIter *iter)
{
  if (orig_data->unode->type == SCULPT_UNDO_COORDS) {
    if (orig_data->bm_log) {
      BM_log_original_vert_data(orig_data->bm_log, iter->bm_vert, &orig_data->co, &orig_data->no);
    }
    else {
      orig_data->co = orig_data->coords[iter->i];
      orig_data->no = orig_data->normals[iter->i];
    }
  }
  else if (orig_data->unode->type == SCULPT_UNDO_COLOR) {
    orig_data->col = orig_data->colors[iter->i];
  }
  else if (orig_data->unode->type == SCULPT_UNDO_MASK) {
    if (orig_data->bm_log) {
      orig_data->mask = BM_log_original_mask(orig_data->bm_log, iter->bm_vert);
    }
    else {
      orig_data->mask = orig_data->vmasks[iter->i];
    }
  }
}

static void sculpt_rake_data_update(struct SculptRakeData *srd, const float co[3])
{
  float rake_dist = len_v3v3(srd->follow_co, co);
  if (rake_dist > srd->follow_dist) {
    interp_v3_v3v3(srd->follow_co, srd->follow_co, co, rake_dist - srd->follow_dist);
  }
}

/** \} */

/* -------------------------------------------------------------------- */
/** \name Sculpt Dynamic Topology
 * \{ */

bool SCULPT_stroke_is_dynamic_topology(const SculptSession *ss, const Brush *brush)
{
  return ((BKE_pbvh_type(ss->pbvh) == PBVH_BMESH) &&

          (!ss->cache || (!ss->cache->alt_smooth)) &&

          /* Requires mesh restore, which doesn't work with
           * dynamic-topology. */
          !(brush->flag & BRUSH_ANCHORED) && !(brush->flag & BRUSH_DRAG_DOT) &&

          SCULPT_TOOL_HAS_DYNTOPO(brush->sculpt_tool));
}

/** \} */

/* -------------------------------------------------------------------- */
/** \name Sculpt Paint Mesh
 * \{ */

static void paint_mesh_restore_co_task_cb(void *__restrict userdata,
                                          const int n,
                                          const TaskParallelTLS *__restrict UNUSED(tls))
{
  SculptThreadedTaskData *data = userdata;
  SculptSession *ss = data->ob->sculpt;

  SculptUndoNode *unode;
  SculptUndoType type;

  switch (data->brush->sculpt_tool) {
    case SCULPT_TOOL_MASK:
      type = SCULPT_UNDO_MASK;
      break;
    case SCULPT_TOOL_PAINT:
    case SCULPT_TOOL_SMEAR:
      type = SCULPT_UNDO_COLOR;
      break;
    default:
      type = SCULPT_UNDO_COORDS;
      break;
  }

  if (ss->bm) {
    unode = SCULPT_undo_push_node(data->ob, data->nodes[n], type);
  }
  else {
    unode = SCULPT_undo_get_node(data->nodes[n], type);
  }

  if (!unode) {
    return;
  }

  switch (type) {
    case SCULPT_UNDO_MASK:
      BKE_pbvh_node_mark_update_mask(data->nodes[n]);
      break;
    case SCULPT_UNDO_COLOR:
      BKE_pbvh_node_mark_update_color(data->nodes[n]);
      break;
    case SCULPT_UNDO_COORDS:
      BKE_pbvh_node_mark_update(data->nodes[n]);
      break;
    default:
      break;
  }
<<<<<<< HEAD
=======

>>>>>>> 2d19038c
  PBVHVertexIter vd;
  SculptOrigVertData orig_data;

  SCULPT_orig_vert_data_unode_init(&orig_data, data->ob, unode);

  BKE_pbvh_vertex_iter_begin (ss->pbvh, data->nodes[n], vd, PBVH_ITER_UNIQUE) {
    SCULPT_orig_vert_data_update(&orig_data, &vd);

    if (orig_data.unode->type == SCULPT_UNDO_COORDS) {
      copy_v3_v3(vd.co, orig_data.co);
      if (vd.no) {
        copy_v3_v3(vd.no, orig_data.no);
      }
      else {
        copy_v3_v3(vd.fno, orig_data.no);
      }
      if (vd.mvert) {
        BKE_pbvh_vert_tag_update_normal(ss->pbvh, vd.vertex);
      }
    }
    else if (orig_data.unode->type == SCULPT_UNDO_MASK) {
      *vd.mask = orig_data.mask;
    }
    else if (orig_data.unode->type == SCULPT_UNDO_COLOR) {
      SCULPT_vertex_color_set(ss, vd.vertex, orig_data.col);
    }
  }
  BKE_pbvh_vertex_iter_end;
}

static void paint_mesh_restore_co(Sculpt *sd, Object *ob)
{
  SculptSession *ss = ob->sculpt;
  Brush *brush = BKE_paint_brush(&sd->paint);

  PBVHNode **nodes;
  int totnode;

  BKE_pbvh_search_gather(ss->pbvh, NULL, NULL, &nodes, &totnode);

  /**
   * Disable multi-threading when dynamic-topology is enabled. Otherwise,
   * new entries might be inserted by #SCULPT_undo_push_node() into the #GHash
   * used internally by #BM_log_original_vert_co() by a different thread. See T33787.
   */
  SculptThreadedTaskData data = {
      .sd = sd,
      .ob = ob,
      .brush = brush,
      .nodes = nodes,
  };

  TaskParallelSettings settings;
  BKE_pbvh_parallel_range_settings(&settings, true && !ss->bm, totnode);
  BLI_task_parallel_range(0, totnode, &data, paint_mesh_restore_co_task_cb, &settings);

  BKE_pbvh_node_color_buffer_free(ss->pbvh);

  MEM_SAFE_FREE(nodes);
}

/*** BVH Tree ***/

static void sculpt_extend_redraw_rect_previous(Object *ob, rcti *rect)
{
  /* Expand redraw \a rect with redraw \a rect from previous step to
   * prevent partial-redraw issues caused by fast strokes. This is
   * needed here (not in sculpt_flush_update) as it was before
   * because redraw rectangle should be the same in both of
   * optimized PBVH draw function and 3d view redraw, if not -- some
   * mesh parts could disappear from screen (sergey). */
  SculptSession *ss = ob->sculpt;

  if (!ss->cache) {
    return;
  }

  if (BLI_rcti_is_empty(&ss->cache->previous_r)) {
    return;
  }

  BLI_rcti_union(rect, &ss->cache->previous_r);
}

bool SCULPT_get_redraw_rect(ARegion *region, RegionView3D *rv3d, Object *ob, rcti *rect)
{
  PBVH *pbvh = ob->sculpt->pbvh;
  float bb_min[3], bb_max[3];

  if (!pbvh) {
    return false;
  }

  BKE_pbvh_redraw_BB(pbvh, bb_min, bb_max);

  /* Convert 3D bounding box to screen space. */
  if (!paint_convert_bb_to_rect(rect, bb_min, bb_max, region, rv3d, ob)) {
    return false;
  }

  return true;
}

void ED_sculpt_redraw_planes_get(float planes[4][4], ARegion *region, Object *ob)
{
  PBVH *pbvh = ob->sculpt->pbvh;
  /* Copy here, original will be used below. */
  rcti rect = ob->sculpt->cache->current_r;

  sculpt_extend_redraw_rect_previous(ob, &rect);

  paint_calc_redraw_planes(planes, region, ob, &rect);

  /* We will draw this \a rect, so now we can set it as the previous partial \a rect.
   * Note that we don't update with the union of previous/current (\a rect), only with
   * the current. Thus we avoid the rectangle needlessly growing to include
   * all the stroke area. */
  ob->sculpt->cache->previous_r = ob->sculpt->cache->current_r;

  /* Clear redraw flag from nodes. */
  if (pbvh) {
    BKE_pbvh_update_bounds(pbvh, PBVH_UpdateRedraw);
  }
}

/************************ Brush Testing *******************/

void SCULPT_brush_test_init(SculptSession *ss, SculptBrushTest *test)
{
  RegionView3D *rv3d = ss->cache ? ss->cache->vc->rv3d : ss->rv3d;
  View3D *v3d = ss->cache ? ss->cache->vc->v3d : ss->v3d;

  test->radius_squared = ss->cache ? ss->cache->radius_squared :
                                     ss->cursor_radius * ss->cursor_radius;
  test->radius = sqrtf(test->radius_squared);

  if (ss->cache) {
    copy_v3_v3(test->location, ss->cache->location);
    test->mirror_symmetry_pass = ss->cache->mirror_symmetry_pass;
    test->radial_symmetry_pass = ss->cache->radial_symmetry_pass;
    copy_m4_m4(test->symm_rot_mat_inv, ss->cache->symm_rot_mat_inv);
  }
  else {
    copy_v3_v3(test->location, ss->cursor_location);
    test->mirror_symmetry_pass = 0;
    test->radial_symmetry_pass = 0;
    unit_m4(test->symm_rot_mat_inv);
  }

  /* Just for initialize. */
  test->dist = 0.0f;

  /* Only for 2D projection. */
  zero_v4(test->plane_view);
  zero_v4(test->plane_tool);

  if (RV3D_CLIPPING_ENABLED(v3d, rv3d)) {
    test->clip_rv3d = rv3d;
  }
  else {
    test->clip_rv3d = NULL;
  }
}

BLI_INLINE bool sculpt_brush_test_clipping(const SculptBrushTest *test, const float co[3])
{
  RegionView3D *rv3d = test->clip_rv3d;
  if (!rv3d) {
    return false;
  }
  float symm_co[3];
  flip_v3_v3(symm_co, co, test->mirror_symmetry_pass);
  if (test->radial_symmetry_pass) {
    mul_m4_v3(test->symm_rot_mat_inv, symm_co);
  }
  return ED_view3d_clipping_test(rv3d, symm_co, true);
}

bool SCULPT_brush_test_sphere(SculptBrushTest *test, const float co[3])
{
  float distsq = len_squared_v3v3(co, test->location);

  if (distsq > test->radius_squared) {
    return false;
  }

  if (sculpt_brush_test_clipping(test, co)) {
    return false;
  }

  test->dist = sqrtf(distsq);
  return true;
}

bool SCULPT_brush_test_sphere_sq(SculptBrushTest *test, const float co[3])
{
  float distsq = len_squared_v3v3(co, test->location);

  if (distsq > test->radius_squared) {
    return false;
  }
  if (sculpt_brush_test_clipping(test, co)) {
    return false;
  }
  test->dist = distsq;
  return true;
}

bool SCULPT_brush_test_sphere_fast(const SculptBrushTest *test, const float co[3])
{
  if (sculpt_brush_test_clipping(test, co)) {
    return false;
  }
  return len_squared_v3v3(co, test->location) <= test->radius_squared;
}

bool SCULPT_brush_test_circle_sq(SculptBrushTest *test, const float co[3])
{
  float co_proj[3];
  closest_to_plane_normalized_v3(co_proj, test->plane_view, co);
  float distsq = len_squared_v3v3(co_proj, test->location);

  if (distsq > test->radius_squared) {
    return false;
  }

  if (sculpt_brush_test_clipping(test, co)) {
    return false;
  }

  test->dist = distsq;
  return true;
}

bool SCULPT_brush_test_cube(SculptBrushTest *test,
                            const float co[3],
                            const float local[4][4],
                            const float roundness)
{
  float side = 1.0f;
  float local_co[3];

  if (sculpt_brush_test_clipping(test, co)) {
    return false;
  }

  mul_v3_m4v3(local_co, local, co);

  local_co[0] = fabsf(local_co[0]);
  local_co[1] = fabsf(local_co[1]);
  local_co[2] = fabsf(local_co[2]);

  /* Keep the square and circular brush tips the same size. */
  side += (1.0f - side) * roundness;

  const float hardness = 1.0f - roundness;
  const float constant_side = hardness * side;
  const float falloff_side = roundness * side;

  if (!(local_co[0] <= side && local_co[1] <= side && local_co[2] <= side)) {
    /* Outside the square. */
    return false;
  }
  if (min_ff(local_co[0], local_co[1]) > constant_side) {
    /* Corner, distance to the center of the corner circle. */
    float r_point[3];
    copy_v3_fl(r_point, constant_side);
    test->dist = len_v2v2(r_point, local_co) / falloff_side;
    return true;
  }
  if (max_ff(local_co[0], local_co[1]) > constant_side) {
    /* Side, distance to the square XY axis. */
    test->dist = (max_ff(local_co[0], local_co[1]) - constant_side) / falloff_side;
    return true;
  }

  /* Inside the square, constant distance. */
  test->dist = 0.0f;
  return true;
}

SculptBrushTestFn SCULPT_brush_test_init_with_falloff_shape(SculptSession *ss,
                                                            SculptBrushTest *test,
                                                            char falloff_shape)
{
  SCULPT_brush_test_init(ss, test);
  SculptBrushTestFn sculpt_brush_test_sq_fn;
  if (falloff_shape == PAINT_FALLOFF_SHAPE_SPHERE) {
    sculpt_brush_test_sq_fn = SCULPT_brush_test_sphere_sq;
  }
  else {
    /* PAINT_FALLOFF_SHAPE_TUBE */
    plane_from_point_normal_v3(test->plane_view, test->location, ss->cache->view_normal);
    sculpt_brush_test_sq_fn = SCULPT_brush_test_circle_sq;
  }
  return sculpt_brush_test_sq_fn;
}

const float *SCULPT_brush_frontface_normal_from_falloff_shape(SculptSession *ss,
                                                              char falloff_shape)
{
  if (falloff_shape == PAINT_FALLOFF_SHAPE_SPHERE) {
    return ss->cache->sculpt_normal_symm;
  }
  /* PAINT_FALLOFF_SHAPE_TUBE */
  return ss->cache->view_normal;
}

static float frontface(const Brush *br,
                       const float sculpt_normal[3],
                       const float no[3],
                       const float fno[3])
{
  if (!(br->flag & BRUSH_FRONTFACE)) {
    return 1.0f;
  }

  float dot;
  if (no) {
    dot = dot_v3v3(no, sculpt_normal);
  }
  else {
    dot = dot_v3v3(fno, sculpt_normal);
  }
  return dot > 0.0f ? dot : 0.0f;
}

#if 0

static bool sculpt_brush_test_cyl(SculptBrushTest *test,
                                  float co[3],
                                  float location[3],
                                  const float area_no[3])
{
  if (sculpt_brush_test_sphere_fast(test, co)) {
    float t1[3], t2[3], t3[3], dist;

    sub_v3_v3v3(t1, location, co);
    sub_v3_v3v3(t2, x2, location);

    cross_v3_v3v3(t3, area_no, t1);

    dist = len_v3(t3) / len_v3(t2);

    test->dist = dist;

    return true;
  }

  return false;
}

#endif

/* ===== Sculpting =====
 */

static float calc_overlap(StrokeCache *cache, const char symm, const char axis, const float angle)
{
  float mirror[3];
  float distsq;

  flip_v3_v3(mirror, cache->true_location, symm);

  if (axis != 0) {
    float mat[3][3];
    axis_angle_to_mat3_single(mat, axis, angle);
    mul_m3_v3(mat, mirror);
  }

  distsq = len_squared_v3v3(mirror, cache->true_location);

  if (distsq <= 4.0f * (cache->radius_squared)) {
    return (2.0f * (cache->radius) - sqrtf(distsq)) / (2.0f * (cache->radius));
  }
  return 0.0f;
}

static float calc_radial_symmetry_feather(Sculpt *sd,
                                          StrokeCache *cache,
                                          const char symm,
                                          const char axis)
{
  float overlap = 0.0f;

  for (int i = 1; i < sd->radial_symm[axis - 'X']; i++) {
    const float angle = 2.0f * M_PI * i / sd->radial_symm[axis - 'X'];
    overlap += calc_overlap(cache, symm, axis, angle);
  }

  return overlap;
}

static float calc_symmetry_feather(Sculpt *sd, StrokeCache *cache)
{
  if (!(sd->paint.symmetry_flags & PAINT_SYMMETRY_FEATHER)) {
    return 1.0f;
  }
  float overlap;
  const int symm = cache->symmetry;

  overlap = 0.0f;
  for (int i = 0; i <= symm; i++) {
    if (!SCULPT_is_symmetry_iteration_valid(i, symm)) {
      continue;
    }

    overlap += calc_overlap(cache, i, 0, 0);

    overlap += calc_radial_symmetry_feather(sd, cache, i, 'X');
    overlap += calc_radial_symmetry_feather(sd, cache, i, 'Y');
    overlap += calc_radial_symmetry_feather(sd, cache, i, 'Z');
  }
  return 1.0f / overlap;
}

/** \} */

/* -------------------------------------------------------------------- */
/** \name Calculate Normal and Center
 *
 * Calculate geometry surrounding the brush center.
 * (optionally using original coordinates).
 *
 * Functions are:
 * - #SCULPT_calc_area_center
 * - #SCULPT_calc_area_normal
 * - #SCULPT_calc_area_normal_and_center
 *
 * \note These are all _very_ similar, when changing one, check others.
 * \{ */

typedef struct AreaNormalCenterTLSData {
  /* 0 = towards view, 1 = flipped */
  float area_cos[2][3];
  float area_nos[2][3];
  int count_no[2];
  int count_co[2];
} AreaNormalCenterTLSData;

static void calc_area_normal_and_center_task_cb(void *__restrict userdata,
                                                const int n,
                                                const TaskParallelTLS *__restrict tls)
{
  SculptThreadedTaskData *data = userdata;
  SculptSession *ss = data->ob->sculpt;
  AreaNormalCenterTLSData *anctd = tls->userdata_chunk;
  const bool use_area_nos = data->use_area_nos;
  const bool use_area_cos = data->use_area_cos;

  PBVHVertexIter vd;
  SculptUndoNode *unode = NULL;

  bool use_original = false;
  bool normal_test_r, area_test_r;

  if (ss->cache && ss->cache->original) {
    unode = SCULPT_undo_push_node(data->ob, data->nodes[n], SCULPT_UNDO_COORDS);
    use_original = (unode->co || unode->bm_entry);
  }

  SculptBrushTest normal_test;
  SculptBrushTestFn sculpt_brush_normal_test_sq_fn = SCULPT_brush_test_init_with_falloff_shape(
      ss, &normal_test, data->brush->falloff_shape);

  /* Update the test radius to sample the normal using the normal radius of the brush. */
  if (data->brush->ob_mode == OB_MODE_SCULPT) {
    float test_radius = sqrtf(normal_test.radius_squared);
    test_radius *= data->brush->normal_radius_factor;
    normal_test.radius = test_radius;
    normal_test.radius_squared = test_radius * test_radius;
  }

  SculptBrushTest area_test;
  SculptBrushTestFn sculpt_brush_area_test_sq_fn = SCULPT_brush_test_init_with_falloff_shape(
      ss, &area_test, data->brush->falloff_shape);

  if (data->brush->ob_mode == OB_MODE_SCULPT) {
    float test_radius = sqrtf(area_test.radius_squared);
    /* Layer brush produces artifacts with normal and area radius */
    /* Enable area radius control only on Scrape for now */
    if (ELEM(data->brush->sculpt_tool, SCULPT_TOOL_SCRAPE, SCULPT_TOOL_FILL) &&
        data->brush->area_radius_factor > 0.0f) {
      test_radius *= data->brush->area_radius_factor;
      if (ss->cache && data->brush->flag2 & BRUSH_AREA_RADIUS_PRESSURE) {
        test_radius *= ss->cache->pressure;
      }
    }
    else {
      test_radius *= data->brush->normal_radius_factor;
    }
    area_test.radius = test_radius;
    area_test.radius_squared = test_radius * test_radius;
  }

  /* When the mesh is edited we can't rely on original coords
   * (original mesh may not even have verts in brush radius). */
  if (use_original && data->has_bm_orco) {
    float(*orco_coords)[3];
    int(*orco_tris)[3];
    int orco_tris_num;

    BKE_pbvh_node_get_bm_orco_data(data->nodes[n], &orco_tris, &orco_tris_num, &orco_coords);

    for (int i = 0; i < orco_tris_num; i++) {
      const float *co_tri[3] = {
          orco_coords[orco_tris[i][0]],
          orco_coords[orco_tris[i][1]],
          orco_coords[orco_tris[i][2]],
      };
      float co[3];

      closest_on_tri_to_point_v3(co, normal_test.location, UNPACK3(co_tri));

      normal_test_r = sculpt_brush_normal_test_sq_fn(&normal_test, co);
      area_test_r = sculpt_brush_area_test_sq_fn(&area_test, co);

      if (!normal_test_r && !area_test_r) {
        continue;
      }

      float no[3];
      int flip_index;

      normal_tri_v3(no, UNPACK3(co_tri));

      flip_index = (dot_v3v3(ss->cache->view_normal, no) <= 0.0f);
      if (use_area_cos && area_test_r) {
        /* Weight the coordinates towards the center. */
        float p = 1.0f - (sqrtf(area_test.dist) / area_test.radius);
        const float afactor = clamp_f(3.0f * p * p - 2.0f * p * p * p, 0.0f, 1.0f);

        float disp[3];
        sub_v3_v3v3(disp, co, area_test.location);
        mul_v3_fl(disp, 1.0f - afactor);
        add_v3_v3v3(co, area_test.location, disp);
        add_v3_v3(anctd->area_cos[flip_index], co);

        anctd->count_co[flip_index] += 1;
      }
      if (use_area_nos && normal_test_r) {
        /* Weight the normals towards the center. */
        float p = 1.0f - (sqrtf(normal_test.dist) / normal_test.radius);
        const float nfactor = clamp_f(3.0f * p * p - 2.0f * p * p * p, 0.0f, 1.0f);
        mul_v3_fl(no, nfactor);

        add_v3_v3(anctd->area_nos[flip_index], no);
        anctd->count_no[flip_index] += 1;
      }
    }
  }
  else {
    BKE_pbvh_vertex_iter_begin (ss->pbvh, data->nodes[n], vd, PBVH_ITER_UNIQUE) {
      float co[3];

      /* For bm_vert only. */
      float no_s[3];

      if (use_original) {
        if (unode->bm_entry) {
          const float *temp_co;
          const float *temp_no_s;
          BM_log_original_vert_data(ss->bm_log, vd.bm_vert, &temp_co, &temp_no_s);
          copy_v3_v3(co, temp_co);
          copy_v3_v3(no_s, temp_no_s);
        }
        else {
          copy_v3_v3(co, unode->co[vd.i]);
          copy_v3_v3(no_s, unode->no[vd.i]);
        }
      }
      else {
        copy_v3_v3(co, vd.co);
      }

      normal_test_r = sculpt_brush_normal_test_sq_fn(&normal_test, co);
      area_test_r = sculpt_brush_area_test_sq_fn(&area_test, co);

      if (!normal_test_r && !area_test_r) {
        continue;
      }

      float no[3];
      int flip_index;

      data->any_vertex_sampled = true;

      if (use_original) {
        copy_v3_v3(no, no_s);
      }
      else {
        if (vd.no) {
          copy_v3_v3(no, vd.no);
        }
        else {
          copy_v3_v3(no, vd.fno);
        }
      }

      flip_index = (dot_v3v3(ss->cache ? ss->cache->view_normal : ss->cursor_view_normal, no) <=
                    0.0f);

      if (use_area_cos && area_test_r) {
        /* Weight the coordinates towards the center. */
        float p = 1.0f - (sqrtf(area_test.dist) / area_test.radius);
        const float afactor = clamp_f(3.0f * p * p - 2.0f * p * p * p, 0.0f, 1.0f);

        float disp[3];
        sub_v3_v3v3(disp, co, area_test.location);
        mul_v3_fl(disp, 1.0f - afactor);
        add_v3_v3v3(co, area_test.location, disp);

        add_v3_v3(anctd->area_cos[flip_index], co);
        anctd->count_co[flip_index] += 1;
      }
      if (use_area_nos && normal_test_r) {
        /* Weight the normals towards the center. */
        float p = 1.0f - (sqrtf(normal_test.dist) / normal_test.radius);
        const float nfactor = clamp_f(3.0f * p * p - 2.0f * p * p * p, 0.0f, 1.0f);
        mul_v3_fl(no, nfactor);

        add_v3_v3(anctd->area_nos[flip_index], no);
        anctd->count_no[flip_index] += 1;
      }
    }
    BKE_pbvh_vertex_iter_end;
  }
}

static void calc_area_normal_and_center_reduce(const void *__restrict UNUSED(userdata),
                                               void *__restrict chunk_join,
                                               void *__restrict chunk)
{
  AreaNormalCenterTLSData *join = chunk_join;
  AreaNormalCenterTLSData *anctd = chunk;

  /* For flatten center. */
  add_v3_v3(join->area_cos[0], anctd->area_cos[0]);
  add_v3_v3(join->area_cos[1], anctd->area_cos[1]);

  /* For area normal. */
  add_v3_v3(join->area_nos[0], anctd->area_nos[0]);
  add_v3_v3(join->area_nos[1], anctd->area_nos[1]);

  /* Weights. */
  add_v2_v2_int(join->count_no, anctd->count_no);
  add_v2_v2_int(join->count_co, anctd->count_co);
}

void SCULPT_calc_area_center(
    Sculpt *sd, Object *ob, PBVHNode **nodes, int totnode, float r_area_co[3])
{
  const Brush *brush = BKE_paint_brush(&sd->paint);
  SculptSession *ss = ob->sculpt;
  const bool has_bm_orco = ss->bm && SCULPT_stroke_is_dynamic_topology(ss, brush);
  int n;

  /* Intentionally set 'sd' to NULL since we share logic with vertex paint. */
  SculptThreadedTaskData data = {
      .sd = NULL,
      .ob = ob,
      .brush = brush,
      .nodes = nodes,
      .totnode = totnode,
      .has_bm_orco = has_bm_orco,
      .use_area_cos = true,
  };

  AreaNormalCenterTLSData anctd = {{{0}}};

  TaskParallelSettings settings;
  BKE_pbvh_parallel_range_settings(&settings, true, totnode);
  settings.func_reduce = calc_area_normal_and_center_reduce;
  settings.userdata_chunk = &anctd;
  settings.userdata_chunk_size = sizeof(AreaNormalCenterTLSData);
  BLI_task_parallel_range(0, totnode, &data, calc_area_normal_and_center_task_cb, &settings);

  /* For flatten center. */
  for (n = 0; n < ARRAY_SIZE(anctd.area_cos); n++) {
    if (anctd.count_co[n] == 0) {
      continue;
    }

    mul_v3_v3fl(r_area_co, anctd.area_cos[n], 1.0f / anctd.count_co[n]);
    break;
  }

  if (n == 2) {
    zero_v3(r_area_co);
  }

  if (anctd.count_co[0] == 0 && anctd.count_co[1] == 0) {
    if (ss->cache) {
      copy_v3_v3(r_area_co, ss->cache->location);
    }
  }
}

void SCULPT_calc_area_normal(
    Sculpt *sd, Object *ob, PBVHNode **nodes, int totnode, float r_area_no[3])
{
  const Brush *brush = BKE_paint_brush(&sd->paint);
  SCULPT_pbvh_calc_area_normal(brush, ob, nodes, totnode, true, r_area_no);
}

bool SCULPT_pbvh_calc_area_normal(const Brush *brush,
                                  Object *ob,
                                  PBVHNode **nodes,
                                  int totnode,
                                  bool use_threading,
                                  float r_area_no[3])
{
  SculptSession *ss = ob->sculpt;
  const bool has_bm_orco = ss->bm && SCULPT_stroke_is_dynamic_topology(ss, brush);

  /* Intentionally set 'sd' to NULL since this is used for vertex paint too. */
  SculptThreadedTaskData data = {
      .sd = NULL,
      .ob = ob,
      .brush = brush,
      .nodes = nodes,
      .totnode = totnode,
      .has_bm_orco = has_bm_orco,
      .use_area_nos = true,
      .any_vertex_sampled = false,
  };

  AreaNormalCenterTLSData anctd = {{{0}}};

  TaskParallelSettings settings;
  BKE_pbvh_parallel_range_settings(&settings, use_threading, totnode);
  settings.func_reduce = calc_area_normal_and_center_reduce;
  settings.userdata_chunk = &anctd;
  settings.userdata_chunk_size = sizeof(AreaNormalCenterTLSData);
  BLI_task_parallel_range(0, totnode, &data, calc_area_normal_and_center_task_cb, &settings);

  /* For area normal. */
  for (int i = 0; i < ARRAY_SIZE(anctd.area_nos); i++) {
    if (normalize_v3_v3(r_area_no, anctd.area_nos[i]) != 0.0f) {
      break;
    }
  }

  return data.any_vertex_sampled;
}

void SCULPT_calc_area_normal_and_center(
    Sculpt *sd, Object *ob, PBVHNode **nodes, int totnode, float r_area_no[3], float r_area_co[3])
{
  const Brush *brush = BKE_paint_brush(&sd->paint);
  SculptSession *ss = ob->sculpt;
  const bool has_bm_orco = ss->bm && SCULPT_stroke_is_dynamic_topology(ss, brush);
  int n;

  /* Intentionally set 'sd' to NULL since this is used for vertex paint too. */
  SculptThreadedTaskData data = {
      .sd = NULL,
      .ob = ob,
      .brush = brush,
      .nodes = nodes,
      .totnode = totnode,
      .has_bm_orco = has_bm_orco,
      .use_area_cos = true,
      .use_area_nos = true,
  };

  AreaNormalCenterTLSData anctd = {{{0}}};

  TaskParallelSettings settings;
  BKE_pbvh_parallel_range_settings(&settings, true, totnode);
  settings.func_reduce = calc_area_normal_and_center_reduce;
  settings.userdata_chunk = &anctd;
  settings.userdata_chunk_size = sizeof(AreaNormalCenterTLSData);
  BLI_task_parallel_range(0, totnode, &data, calc_area_normal_and_center_task_cb, &settings);

  /* For flatten center. */
  for (n = 0; n < ARRAY_SIZE(anctd.area_cos); n++) {
    if (anctd.count_co[n] == 0) {
      continue;
    }

    mul_v3_v3fl(r_area_co, anctd.area_cos[n], 1.0f / anctd.count_co[n]);
    break;
  }

  if (n == 2) {
    zero_v3(r_area_co);
  }

  if (anctd.count_co[0] == 0 && anctd.count_co[1] == 0) {
    if (ss->cache) {
      copy_v3_v3(r_area_co, ss->cache->location);
    }
  }

  /* For area normal. */
  for (n = 0; n < ARRAY_SIZE(anctd.area_nos); n++) {
    if (normalize_v3_v3(r_area_no, anctd.area_nos[n]) != 0.0f) {
      break;
    }
  }
}

/** \} */

/* -------------------------------------------------------------------- */
/** \name Generic Brush Utilities
 * \{ */

/**
 * Return modified brush strength. Includes the direction of the brush, positive
 * values pull vertices, negative values push. Uses tablet pressure and a
 * special multiplier found experimentally to scale the strength factor.
 */
static float brush_strength(const Sculpt *sd,
                            const StrokeCache *cache,
                            const float feather,
                            const UnifiedPaintSettings *ups,
                            const PaintModeSettings *UNUSED(paint_mode_settings))
{
  const Scene *scene = cache->vc->scene;
  const Brush *brush = BKE_paint_brush((Paint *)&sd->paint);

  /* Primary strength input; square it to make lower values more sensitive. */
  const float root_alpha = BKE_brush_alpha_get(scene, brush);
  const float alpha = root_alpha * root_alpha;
  const float dir = (brush->flag & BRUSH_DIR_IN) ? -1.0f : 1.0f;
  const float pressure = BKE_brush_use_alpha_pressure(brush) ? cache->pressure : 1.0f;
  const float pen_flip = cache->pen_flip ? -1.0f : 1.0f;
  const float invert = cache->invert ? -1.0f : 1.0f;
  float overlap = ups->overlap_factor;
  /* Spacing is integer percentage of radius, divide by 50 to get
   * normalized diameter. */

  float flip = dir * invert * pen_flip;
  if (brush->flag & BRUSH_INVERT_TO_SCRAPE_FILL) {
    flip = 1.0f;
  }

  /* Pressure final value after being tweaked depending on the brush. */
  float final_pressure;

  switch (brush->sculpt_tool) {
    case SCULPT_TOOL_CLAY:
      final_pressure = pow4f(pressure);
      overlap = (1.0f + overlap) / 2.0f;
      return 0.25f * alpha * flip * final_pressure * overlap * feather;
    case SCULPT_TOOL_DRAW:
    case SCULPT_TOOL_DRAW_SHARP:
    case SCULPT_TOOL_LAYER:
      return alpha * flip * pressure * overlap * feather;
    case SCULPT_TOOL_DISPLACEMENT_ERASER:
      return alpha * pressure * overlap * feather;
    case SCULPT_TOOL_CLOTH:
      if (brush->cloth_deform_type == BRUSH_CLOTH_DEFORM_GRAB) {
        /* Grab deform uses the same falloff as a regular grab brush. */
        return root_alpha * feather;
      }
      else if (brush->cloth_deform_type == BRUSH_CLOTH_DEFORM_SNAKE_HOOK) {
        return root_alpha * feather * pressure * overlap;
      }
      else if (brush->cloth_deform_type == BRUSH_CLOTH_DEFORM_EXPAND) {
        /* Expand is more sensible to strength as it keeps expanding the cloth when sculpting over
         * the same vertices. */
        return 0.1f * alpha * flip * pressure * overlap * feather;
      }
      else {
        /* Multiply by 10 by default to get a larger range of strength depending on the size of the
         * brush and object. */
        return 10.0f * alpha * flip * pressure * overlap * feather;
      }
    case SCULPT_TOOL_DRAW_FACE_SETS:
      return alpha * pressure * overlap * feather;
    case SCULPT_TOOL_SLIDE_RELAX:
      return alpha * pressure * overlap * feather * 2.0f;
    case SCULPT_TOOL_PAINT:
      final_pressure = pressure * pressure;
      return final_pressure * overlap * feather;
    case SCULPT_TOOL_SMEAR:
    case SCULPT_TOOL_DISPLACEMENT_SMEAR:
      return alpha * pressure * overlap * feather;
    case SCULPT_TOOL_CLAY_STRIPS:
      /* Clay Strips needs less strength to compensate the curve. */
      final_pressure = powf(pressure, 1.5f);
      return alpha * flip * final_pressure * overlap * feather * 0.3f;
    case SCULPT_TOOL_CLAY_THUMB:
      final_pressure = pressure * pressure;
      return alpha * flip * final_pressure * overlap * feather * 1.3f;

    case SCULPT_TOOL_MASK:
      overlap = (1.0f + overlap) / 2.0f;
      switch ((BrushMaskTool)brush->mask_tool) {
        case BRUSH_MASK_DRAW:
          return alpha * flip * pressure * overlap * feather;
        case BRUSH_MASK_SMOOTH:
          return alpha * pressure * feather;
      }
      BLI_assert_msg(0, "Not supposed to happen");
      return 0.0f;

    case SCULPT_TOOL_CREASE:
    case SCULPT_TOOL_BLOB:
      return alpha * flip * pressure * overlap * feather;

    case SCULPT_TOOL_INFLATE:
      if (flip > 0.0f) {
        return 0.250f * alpha * flip * pressure * overlap * feather;
      }
      else {
        return 0.125f * alpha * flip * pressure * overlap * feather;
      }

    case SCULPT_TOOL_MULTIPLANE_SCRAPE:
      overlap = (1.0f + overlap) / 2.0f;
      return alpha * flip * pressure * overlap * feather;

    case SCULPT_TOOL_FILL:
    case SCULPT_TOOL_SCRAPE:
    case SCULPT_TOOL_FLATTEN:
      if (flip > 0.0f) {
        overlap = (1.0f + overlap) / 2.0f;
        return alpha * flip * pressure * overlap * feather;
      }
      else {
        /* Reduce strength for DEEPEN, PEAKS, and CONTRAST. */
        return 0.5f * alpha * flip * pressure * overlap * feather;
      }

    case SCULPT_TOOL_SMOOTH:
      return flip * alpha * pressure * feather;

    case SCULPT_TOOL_PINCH:
      if (flip > 0.0f) {
        return alpha * flip * pressure * overlap * feather;
      }
      else {
        return 0.25f * alpha * flip * pressure * overlap * feather;
      }

    case SCULPT_TOOL_NUDGE:
      overlap = (1.0f + overlap) / 2.0f;
      return alpha * pressure * overlap * feather;

    case SCULPT_TOOL_THUMB:
      return alpha * pressure * feather;

    case SCULPT_TOOL_SNAKE_HOOK:
      return root_alpha * feather;

    case SCULPT_TOOL_GRAB:
      return root_alpha * feather;

    case SCULPT_TOOL_ROTATE:
      return alpha * pressure * feather;

    case SCULPT_TOOL_ELASTIC_DEFORM:
    case SCULPT_TOOL_POSE:
    case SCULPT_TOOL_BOUNDARY:
      return root_alpha * feather;

    default:
      return 0.0f;
  }
}

float SCULPT_brush_strength_factor(SculptSession *ss,
                                   const Brush *br,
                                   const float brush_point[3],
                                   float len,
                                   const float vno[3],
                                   const float fno[3],
                                   float mask,
                                   const PBVHVertRef vertex,
                                   int thread_id)
{
  StrokeCache *cache = ss->cache;
  const Scene *scene = cache->vc->scene;
  const MTex *mtex = &br->mtex;
  float avg = 1.0f;
  float rgba[4];
  float point[3];

  sub_v3_v3v3(point, brush_point, cache->plane_offset);

  if (!mtex->tex) {
    avg = 1.0f;
  }
  else if (mtex->brush_map_mode == MTEX_MAP_MODE_3D) {
    /* Get strength by feeding the vertex location directly into a texture. */
    avg = BKE_brush_sample_tex_3d(scene, br, point, rgba, 0, ss->tex_pool);
  }
  else {
    float symm_point[3], point_2d[2];
    /* Quite warnings. */
    float x = 0.0f, y = 0.0f;

    /* If the active area is being applied for symmetry, flip it
     * across the symmetry axis and rotate it back to the original
     * position in order to project it. This insures that the
     * brush texture will be oriented correctly. */
    if (cache->radial_symmetry_pass) {
      mul_m4_v3(cache->symm_rot_mat_inv, point);
    }
    flip_v3_v3(symm_point, point, cache->mirror_symmetry_pass);

    ED_view3d_project_float_v2_m4(cache->vc->region, symm_point, point_2d, cache->projection_mat);

    /* Still no symmetry supported for other paint modes.
     * Sculpt does it DIY. */
    if (mtex->brush_map_mode == MTEX_MAP_MODE_AREA) {
      /* Similar to fixed mode, but projects from brush angle
       * rather than view direction. */

      mul_m4_v3(cache->brush_local_mat, symm_point);

      x = symm_point[0];
      y = symm_point[1];

      x *= br->mtex.size[0];
      y *= br->mtex.size[1];

      x += br->mtex.ofs[0];
      y += br->mtex.ofs[1];

      avg = paint_get_tex_pixel(&br->mtex, x, y, ss->tex_pool, thread_id);

      avg += br->texture_sample_bias;
    }
    else {
      const float point_3d[3] = {point_2d[0], point_2d[1], 0.0f};
      avg = BKE_brush_sample_tex_3d(scene, br, point_3d, rgba, 0, ss->tex_pool);
    }
  }

  /* Hardness. */
  float final_len = len;
  const float hardness = cache->paint_brush.hardness;
  float p = len / cache->radius;
  if (p < hardness) {
    final_len = 0.0f;
  }
  else if (hardness == 1.0f) {
    final_len = cache->radius;
  }
  else {
    p = (p - hardness) / (1.0f - hardness);
    final_len = p * cache->radius;
  }

  /* Falloff curve. */
  avg *= BKE_brush_curve_strength(br, final_len, cache->radius);
  avg *= frontface(br, cache->view_normal, vno, fno);

  /* Paint mask. */
  avg *= 1.0f - mask;

  /* Auto-masking. */
  avg *= SCULPT_automasking_factor_get(cache->automasking, ss, vertex);

  return avg;
}

bool SCULPT_search_sphere_cb(PBVHNode *node, void *data_v)
{
  SculptSearchSphereData *data = data_v;
  const float *center;
  float nearest[3];
  if (data->center) {
    center = data->center;
  }
  else {
    center = data->ss->cache ? data->ss->cache->location : data->ss->cursor_location;
  }
  float t[3], bb_min[3], bb_max[3];

  if (data->ignore_fully_ineffective) {
    if (BKE_pbvh_node_fully_hidden_get(node)) {
      return false;
    }
    if (BKE_pbvh_node_fully_masked_get(node)) {
      return false;
    }
  }

  if (data->original) {
    BKE_pbvh_node_get_original_BB(node, bb_min, bb_max);
  }
  else {
    BKE_pbvh_node_get_BB(node, bb_min, bb_max);
  }

  for (int i = 0; i < 3; i++) {
    if (bb_min[i] > center[i]) {
      nearest[i] = bb_min[i];
    }
    else if (bb_max[i] < center[i]) {
      nearest[i] = bb_max[i];
    }
    else {
      nearest[i] = center[i];
    }
  }

  sub_v3_v3v3(t, center, nearest);

  return len_squared_v3(t) < data->radius_squared;
}

bool SCULPT_search_circle_cb(PBVHNode *node, void *data_v)
{
  SculptSearchCircleData *data = data_v;
  float bb_min[3], bb_max[3];

  if (data->ignore_fully_ineffective) {
    if (BKE_pbvh_node_fully_masked_get(node)) {
      return false;
    }
  }

  if (data->original) {
    BKE_pbvh_node_get_original_BB(node, bb_min, bb_max);
  }
  else {
    BKE_pbvh_node_get_BB(node, bb_min, bb_min);
  }

  float dummy_co[3], dummy_depth;
  const float dist_sq = dist_squared_ray_to_aabb_v3(
      data->dist_ray_to_aabb_precalc, bb_min, bb_max, dummy_co, &dummy_depth);

  /* Seems like debug code.
   * Maybe this function can just return true if the node is not fully masked. */
  return dist_sq < data->radius_squared || true;
}

void SCULPT_clip(Sculpt *sd, SculptSession *ss, float co[3], const float val[3])
{
  for (int i = 0; i < 3; i++) {
    if (sd->flags & (SCULPT_LOCK_X << i)) {
      continue;
    }

    bool do_clip = false;
    float co_clip[3];
    if (ss->cache && (ss->cache->flag & (CLIP_X << i))) {
      /* Take possible mirror object into account. */
      mul_v3_m4v3(co_clip, ss->cache->clip_mirror_mtx, co);

      if (fabsf(co_clip[i]) <= ss->cache->clip_tolerance[i]) {
        co_clip[i] = 0.0f;
        float imtx[4][4];
        invert_m4_m4(imtx, ss->cache->clip_mirror_mtx);
        mul_m4_v3(imtx, co_clip);
        do_clip = true;
      }
    }

    if (do_clip) {
      co[i] = co_clip[i];
    }
    else {
      co[i] = val[i];
    }
  }
}

static PBVHNode **sculpt_pbvh_gather_cursor_update(Object *ob,
                                                   Sculpt *sd,
                                                   bool use_original,
                                                   int *r_totnode)
{
  SculptSession *ss = ob->sculpt;
  PBVHNode **nodes = NULL;
  SculptSearchSphereData data = {
      .ss = ss,
      .sd = sd,
      .radius_squared = ss->cursor_radius,
      .original = use_original,
      .ignore_fully_ineffective = false,
      .center = NULL,
  };
  BKE_pbvh_search_gather(ss->pbvh, SCULPT_search_sphere_cb, &data, &nodes, r_totnode);
  return nodes;
}

static PBVHNode **sculpt_pbvh_gather_generic(Object *ob,
                                             Sculpt *sd,
                                             const Brush *brush,
                                             bool use_original,
                                             float radius_scale,
                                             int *r_totnode)
{
  SculptSession *ss = ob->sculpt;
  PBVHNode **nodes = NULL;

  /* Build a list of all nodes that are potentially within the cursor or brush's area of influence.
   */
  if (brush->falloff_shape == PAINT_FALLOFF_SHAPE_SPHERE) {
    SculptSearchSphereData data = {
        .ss = ss,
        .sd = sd,
        .radius_squared = square_f(ss->cache->radius * radius_scale),
        .original = use_original,
        .ignore_fully_ineffective = brush->sculpt_tool != SCULPT_TOOL_MASK,
        .center = NULL,
    };
    BKE_pbvh_search_gather(ss->pbvh, SCULPT_search_sphere_cb, &data, &nodes, r_totnode);
  }
  else {
    struct DistRayAABB_Precalc dist_ray_to_aabb_precalc;
    dist_squared_ray_to_aabb_v3_precalc(
        &dist_ray_to_aabb_precalc, ss->cache->location, ss->cache->view_normal);
    SculptSearchCircleData data = {
        .ss = ss,
        .sd = sd,
        .radius_squared = ss->cache ? square_f(ss->cache->radius * radius_scale) :
                                      ss->cursor_radius,
        .original = use_original,
        .dist_ray_to_aabb_precalc = &dist_ray_to_aabb_precalc,
        .ignore_fully_ineffective = brush->sculpt_tool != SCULPT_TOOL_MASK,
    };
    BKE_pbvh_search_gather(ss->pbvh, SCULPT_search_circle_cb, &data, &nodes, r_totnode);
  }
  return nodes;
}

/* Calculate primary direction of movement for many brushes. */
static void calc_sculpt_normal(
    Sculpt *sd, Object *ob, PBVHNode **nodes, int totnode, float r_area_no[3])
{
  const Brush *brush = BKE_paint_brush(&sd->paint);
  const SculptSession *ss = ob->sculpt;

  switch (brush->sculpt_plane) {
    case SCULPT_DISP_DIR_VIEW:
      copy_v3_v3(r_area_no, ss->cache->true_view_normal);
      break;

    case SCULPT_DISP_DIR_X:
      ARRAY_SET_ITEMS(r_area_no, 1.0f, 0.0f, 0.0f);
      break;

    case SCULPT_DISP_DIR_Y:
      ARRAY_SET_ITEMS(r_area_no, 0.0f, 1.0f, 0.0f);
      break;

    case SCULPT_DISP_DIR_Z:
      ARRAY_SET_ITEMS(r_area_no, 0.0f, 0.0f, 1.0f);
      break;

    case SCULPT_DISP_DIR_AREA:
      SCULPT_calc_area_normal(sd, ob, nodes, totnode, r_area_no);
      break;

    default:
      break;
  }
}

static void update_sculpt_normal(Sculpt *sd, Object *ob, PBVHNode **nodes, int totnode)
{
  const Brush *brush = BKE_paint_brush(&sd->paint);
  StrokeCache *cache = ob->sculpt->cache;
  /* Grab brush does not update the sculpt normal during a stroke. */
  const bool update_normal =
      !(brush->flag & BRUSH_ORIGINAL_NORMAL) && !(brush->sculpt_tool == SCULPT_TOOL_GRAB) &&
      !(brush->sculpt_tool == SCULPT_TOOL_THUMB && !(brush->flag & BRUSH_ANCHORED)) &&
      !(brush->sculpt_tool == SCULPT_TOOL_ELASTIC_DEFORM) &&
      !(brush->sculpt_tool == SCULPT_TOOL_SNAKE_HOOK && cache->normal_weight > 0.0f);

  if (cache->mirror_symmetry_pass == 0 && cache->radial_symmetry_pass == 0 &&
      (SCULPT_stroke_is_first_brush_step_of_symmetry_pass(cache) || update_normal)) {
    calc_sculpt_normal(sd, ob, nodes, totnode, cache->sculpt_normal);
    if (brush->falloff_shape == PAINT_FALLOFF_SHAPE_TUBE) {
      project_plane_v3_v3v3(cache->sculpt_normal, cache->sculpt_normal, cache->view_normal);
      normalize_v3(cache->sculpt_normal);
    }
    copy_v3_v3(cache->sculpt_normal_symm, cache->sculpt_normal);
  }
  else {
    copy_v3_v3(cache->sculpt_normal_symm, cache->sculpt_normal);
    flip_v3(cache->sculpt_normal_symm, cache->mirror_symmetry_pass);
    mul_m4_v3(cache->symm_rot_mat, cache->sculpt_normal_symm);
  }
}

static void calc_local_y(ViewContext *vc, const float center[3], float y[3])
{
  Object *ob = vc->obact;
  float loc[3];
  const float xy_delta[2] = {0.0f, 1.0f};

  mul_v3_m4v3(loc, ob->imat, center);
  const float zfac = ED_view3d_calc_zfac(vc->rv3d, loc);

  ED_view3d_win_to_delta(vc->region, xy_delta, zfac, y);
  normalize_v3(y);

  add_v3_v3(y, ob->loc);
  mul_m4_v3(ob->imat, y);
}

static void calc_brush_local_mat(const Brush *brush, Object *ob, float local_mat[4][4])
{
  const StrokeCache *cache = ob->sculpt->cache;
  float tmat[4][4];
  float mat[4][4];
  float scale[4][4];
  float angle, v[3];
  float up[3];

  /* Ensure `ob->imat` is up to date. */
  invert_m4_m4(ob->imat, ob->obmat);

  /* Initialize last column of matrix. */
  mat[0][3] = 0.0f;
  mat[1][3] = 0.0f;
  mat[2][3] = 0.0f;
  mat[3][3] = 1.0f;

  /* Get view's up vector in object-space. */
  calc_local_y(cache->vc, cache->location, up);

  /* Calculate the X axis of the local matrix. */
  cross_v3_v3v3(v, up, cache->sculpt_normal);
  /* Apply rotation (user angle, rake, etc.) to X axis. */
  angle = brush->mtex.rot - cache->special_rotation;
  rotate_v3_v3v3fl(mat[0], v, cache->sculpt_normal, angle);

  /* Get other axes. */
  cross_v3_v3v3(mat[1], cache->sculpt_normal, mat[0]);
  copy_v3_v3(mat[2], cache->sculpt_normal);

  /* Set location. */
  copy_v3_v3(mat[3], cache->location);

  /* Scale by brush radius. */
  normalize_m4(mat);
  scale_m4_fl(scale, cache->radius);
  mul_m4_m4m4(tmat, mat, scale);

  /* Return inverse (for converting from model-space coords to local area coords). */
  invert_m4_m4(local_mat, tmat);
}

#define SCULPT_TILT_SENSITIVITY 0.7f
void SCULPT_tilt_apply_to_normal(float r_normal[3], StrokeCache *cache, const float tilt_strength)
{
  if (!U.experimental.use_sculpt_tools_tilt) {
    return;
  }
  const float rot_max = M_PI_2 * tilt_strength * SCULPT_TILT_SENSITIVITY;
  mul_v3_mat3_m4v3(r_normal, cache->vc->obact->obmat, r_normal);
  float normal_tilt_y[3];
  rotate_v3_v3v3fl(normal_tilt_y, r_normal, cache->vc->rv3d->viewinv[0], cache->y_tilt * rot_max);
  float normal_tilt_xy[3];
  rotate_v3_v3v3fl(
      normal_tilt_xy, normal_tilt_y, cache->vc->rv3d->viewinv[1], cache->x_tilt * rot_max);
  mul_v3_mat3_m4v3(r_normal, cache->vc->obact->imat, normal_tilt_xy);
  normalize_v3(r_normal);
}

void SCULPT_tilt_effective_normal_get(const SculptSession *ss, const Brush *brush, float r_no[3])
{
  copy_v3_v3(r_no, ss->cache->sculpt_normal_symm);
  SCULPT_tilt_apply_to_normal(r_no, ss->cache, brush->tilt_strength_factor);
}

static void update_brush_local_mat(Sculpt *sd, Object *ob)
{
  StrokeCache *cache = ob->sculpt->cache;

  if (cache->mirror_symmetry_pass == 0 && cache->radial_symmetry_pass == 0) {
    calc_brush_local_mat(BKE_paint_brush(&sd->paint), ob, cache->brush_local_mat);
  }
}

/** \} */

/* -------------------------------------------------------------------- */
/** \name Texture painting
 * \{ */

static bool sculpt_needs_pbvh_pixels(PaintModeSettings *paint_mode_settings,
                                     const Brush *brush,
                                     Object *ob)
{
  if (brush->sculpt_tool == SCULPT_TOOL_PAINT && U.experimental.use_sculpt_texture_paint) {
    Image *image;
    ImageUser *image_user;
    return SCULPT_paint_image_canvas_get(paint_mode_settings, ob, &image, &image_user);
  }

  return false;
}

static void sculpt_pbvh_update_pixels(PaintModeSettings *paint_mode_settings,
                                      SculptSession *ss,
                                      Object *ob)
{
  BLI_assert(ob->type == OB_MESH);
  Mesh *mesh = (Mesh *)ob->data;

  Image *image;
  ImageUser *image_user;
  if (!SCULPT_paint_image_canvas_get(paint_mode_settings, ob, &image, &image_user)) {
    return;
  }

  BKE_pbvh_build_pixels(ss->pbvh, mesh, image, image_user);
}

/** \} */

/* -------------------------------------------------------------------- */
/** \name Generic Brush Plane & Symmetry Utilities
 * \{ */

typedef struct {
  SculptSession *ss;
  const float *ray_start;
  const float *ray_normal;
  bool hit;
  float depth;
  bool original;

  PBVHVertRef active_vertex;
  float *face_normal;

  int active_face_grid_index;

  struct IsectRayPrecalc isect_precalc;
} SculptRaycastData;

typedef struct {
  SculptSession *ss;
  const float *ray_start, *ray_normal;
  bool hit;
  float depth;
  float dist_sq_to_ray;
  bool original;
} SculptFindNearestToRayData;

ePaintSymmetryAreas SCULPT_get_vertex_symm_area(const float co[3])
{
  ePaintSymmetryAreas symm_area = PAINT_SYMM_AREA_DEFAULT;
  if (co[0] < 0.0f) {
    symm_area |= PAINT_SYMM_AREA_X;
  }
  if (co[1] < 0.0f) {
    symm_area |= PAINT_SYMM_AREA_Y;
  }
  if (co[2] < 0.0f) {
    symm_area |= PAINT_SYMM_AREA_Z;
  }
  return symm_area;
}

void SCULPT_flip_v3_by_symm_area(float v[3],
                                 const ePaintSymmetryFlags symm,
                                 const ePaintSymmetryAreas symmarea,
                                 const float pivot[3])
{
  for (int i = 0; i < 3; i++) {
    ePaintSymmetryFlags symm_it = 1 << i;
    if (!(symm & symm_it)) {
      continue;
    }
    if (symmarea & symm_it) {
      flip_v3(v, symm_it);
    }
    if (pivot[i] < 0.0f) {
      flip_v3(v, symm_it);
    }
  }
}

void SCULPT_flip_quat_by_symm_area(float quat[4],
                                   const ePaintSymmetryFlags symm,
                                   const ePaintSymmetryAreas symmarea,
                                   const float pivot[3])
{
  for (int i = 0; i < 3; i++) {
    ePaintSymmetryFlags symm_it = 1 << i;
    if (!(symm & symm_it)) {
      continue;
    }
    if (symmarea & symm_it) {
      flip_qt(quat, symm_it);
    }
    if (pivot[i] < 0.0f) {
      flip_qt(quat, symm_it);
    }
  }
}

void SCULPT_calc_brush_plane(
    Sculpt *sd, Object *ob, PBVHNode **nodes, int totnode, float r_area_no[3], float r_area_co[3])
{
  SculptSession *ss = ob->sculpt;
  Brush *brush = BKE_paint_brush(&sd->paint);

  zero_v3(r_area_co);
  zero_v3(r_area_no);

  if (SCULPT_stroke_is_main_symmetry_pass(ss->cache) &&
      (SCULPT_stroke_is_first_brush_step_of_symmetry_pass(ss->cache) ||
       !(brush->flag & BRUSH_ORIGINAL_PLANE) || !(brush->flag & BRUSH_ORIGINAL_NORMAL))) {
    switch (brush->sculpt_plane) {
      case SCULPT_DISP_DIR_VIEW:
        copy_v3_v3(r_area_no, ss->cache->true_view_normal);
        break;

      case SCULPT_DISP_DIR_X:
        ARRAY_SET_ITEMS(r_area_no, 1.0f, 0.0f, 0.0f);
        break;

      case SCULPT_DISP_DIR_Y:
        ARRAY_SET_ITEMS(r_area_no, 0.0f, 1.0f, 0.0f);
        break;

      case SCULPT_DISP_DIR_Z:
        ARRAY_SET_ITEMS(r_area_no, 0.0f, 0.0f, 1.0f);
        break;

      case SCULPT_DISP_DIR_AREA:
        SCULPT_calc_area_normal_and_center(sd, ob, nodes, totnode, r_area_no, r_area_co);
        if (brush->falloff_shape == PAINT_FALLOFF_SHAPE_TUBE) {
          project_plane_v3_v3v3(r_area_no, r_area_no, ss->cache->view_normal);
          normalize_v3(r_area_no);
        }
        break;

      default:
        break;
    }

    /* For flatten center. */
    /* Flatten center has not been calculated yet if we are not using the area normal. */
    if (brush->sculpt_plane != SCULPT_DISP_DIR_AREA) {
      SCULPT_calc_area_center(sd, ob, nodes, totnode, r_area_co);
    }

    /* For area normal. */
    if ((!SCULPT_stroke_is_first_brush_step_of_symmetry_pass(ss->cache)) &&
        (brush->flag & BRUSH_ORIGINAL_NORMAL)) {
      copy_v3_v3(r_area_no, ss->cache->sculpt_normal);
    }
    else {
      copy_v3_v3(ss->cache->sculpt_normal, r_area_no);
    }

    /* For flatten center. */
    if ((!SCULPT_stroke_is_first_brush_step_of_symmetry_pass(ss->cache)) &&
        (brush->flag & BRUSH_ORIGINAL_PLANE)) {
      copy_v3_v3(r_area_co, ss->cache->last_center);
    }
    else {
      copy_v3_v3(ss->cache->last_center, r_area_co);
    }
  }
  else {
    /* For area normal. */
    copy_v3_v3(r_area_no, ss->cache->sculpt_normal);

    /* For flatten center. */
    copy_v3_v3(r_area_co, ss->cache->last_center);

    /* For area normal. */
    flip_v3(r_area_no, ss->cache->mirror_symmetry_pass);

    /* For flatten center. */
    flip_v3(r_area_co, ss->cache->mirror_symmetry_pass);

    /* For area normal. */
    mul_m4_v3(ss->cache->symm_rot_mat, r_area_no);

    /* For flatten center. */
    mul_m4_v3(ss->cache->symm_rot_mat, r_area_co);

    /* Shift the plane for the current tile. */
    add_v3_v3(r_area_co, ss->cache->plane_offset);
  }
}

int SCULPT_plane_trim(const StrokeCache *cache, const Brush *brush, const float val[3])
{
  return (!(brush->flag & BRUSH_PLANE_TRIM) ||
          ((dot_v3v3(val, val) <= cache->radius_squared * cache->plane_trim_squared)));
}

int SCULPT_plane_point_side(const float co[3], const float plane[4])
{
  float d = plane_point_side_v3(plane, co);
  return d <= 0.0f;
}

float SCULPT_brush_plane_offset_get(Sculpt *sd, SculptSession *ss)
{
  Brush *brush = BKE_paint_brush(&sd->paint);

  float rv = brush->plane_offset;

  if (brush->flag & BRUSH_OFFSET_PRESSURE) {
    rv *= ss->cache->pressure;
  }

  return rv;
}

/** \} */

/* -------------------------------------------------------------------- */
/** \name Sculpt Gravity Brush
 * \{ */

static void do_gravity_task_cb_ex(void *__restrict userdata,
                                  const int n,
                                  const TaskParallelTLS *__restrict tls)
{
  SculptThreadedTaskData *data = userdata;
  SculptSession *ss = data->ob->sculpt;
  const Brush *brush = data->brush;
  float *offset = data->offset;

  PBVHVertexIter vd;
  float(*proxy)[3];

  proxy = BKE_pbvh_node_add_proxy(ss->pbvh, data->nodes[n])->co;

  SculptBrushTest test;
  SculptBrushTestFn sculpt_brush_test_sq_fn = SCULPT_brush_test_init_with_falloff_shape(
      ss, &test, data->brush->falloff_shape);
  const int thread_id = BLI_task_parallel_thread_id(tls);

  BKE_pbvh_vertex_iter_begin (ss->pbvh, data->nodes[n], vd, PBVH_ITER_UNIQUE) {
    if (!sculpt_brush_test_sq_fn(&test, vd.co)) {
      continue;
    }
    const float fade = SCULPT_brush_strength_factor(ss,
                                                    brush,
                                                    vd.co,
                                                    sqrtf(test.dist),
                                                    vd.no,
                                                    vd.fno,
                                                    vd.mask ? *vd.mask : 0.0f,
                                                    vd.vertex,
                                                    thread_id);

    mul_v3_v3fl(proxy[vd.i], offset, fade);

    if (vd.mvert) {
      BKE_pbvh_vert_tag_update_normal(ss->pbvh, vd.vertex);
    }
  }
  BKE_pbvh_vertex_iter_end;
}

static void do_gravity(Sculpt *sd, Object *ob, PBVHNode **nodes, int totnode, float bstrength)
{
  SculptSession *ss = ob->sculpt;
  Brush *brush = BKE_paint_brush(&sd->paint);

  float offset[3];
  float gravity_vector[3];

  mul_v3_v3fl(gravity_vector, ss->cache->gravity_direction, -ss->cache->radius_squared);

  /* Offset with as much as possible factored in already. */
  mul_v3_v3v3(offset, gravity_vector, ss->cache->scale);
  mul_v3_fl(offset, bstrength);

  /* Threaded loop over nodes. */
  SculptThreadedTaskData data = {
      .sd = sd,
      .ob = ob,
      .brush = brush,
      .nodes = nodes,
      .offset = offset,
  };

  TaskParallelSettings settings;
  BKE_pbvh_parallel_range_settings(&settings, true, totnode);
  BLI_task_parallel_range(0, totnode, &data, do_gravity_task_cb_ex, &settings);
}

/** \} */

/* -------------------------------------------------------------------- */
/** \name Sculpt Brush Utilities
 * \{ */

void SCULPT_vertcos_to_key(Object *ob, KeyBlock *kb, const float (*vertCos)[3])
{
  Mesh *me = (Mesh *)ob->data;
  float(*ofs)[3] = NULL;
  int a;
  const int kb_act_idx = ob->shapenr - 1;
  KeyBlock *currkey;

  /* For relative keys editing of base should update other keys. */
  if (BKE_keyblock_is_basis(me->key, kb_act_idx)) {
    ofs = BKE_keyblock_convert_to_vertcos(ob, kb);

    /* Calculate key coord offsets (from previous location). */
    for (a = 0; a < me->totvert; a++) {
      sub_v3_v3v3(ofs[a], vertCos[a], ofs[a]);
    }

    /* Apply offsets on other keys. */
    for (currkey = me->key->block.first; currkey; currkey = currkey->next) {
      if ((currkey != kb) && (currkey->relative == kb_act_idx)) {
        BKE_keyblock_update_from_offset(ob, currkey, ofs);
      }
    }

    MEM_freeN(ofs);
  }

  /* Modifying of basis key should update mesh. */
  if (kb == me->key->refkey) {
    MVert *mvert = me->mvert;

    for (a = 0; a < me->totvert; a++, mvert++) {
      copy_v3_v3(mvert->co, vertCos[a]);
    }
    BKE_mesh_tag_coords_changed(me);
  }

  /* Apply new coords on active key block, no need to re-allocate kb->data here! */
  BKE_keyblock_update_from_vertcos(ob, kb, vertCos);
}

/* NOTE: we do the topology update before any brush actions to avoid
 * issues with the proxies. The size of the proxy can't change, so
 * topology must be updated first. */
static void sculpt_topology_update(Sculpt *sd,
                                   Object *ob,
                                   Brush *brush,
                                   UnifiedPaintSettings *UNUSED(ups),
                                   PaintModeSettings *UNUSED(paint_mode_settings))
{
  SculptSession *ss = ob->sculpt;

  int n, totnode;
  /* Build a list of all nodes that are potentially within the brush's area of influence. */
  const bool use_original = sculpt_tool_needs_original(brush->sculpt_tool) ? true :
                                                                             ss->cache->original;
  const float radius_scale = 1.25f;
  PBVHNode **nodes = sculpt_pbvh_gather_generic(
      ob, sd, brush, use_original, radius_scale, &totnode);

  /* Only act if some verts are inside the brush area. */
  if (totnode == 0) {
    return;
  }

  /* Free index based vertex info as it will become invalid after modifying the topology during the
   * stroke. */
  MEM_SAFE_FREE(ss->vertex_info.boundary);
  MEM_SAFE_FREE(ss->vertex_info.connected_component);

  PBVHTopologyUpdateMode mode = 0;
  float location[3];

  if (!(sd->flags & SCULPT_DYNTOPO_DETAIL_MANUAL)) {
    if (sd->flags & SCULPT_DYNTOPO_SUBDIVIDE) {
      mode |= PBVH_Subdivide;
    }

    if ((sd->flags & SCULPT_DYNTOPO_COLLAPSE) || (brush->sculpt_tool == SCULPT_TOOL_SIMPLIFY)) {
      mode |= PBVH_Collapse;
    }
  }

  for (n = 0; n < totnode; n++) {
    SCULPT_undo_push_node(ob,
                          nodes[n],
                          brush->sculpt_tool == SCULPT_TOOL_MASK ? SCULPT_UNDO_MASK :
                                                                   SCULPT_UNDO_COORDS);
    BKE_pbvh_node_mark_update(nodes[n]);

    if (BKE_pbvh_type(ss->pbvh) == PBVH_BMESH) {
      BKE_pbvh_node_mark_topology_update(nodes[n]);
      BKE_pbvh_bmesh_node_save_orig(ss->bm, nodes[n]);
    }
  }

  if (BKE_pbvh_type(ss->pbvh) == PBVH_BMESH) {
    BKE_pbvh_bmesh_update_topology(ss->pbvh,
                                   mode,
                                   ss->cache->location,
                                   ss->cache->view_normal,
                                   ss->cache->radius,
                                   (brush->flag & BRUSH_FRONTFACE) != 0,
                                   (brush->falloff_shape != PAINT_FALLOFF_SHAPE_SPHERE));
  }

  MEM_SAFE_FREE(nodes);

  /* Update average stroke position. */
  copy_v3_v3(location, ss->cache->true_location);
  mul_m4_v3(ob->obmat, location);
}

static void do_brush_action_task_cb(void *__restrict userdata,
                                    const int n,
                                    const TaskParallelTLS *__restrict UNUSED(tls))
{
  SculptThreadedTaskData *data = userdata;
  SculptSession *ss = data->ob->sculpt;

  bool need_coords = ss->cache->supports_gravity;

  /* Face Sets modifications do a single undo push */
  if (data->brush->sculpt_tool == SCULPT_TOOL_DRAW_FACE_SETS) {
    BKE_pbvh_node_mark_redraw(data->nodes[n]);
    /* Draw face sets in smooth mode moves the vertices. */
    if (ss->cache->alt_smooth) {
      need_coords = true;
    }
  }
  else if (data->brush->sculpt_tool == SCULPT_TOOL_MASK) {
    SCULPT_undo_push_node(data->ob, data->nodes[n], SCULPT_UNDO_MASK);
    BKE_pbvh_node_mark_update_mask(data->nodes[n]);
  }
  else if (SCULPT_tool_is_paint(data->brush->sculpt_tool)) {
    SCULPT_undo_push_node(data->ob, data->nodes[n], SCULPT_UNDO_COLOR);
    BKE_pbvh_node_mark_update_color(data->nodes[n]);
  }
  else {
    need_coords = true;
  }

  if (need_coords) {
    SCULPT_undo_push_node(data->ob, data->nodes[n], SCULPT_UNDO_COORDS);
    BKE_pbvh_node_mark_update(data->nodes[n]);
  }
}

static void do_brush_action(Sculpt *sd,
                            Object *ob,
                            Brush *brush,
                            UnifiedPaintSettings *ups,
                            PaintModeSettings *paint_mode_settings)
{
  SculptSession *ss = ob->sculpt;
  int totnode;
  PBVHNode **nodes;

  /* Check for unsupported features. */
  PBVHType type = BKE_pbvh_type(ss->pbvh);

  if (SCULPT_tool_is_paint(brush->sculpt_tool) && SCULPT_has_loop_colors(ob)) {
    if (type != PBVH_FACES) {
      return;
    }

    BKE_pbvh_ensure_node_loops(ss->pbvh);
  }

  /* Build a list of all nodes that are potentially within the brush's area of influence */

  if (SCULPT_tool_needs_all_pbvh_nodes(brush)) {
    /* These brushes need to update all nodes as they are not constrained by the brush radius */
    BKE_pbvh_search_gather(ss->pbvh, NULL, NULL, &nodes, &totnode);
  }
  else if (brush->sculpt_tool == SCULPT_TOOL_CLOTH) {
    nodes = SCULPT_cloth_brush_affected_nodes_gather(ss, brush, &totnode);
  }
  else {
    const bool use_original = sculpt_tool_needs_original(brush->sculpt_tool) ? true :
                                                                               ss->cache->original;
    float radius_scale = 1.0f;

    /* Corners of square brushes can go outside the brush radius. */
    if (sculpt_tool_has_cube_tip(brush->sculpt_tool)) {
      radius_scale = M_SQRT2;
    }

    /* With these options enabled not all required nodes are inside the original brush radius, so
     * the brush can produce artifacts in some situations. */
    if (brush->sculpt_tool == SCULPT_TOOL_DRAW && brush->flag & BRUSH_ORIGINAL_NORMAL) {
      radius_scale = 2.0f;
    }
    nodes = sculpt_pbvh_gather_generic(ob, sd, brush, use_original, radius_scale, &totnode);
  }
  const bool use_pixels = sculpt_needs_pbvh_pixels(paint_mode_settings, brush, ob);
  if (use_pixels) {
    sculpt_pbvh_update_pixels(paint_mode_settings, ss, ob);
  }

  /* Draw Face Sets in draw mode makes a single undo push, in alt-smooth mode deforms the
   * vertices and uses regular coords undo. */
  /* It also assigns the paint_face_set here as it needs to be done regardless of the stroke type
   * and the number of nodes under the brush influence. */
  if (brush->sculpt_tool == SCULPT_TOOL_DRAW_FACE_SETS &&
      SCULPT_stroke_is_first_brush_step(ss->cache) && !ss->cache->alt_smooth) {

    /* Dynamic-topology does not support Face Sets data, so it can't store/restore it from undo. */
    /* TODO(pablodp606): This check should be done in the undo code and not here, but the rest of
     * the sculpt code is not checking for unsupported undo types that may return a null node. */
    if (BKE_pbvh_type(ss->pbvh) != PBVH_BMESH) {
      SCULPT_undo_push_node(ob, NULL, SCULPT_UNDO_FACE_SETS);
    }

    if (ss->cache->invert) {
      /* When inverting the brush, pick the paint face mask ID from the mesh. */
      ss->cache->paint_face_set = SCULPT_active_face_set_get(ss);
    }
    else {
      /* By default create a new Face Sets. */
      ss->cache->paint_face_set = SCULPT_face_set_next_available_get(ss);
    }
  }

  /* For anchored brushes with spherical falloff, we start off with zero radius, thus we have no
   * PBVH nodes on the first brush step. */
  if (totnode ||
      ((brush->falloff_shape == PAINT_FALLOFF_SHAPE_SPHERE) && (brush->flag & BRUSH_ANCHORED))) {
    if (SCULPT_stroke_is_first_brush_step(ss->cache)) {
      /* Initialize auto-masking cache. */
      if (SCULPT_is_automasking_enabled(sd, ss, brush)) {
        ss->cache->automasking = SCULPT_automasking_cache_init(sd, brush, ob);
      }
      /* Initialize surface smooth cache. */
      if ((brush->sculpt_tool == SCULPT_TOOL_SMOOTH) &&
          (brush->smooth_deform_type == BRUSH_SMOOTH_DEFORM_SURFACE)) {
        BLI_assert(ss->cache->surface_smooth_laplacian_disp == NULL);
        ss->cache->surface_smooth_laplacian_disp = MEM_callocN(
            sizeof(float[3]) * SCULPT_vertex_count_get(ss), "HC smooth laplacian b");
      }
    }
  }

  /* Only act if some verts are inside the brush area. */
  if (totnode == 0) {
    return;
  }
  float location[3];

  if (!use_pixels) {
    SculptThreadedTaskData task_data = {
        .sd = sd,
        .ob = ob,
        .brush = brush,
        .nodes = nodes,
    };

    TaskParallelSettings settings;
    BKE_pbvh_parallel_range_settings(&settings, true, totnode);
    BLI_task_parallel_range(0, totnode, &task_data, do_brush_action_task_cb, &settings);
  }

  if (sculpt_brush_needs_normal(ss, brush)) {
    update_sculpt_normal(sd, ob, nodes, totnode);
  }

  if (brush->mtex.brush_map_mode == MTEX_MAP_MODE_AREA) {
    update_brush_local_mat(sd, ob);
  }

  if (brush->sculpt_tool == SCULPT_TOOL_POSE && SCULPT_stroke_is_first_brush_step(ss->cache)) {
    SCULPT_pose_brush_init(sd, ob, ss, brush);
  }

  if (brush->deform_target == BRUSH_DEFORM_TARGET_CLOTH_SIM) {
    if (!ss->cache->cloth_sim) {
      ss->cache->cloth_sim = SCULPT_cloth_brush_simulation_create(
          ob, 1.0f, 0.0f, 0.0f, false, true);
      SCULPT_cloth_brush_simulation_init(ss, ss->cache->cloth_sim);
    }
    SCULPT_cloth_brush_store_simulation_state(ss, ss->cache->cloth_sim);
    SCULPT_cloth_brush_ensure_nodes_constraints(
        sd, ob, nodes, totnode, ss->cache->cloth_sim, ss->cache->location, FLT_MAX);
  }

  bool invert = ss->cache->pen_flip || ss->cache->invert || brush->flag & BRUSH_DIR_IN;

  /* Apply one type of brush action. */
  switch (brush->sculpt_tool) {
    case SCULPT_TOOL_DRAW:
      SCULPT_do_draw_brush(sd, ob, nodes, totnode);
      break;
    case SCULPT_TOOL_SMOOTH:
      if (brush->smooth_deform_type == BRUSH_SMOOTH_DEFORM_LAPLACIAN) {
        SCULPT_do_smooth_brush(sd, ob, nodes, totnode);
      }
      else if (brush->smooth_deform_type == BRUSH_SMOOTH_DEFORM_SURFACE) {
        SCULPT_do_surface_smooth_brush(sd, ob, nodes, totnode);
      }
      break;
    case SCULPT_TOOL_CREASE:
      SCULPT_do_crease_brush(sd, ob, nodes, totnode);
      break;
    case SCULPT_TOOL_BLOB:
      SCULPT_do_crease_brush(sd, ob, nodes, totnode);
      break;
    case SCULPT_TOOL_PINCH:
      SCULPT_do_pinch_brush(sd, ob, nodes, totnode);
      break;
    case SCULPT_TOOL_INFLATE:
      SCULPT_do_inflate_brush(sd, ob, nodes, totnode);
      break;
    case SCULPT_TOOL_GRAB:
      SCULPT_do_grab_brush(sd, ob, nodes, totnode);
      break;
    case SCULPT_TOOL_ROTATE:
      SCULPT_do_rotate_brush(sd, ob, nodes, totnode);
      break;
    case SCULPT_TOOL_SNAKE_HOOK:
      SCULPT_do_snake_hook_brush(sd, ob, nodes, totnode);
      break;
    case SCULPT_TOOL_NUDGE:
      SCULPT_do_nudge_brush(sd, ob, nodes, totnode);
      break;
    case SCULPT_TOOL_THUMB:
      SCULPT_do_thumb_brush(sd, ob, nodes, totnode);
      break;
    case SCULPT_TOOL_LAYER:
      SCULPT_do_layer_brush(sd, ob, nodes, totnode);
      break;
    case SCULPT_TOOL_FLATTEN:
      SCULPT_do_flatten_brush(sd, ob, nodes, totnode);
      break;
    case SCULPT_TOOL_CLAY:
      SCULPT_do_clay_brush(sd, ob, nodes, totnode);
      break;
    case SCULPT_TOOL_CLAY_STRIPS:
      SCULPT_do_clay_strips_brush(sd, ob, nodes, totnode);
      break;
    case SCULPT_TOOL_MULTIPLANE_SCRAPE:
      SCULPT_do_multiplane_scrape_brush(sd, ob, nodes, totnode);
      break;
    case SCULPT_TOOL_CLAY_THUMB:
      SCULPT_do_clay_thumb_brush(sd, ob, nodes, totnode);
      break;
    case SCULPT_TOOL_FILL:
      if (invert && brush->flag & BRUSH_INVERT_TO_SCRAPE_FILL) {
        SCULPT_do_scrape_brush(sd, ob, nodes, totnode);
      }
      else {
        SCULPT_do_fill_brush(sd, ob, nodes, totnode);
      }
      break;
    case SCULPT_TOOL_SCRAPE:
      if (invert && brush->flag & BRUSH_INVERT_TO_SCRAPE_FILL) {
        SCULPT_do_fill_brush(sd, ob, nodes, totnode);
      }
      else {
        SCULPT_do_scrape_brush(sd, ob, nodes, totnode);
      }
      break;
    case SCULPT_TOOL_MASK:
      SCULPT_do_mask_brush(sd, ob, nodes, totnode);
      break;
    case SCULPT_TOOL_POSE:
      SCULPT_do_pose_brush(sd, ob, nodes, totnode);
      break;
    case SCULPT_TOOL_DRAW_SHARP:
      SCULPT_do_draw_sharp_brush(sd, ob, nodes, totnode);
      break;
    case SCULPT_TOOL_ELASTIC_DEFORM:
      SCULPT_do_elastic_deform_brush(sd, ob, nodes, totnode);
      break;
    case SCULPT_TOOL_SLIDE_RELAX:
      SCULPT_do_slide_relax_brush(sd, ob, nodes, totnode);
      break;
    case SCULPT_TOOL_BOUNDARY:
      SCULPT_do_boundary_brush(sd, ob, nodes, totnode);
      break;
    case SCULPT_TOOL_CLOTH:
      SCULPT_do_cloth_brush(sd, ob, nodes, totnode);
      break;
    case SCULPT_TOOL_DRAW_FACE_SETS:
      SCULPT_do_draw_face_sets_brush(sd, ob, nodes, totnode);
      break;
    case SCULPT_TOOL_DISPLACEMENT_ERASER:
      SCULPT_do_displacement_eraser_brush(sd, ob, nodes, totnode);
      break;
    case SCULPT_TOOL_DISPLACEMENT_SMEAR:
      SCULPT_do_displacement_smear_brush(sd, ob, nodes, totnode);
      break;
    case SCULPT_TOOL_PAINT:
      SCULPT_do_paint_brush(paint_mode_settings, sd, ob, nodes, totnode);
      break;
    case SCULPT_TOOL_SMEAR:
      SCULPT_do_smear_brush(sd, ob, nodes, totnode);
      break;
  }

  if (!ELEM(brush->sculpt_tool, SCULPT_TOOL_SMOOTH, SCULPT_TOOL_MASK) &&
      brush->autosmooth_factor > 0) {
    if (brush->flag & BRUSH_INVERSE_SMOOTH_PRESSURE) {
      SCULPT_smooth(
          sd, ob, nodes, totnode, brush->autosmooth_factor * (1.0f - ss->cache->pressure), false);
    }
    else {
      SCULPT_smooth(sd, ob, nodes, totnode, brush->autosmooth_factor, false);
    }
  }

  if (sculpt_brush_use_topology_rake(ss, brush)) {
    SCULPT_bmesh_topology_rake(sd, ob, nodes, totnode, brush->topology_rake_factor);
  }

  /* The cloth brush adds the gravity as a regular force and it is processed in the solver. */
  if (ss->cache->supports_gravity && !ELEM(brush->sculpt_tool,
                                           SCULPT_TOOL_CLOTH,
                                           SCULPT_TOOL_DRAW_FACE_SETS,
                                           SCULPT_TOOL_BOUNDARY)) {
    do_gravity(sd, ob, nodes, totnode, sd->gravity_factor);
  }

  if (brush->deform_target == BRUSH_DEFORM_TARGET_CLOTH_SIM) {
    if (SCULPT_stroke_is_main_symmetry_pass(ss->cache)) {
      SCULPT_cloth_sim_activate_nodes(ss->cache->cloth_sim, nodes, totnode);
      SCULPT_cloth_brush_do_simulation_step(sd, ob, ss->cache->cloth_sim, nodes, totnode);
    }
  }

  MEM_SAFE_FREE(nodes);

  /* Update average stroke position. */
  copy_v3_v3(location, ss->cache->true_location);
  mul_m4_v3(ob->obmat, location);

  add_v3_v3(ups->average_stroke_accum, location);
  ups->average_stroke_counter++;
  /* Update last stroke position. */
  ups->last_stroke_valid = true;
}

/* Flush displacement from deformed PBVH vertex to original mesh. */
static void sculpt_flush_pbvhvert_deform(Object *ob, PBVHVertexIter *vd)
{
  SculptSession *ss = ob->sculpt;
  Mesh *me = ob->data;
  float disp[3], newco[3];
  int index = vd->vert_indices[vd->i];

  sub_v3_v3v3(disp, vd->co, ss->deform_cos[index]);
  mul_m3_v3(ss->deform_imats[index], disp);
  add_v3_v3v3(newco, disp, ss->orig_cos[index]);

  copy_v3_v3(ss->deform_cos[index], vd->co);
  copy_v3_v3(ss->orig_cos[index], newco);

  if (!ss->shapekey_active) {
    copy_v3_v3(me->mvert[index].co, newco);
  }
}

static void sculpt_combine_proxies_task_cb(void *__restrict userdata,
                                           const int n,
                                           const TaskParallelTLS *__restrict UNUSED(tls))
{
  SculptThreadedTaskData *data = userdata;
  SculptSession *ss = data->ob->sculpt;
  Sculpt *sd = data->sd;
  Object *ob = data->ob;
  const bool use_orco = data->use_proxies_orco;

  PBVHVertexIter vd;
  PBVHProxyNode *proxies;
  int proxy_count;
  float(*orco)[3] = NULL;

  if (use_orco && !ss->bm) {
    orco = SCULPT_undo_push_node(data->ob, data->nodes[n], SCULPT_UNDO_COORDS)->co;
  }

  BKE_pbvh_node_get_proxies(data->nodes[n], &proxies, &proxy_count);

  BKE_pbvh_vertex_iter_begin (ss->pbvh, data->nodes[n], vd, PBVH_ITER_UNIQUE) {
    float val[3];

    if (use_orco) {
      if (ss->bm) {
        copy_v3_v3(val, BM_log_original_vert_co(ss->bm_log, vd.bm_vert));
      }
      else {
        copy_v3_v3(val, orco[vd.i]);
      }
    }
    else {
      copy_v3_v3(val, vd.co);
    }

    for (int p = 0; p < proxy_count; p++) {
      add_v3_v3(val, proxies[p].co[vd.i]);
    }

    SCULPT_clip(sd, ss, vd.co, val);

    if (ss->deform_modifiers_active) {
      sculpt_flush_pbvhvert_deform(ob, &vd);
    }
  }
  BKE_pbvh_vertex_iter_end;

  BKE_pbvh_node_free_proxies(data->nodes[n]);
}

static void sculpt_combine_proxies(Sculpt *sd, Object *ob)
{
  SculptSession *ss = ob->sculpt;
  Brush *brush = BKE_paint_brush(&sd->paint);
  PBVHNode **nodes;
  int totnode;

  if (!ss->cache->supports_gravity && sculpt_tool_is_proxy_used(brush->sculpt_tool)) {
    /* First line is tools that don't support proxies. */
    return;
  }

  /* First line is tools that don't support proxies. */
  const bool use_orco = ELEM(brush->sculpt_tool,
                             SCULPT_TOOL_GRAB,
                             SCULPT_TOOL_ROTATE,
                             SCULPT_TOOL_THUMB,
                             SCULPT_TOOL_ELASTIC_DEFORM,
                             SCULPT_TOOL_BOUNDARY,
                             SCULPT_TOOL_POSE);

  BKE_pbvh_gather_proxies(ss->pbvh, &nodes, &totnode);

  SculptThreadedTaskData data = {
      .sd = sd,
      .ob = ob,
      .brush = brush,
      .nodes = nodes,
      .use_proxies_orco = use_orco,
  };

  TaskParallelSettings settings;
  BKE_pbvh_parallel_range_settings(&settings, true, totnode);
  BLI_task_parallel_range(0, totnode, &data, sculpt_combine_proxies_task_cb, &settings);
  MEM_SAFE_FREE(nodes);
}

void SCULPT_combine_transform_proxies(Sculpt *sd, Object *ob)
{
  SculptSession *ss = ob->sculpt;
  PBVHNode **nodes;
  int totnode;

  BKE_pbvh_gather_proxies(ss->pbvh, &nodes, &totnode);
  SculptThreadedTaskData data = {
      .sd = sd,
      .ob = ob,
      .nodes = nodes,
      .use_proxies_orco = false,
  };

  TaskParallelSettings settings;
  BKE_pbvh_parallel_range_settings(&settings, true, totnode);
  BLI_task_parallel_range(0, totnode, &data, sculpt_combine_proxies_task_cb, &settings);

  MEM_SAFE_FREE(nodes);
}

/**
 * Copy the modified vertices from the #PBVH to the active key.
 */
static void sculpt_update_keyblock(Object *ob)
{
  SculptSession *ss = ob->sculpt;
  float(*vertCos)[3];

  /* Key-block update happens after handling deformation caused by modifiers,
   * so ss->orig_cos would be updated with new stroke. */
  if (ss->orig_cos) {
    vertCos = ss->orig_cos;
  }
  else {
    vertCos = BKE_pbvh_vert_coords_alloc(ss->pbvh);
  }

  if (!vertCos) {
    return;
  }

  SCULPT_vertcos_to_key(ob, ss->shapekey_active, vertCos);

  if (vertCos != ss->orig_cos) {
    MEM_freeN(vertCos);
  }
}

static void SCULPT_flush_stroke_deform_task_cb(void *__restrict userdata,
                                               const int n,
                                               const TaskParallelTLS *__restrict UNUSED(tls))
{
  SculptThreadedTaskData *data = userdata;
  SculptSession *ss = data->ob->sculpt;
  Object *ob = data->ob;
  float(*vertCos)[3] = data->vertCos;

  PBVHVertexIter vd;

  BKE_pbvh_vertex_iter_begin (ss->pbvh, data->nodes[n], vd, PBVH_ITER_UNIQUE) {
    sculpt_flush_pbvhvert_deform(ob, &vd);

    if (!vertCos) {
      continue;
    }

    int index = vd.vert_indices[vd.i];
    copy_v3_v3(vertCos[index], ss->orig_cos[index]);
  }
  BKE_pbvh_vertex_iter_end;
}

void SCULPT_flush_stroke_deform(Sculpt *sd, Object *ob, bool is_proxy_used)
{
  SculptSession *ss = ob->sculpt;
  Brush *brush = BKE_paint_brush(&sd->paint);

  if (is_proxy_used && ss->deform_modifiers_active) {
    /* This brushes aren't using proxies, so sculpt_combine_proxies() wouldn't propagate needed
     * deformation to original base. */

    int totnode;
    Mesh *me = (Mesh *)ob->data;
    PBVHNode **nodes;
    float(*vertCos)[3] = NULL;

    if (ss->shapekey_active) {
      vertCos = MEM_mallocN(sizeof(*vertCos) * me->totvert, "flushStrokeDeofrm keyVerts");

      /* Mesh could have isolated verts which wouldn't be in BVH, to deal with this we copy old
       * coordinates over new ones and then update coordinates for all vertices from BVH. */
      memcpy(vertCos, ss->orig_cos, sizeof(*vertCos) * me->totvert);
    }

    BKE_pbvh_search_gather(ss->pbvh, NULL, NULL, &nodes, &totnode);

    SculptThreadedTaskData data = {
        .sd = sd,
        .ob = ob,
        .brush = brush,
        .nodes = nodes,
        .vertCos = vertCos,
    };

    TaskParallelSettings settings;
    BKE_pbvh_parallel_range_settings(&settings, true, totnode);
    BLI_task_parallel_range(0, totnode, &data, SCULPT_flush_stroke_deform_task_cb, &settings);

    if (vertCos) {
      SCULPT_vertcos_to_key(ob, ss->shapekey_active, vertCos);
      MEM_freeN(vertCos);
    }

    MEM_SAFE_FREE(nodes);
  }
  else if (ss->shapekey_active) {
    sculpt_update_keyblock(ob);
  }
}

void SCULPT_cache_calc_brushdata_symm(StrokeCache *cache,
                                      const char symm,
                                      const char axis,
                                      const float angle)
{
  flip_v3_v3(cache->location, cache->true_location, symm);
  flip_v3_v3(cache->last_location, cache->true_last_location, symm);
  flip_v3_v3(cache->grab_delta_symmetry, cache->grab_delta, symm);
  flip_v3_v3(cache->view_normal, cache->true_view_normal, symm);

  flip_v3_v3(cache->initial_location, cache->true_initial_location, symm);
  flip_v3_v3(cache->initial_normal, cache->true_initial_normal, symm);

  /* XXX This reduces the length of the grab delta if it approaches the line of symmetry
   * XXX However, a different approach appears to be needed. */
#if 0
  if (sd->paint.symmetry_flags & PAINT_SYMMETRY_FEATHER) {
    float frac = 1.0f / max_overlap_count(sd);
    float reduce = (feather - frac) / (1.0f - frac);

    printf("feather: %f frac: %f reduce: %f\n", feather, frac, reduce);

    if (frac < 1.0f) {
      mul_v3_fl(cache->grab_delta_symmetry, reduce);
    }
  }
#endif

  unit_m4(cache->symm_rot_mat);
  unit_m4(cache->symm_rot_mat_inv);
  zero_v3(cache->plane_offset);

  /* Expects XYZ. */
  if (axis) {
    rotate_m4(cache->symm_rot_mat, axis, angle);
    rotate_m4(cache->symm_rot_mat_inv, axis, -angle);
  }

  mul_m4_v3(cache->symm_rot_mat, cache->location);
  mul_m4_v3(cache->symm_rot_mat, cache->grab_delta_symmetry);

  if (cache->supports_gravity) {
    flip_v3_v3(cache->gravity_direction, cache->true_gravity_direction, symm);
    mul_m4_v3(cache->symm_rot_mat, cache->gravity_direction);
  }

  if (cache->is_rake_rotation_valid) {
    flip_qt_qt(cache->rake_rotation_symmetry, cache->rake_rotation, symm);
  }
}

typedef void (*BrushActionFunc)(Sculpt *sd,
                                Object *ob,
                                Brush *brush,
                                UnifiedPaintSettings *ups,
                                PaintModeSettings *paint_mode_settings);

static void do_tiled(Sculpt *sd,
                     Object *ob,
                     Brush *brush,
                     UnifiedPaintSettings *ups,
                     PaintModeSettings *paint_mode_settings,
                     BrushActionFunc action)
{
  SculptSession *ss = ob->sculpt;
  StrokeCache *cache = ss->cache;
  const float radius = cache->radius;
  const BoundBox *bb = BKE_object_boundbox_get(ob);
  const float *bbMin = bb->vec[0];
  const float *bbMax = bb->vec[6];
  const float *step = sd->paint.tile_offset;

  /* These are integer locations, for real location: multiply with step and add orgLoc.
   * So 0,0,0 is at orgLoc. */
  int start[3];
  int end[3];
  int cur[3];

  /* Position of the "prototype" stroke for tiling. */
  float orgLoc[3];
  float original_initial_location[3];
  copy_v3_v3(orgLoc, cache->location);
  copy_v3_v3(original_initial_location, cache->initial_location);

  for (int dim = 0; dim < 3; dim++) {
    if ((sd->paint.symmetry_flags & (PAINT_TILE_X << dim)) && step[dim] > 0) {
      start[dim] = (bbMin[dim] - orgLoc[dim] - radius) / step[dim];
      end[dim] = (bbMax[dim] - orgLoc[dim] + radius) / step[dim];
    }
    else {
      start[dim] = end[dim] = 0;
    }
  }

  /* First do the "un-tiled" position to initialize the stroke for this location. */
  cache->tile_pass = 0;
  action(sd, ob, brush, ups, paint_mode_settings);

  /* Now do it for all the tiles. */
  copy_v3_v3_int(cur, start);
  for (cur[0] = start[0]; cur[0] <= end[0]; cur[0]++) {
    for (cur[1] = start[1]; cur[1] <= end[1]; cur[1]++) {
      for (cur[2] = start[2]; cur[2] <= end[2]; cur[2]++) {
        if (!cur[0] && !cur[1] && !cur[2]) {
          /* Skip tile at orgLoc, this was already handled before all others. */
          continue;
        }

        ++cache->tile_pass;

        for (int dim = 0; dim < 3; dim++) {
          cache->location[dim] = cur[dim] * step[dim] + orgLoc[dim];
          cache->plane_offset[dim] = cur[dim] * step[dim];
          cache->initial_location[dim] = cur[dim] * step[dim] + original_initial_location[dim];
        }
        action(sd, ob, brush, ups, paint_mode_settings);
      }
    }
  }
}

static void do_radial_symmetry(Sculpt *sd,
                               Object *ob,
                               Brush *brush,
                               UnifiedPaintSettings *ups,
                               PaintModeSettings *paint_mode_settings,
                               BrushActionFunc action,
                               const char symm,
                               const int axis,
                               const float UNUSED(feather))
{
  SculptSession *ss = ob->sculpt;

  for (int i = 1; i < sd->radial_symm[axis - 'X']; i++) {
    const float angle = 2.0f * M_PI * i / sd->radial_symm[axis - 'X'];
    ss->cache->radial_symmetry_pass = i;
    SCULPT_cache_calc_brushdata_symm(ss->cache, symm, axis, angle);
    do_tiled(sd, ob, brush, ups, paint_mode_settings, action);
  }
}

/**
 * Noise texture gives different values for the same input coord; this
 * can tear a multi-resolution mesh during sculpting so do a stitch in this case.
 */
static void sculpt_fix_noise_tear(Sculpt *sd, Object *ob)
{
  SculptSession *ss = ob->sculpt;
  Brush *brush = BKE_paint_brush(&sd->paint);
  MTex *mtex = &brush->mtex;

  if (ss->multires.active && mtex->tex && mtex->tex->type == TEX_NOISE) {
    multires_stitch_grids(ob);
  }
}

static void do_symmetrical_brush_actions(Sculpt *sd,
                                         Object *ob,
                                         BrushActionFunc action,
                                         UnifiedPaintSettings *ups,
                                         PaintModeSettings *paint_mode_settings)
{
  Brush *brush = BKE_paint_brush(&sd->paint);
  SculptSession *ss = ob->sculpt;
  StrokeCache *cache = ss->cache;
  const char symm = SCULPT_mesh_symmetry_xyz_get(ob);

  float feather = calc_symmetry_feather(sd, ss->cache);

  cache->bstrength = brush_strength(sd, cache, feather, ups, paint_mode_settings);
  cache->symmetry = symm;

  /* `symm` is a bit combination of XYZ -
   * 1 is mirror X; 2 is Y; 3 is XY; 4 is Z; 5 is XZ; 6 is YZ; 7 is XYZ */
  for (int i = 0; i <= symm; i++) {
    if (!SCULPT_is_symmetry_iteration_valid(i, symm)) {
      continue;
    }
    cache->mirror_symmetry_pass = i;
    cache->radial_symmetry_pass = 0;

    SCULPT_cache_calc_brushdata_symm(cache, i, 0, 0);
    do_tiled(sd, ob, brush, ups, paint_mode_settings, action);

    do_radial_symmetry(sd, ob, brush, ups, paint_mode_settings, action, i, 'X', feather);
    do_radial_symmetry(sd, ob, brush, ups, paint_mode_settings, action, i, 'Y', feather);
    do_radial_symmetry(sd, ob, brush, ups, paint_mode_settings, action, i, 'Z', feather);
  }
}

bool SCULPT_mode_poll(bContext *C)
{
  Object *ob = CTX_data_active_object(C);
  return ob && ob->mode & OB_MODE_SCULPT;
}

bool SCULPT_mode_poll_view3d(bContext *C)
{
  return (SCULPT_mode_poll(C) && CTX_wm_region_view3d(C));
}

bool SCULPT_poll_view3d(bContext *C)
{
  return (SCULPT_poll(C) && CTX_wm_region_view3d(C));
}

bool SCULPT_poll(bContext *C)
{
  return SCULPT_mode_poll(C) && PAINT_brush_tool_poll(C);
}

static const char *sculpt_tool_name(Sculpt *sd)
{
  Brush *brush = BKE_paint_brush(&sd->paint);

  switch ((eBrushSculptTool)brush->sculpt_tool) {
    case SCULPT_TOOL_DRAW:
      return "Draw Brush";
    case SCULPT_TOOL_SMOOTH:
      return "Smooth Brush";
    case SCULPT_TOOL_CREASE:
      return "Crease Brush";
    case SCULPT_TOOL_BLOB:
      return "Blob Brush";
    case SCULPT_TOOL_PINCH:
      return "Pinch Brush";
    case SCULPT_TOOL_INFLATE:
      return "Inflate Brush";
    case SCULPT_TOOL_GRAB:
      return "Grab Brush";
    case SCULPT_TOOL_NUDGE:
      return "Nudge Brush";
    case SCULPT_TOOL_THUMB:
      return "Thumb Brush";
    case SCULPT_TOOL_LAYER:
      return "Layer Brush";
    case SCULPT_TOOL_FLATTEN:
      return "Flatten Brush";
    case SCULPT_TOOL_CLAY:
      return "Clay Brush";
    case SCULPT_TOOL_CLAY_STRIPS:
      return "Clay Strips Brush";
    case SCULPT_TOOL_CLAY_THUMB:
      return "Clay Thumb Brush";
    case SCULPT_TOOL_FILL:
      return "Fill Brush";
    case SCULPT_TOOL_SCRAPE:
      return "Scrape Brush";
    case SCULPT_TOOL_SNAKE_HOOK:
      return "Snake Hook Brush";
    case SCULPT_TOOL_ROTATE:
      return "Rotate Brush";
    case SCULPT_TOOL_MASK:
      return "Mask Brush";
    case SCULPT_TOOL_SIMPLIFY:
      return "Simplify Brush";
    case SCULPT_TOOL_DRAW_SHARP:
      return "Draw Sharp Brush";
    case SCULPT_TOOL_ELASTIC_DEFORM:
      return "Elastic Deform Brush";
    case SCULPT_TOOL_POSE:
      return "Pose Brush";
    case SCULPT_TOOL_MULTIPLANE_SCRAPE:
      return "Multi-plane Scrape Brush";
    case SCULPT_TOOL_SLIDE_RELAX:
      return "Slide/Relax Brush";
    case SCULPT_TOOL_BOUNDARY:
      return "Boundary Brush";
    case SCULPT_TOOL_CLOTH:
      return "Cloth Brush";
    case SCULPT_TOOL_DRAW_FACE_SETS:
      return "Draw Face Sets";
    case SCULPT_TOOL_DISPLACEMENT_ERASER:
      return "Multires Displacement Eraser";
    case SCULPT_TOOL_DISPLACEMENT_SMEAR:
      return "Multires Displacement Smear";
    case SCULPT_TOOL_PAINT:
      return "Paint Brush";
    case SCULPT_TOOL_SMEAR:
      return "Smear Brush";
  }

  return "Sculpting";
}

/* Operator for applying a stroke (various attributes including mouse path)
 * using the current brush. */

void SCULPT_cache_free(StrokeCache *cache)
{
  MEM_SAFE_FREE(cache->dial);
  MEM_SAFE_FREE(cache->surface_smooth_laplacian_disp);
  MEM_SAFE_FREE(cache->layer_displacement_factor);
  MEM_SAFE_FREE(cache->prev_colors);
  MEM_SAFE_FREE(cache->detail_directions);
  MEM_SAFE_FREE(cache->prev_displacement);
  MEM_SAFE_FREE(cache->limit_surface_co);
  MEM_SAFE_FREE(cache->prev_colors_vpaint);

  if (cache->pose_ik_chain) {
    SCULPT_pose_ik_chain_free(cache->pose_ik_chain);
  }

  for (int i = 0; i < PAINT_SYMM_AREAS; i++) {
    if (cache->boundaries[i]) {
      SCULPT_boundary_data_free(cache->boundaries[i]);
    }
  }

  if (cache->cloth_sim) {
    SCULPT_cloth_simulation_free(cache->cloth_sim);
  }

  MEM_freeN(cache);
}

/* Initialize mirror modifier clipping. */
static void sculpt_init_mirror_clipping(Object *ob, SculptSession *ss)
{
  ModifierData *md;

  unit_m4(ss->cache->clip_mirror_mtx);

  for (md = ob->modifiers.first; md; md = md->next) {
    if (!(md->type == eModifierType_Mirror && (md->mode & eModifierMode_Realtime))) {
      continue;
    }
    MirrorModifierData *mmd = (MirrorModifierData *)md;

    if (!(mmd->flag & MOD_MIR_CLIPPING)) {
      continue;
    }
    /* Check each axis for mirroring. */
    for (int i = 0; i < 3; i++) {
      if (!(mmd->flag & (MOD_MIR_AXIS_X << i))) {
        continue;
      }
      /* Enable sculpt clipping. */
      ss->cache->flag |= CLIP_X << i;

      /* Update the clip tolerance. */
      if (mmd->tolerance > ss->cache->clip_tolerance[i]) {
        ss->cache->clip_tolerance[i] = mmd->tolerance;
      }

      /* Store matrix for mirror object clipping. */
      if (mmd->mirror_ob) {
        float imtx_mirror_ob[4][4];
        invert_m4_m4(imtx_mirror_ob, mmd->mirror_ob->obmat);
        mul_m4_m4m4(ss->cache->clip_mirror_mtx, imtx_mirror_ob, ob->obmat);
      }
    }
  }
}

static void smooth_brush_toggle_on(const bContext *C, Paint *paint, StrokeCache *cache)
{
  Scene *scene = CTX_data_scene(C);
  Brush *brush = paint->brush;

  if (brush->sculpt_tool == SCULPT_TOOL_MASK) {
    cache->saved_mask_brush_tool = brush->mask_tool;
    brush->mask_tool = BRUSH_MASK_SMOOTH;
  }
  else if (ELEM(brush->sculpt_tool,
                SCULPT_TOOL_SLIDE_RELAX,
                SCULPT_TOOL_DRAW_FACE_SETS,
                SCULPT_TOOL_PAINT,
                SCULPT_TOOL_SMEAR)) {
    /* Do nothing, this tool has its own smooth mode. */
  }
  else {
    int cur_brush_size = BKE_brush_size_get(scene, brush);

    BLI_strncpy(cache->saved_active_brush_name,
                brush->id.name + 2,
                sizeof(cache->saved_active_brush_name));

    /* Switch to the smooth brush. */
    brush = BKE_paint_toolslots_brush_get(paint, SCULPT_TOOL_SMOOTH);
    if (brush) {
      BKE_paint_brush_set(paint, brush);
      cache->saved_smooth_size = BKE_brush_size_get(scene, brush);
      BKE_brush_size_set(scene, brush, cur_brush_size);
      BKE_curvemapping_init(brush->curve);
    }
  }
}

static void smooth_brush_toggle_off(const bContext *C, Paint *paint, StrokeCache *cache)
{
  Main *bmain = CTX_data_main(C);
  Scene *scene = CTX_data_scene(C);
  Brush *brush = BKE_paint_brush(paint);

  if (brush->sculpt_tool == SCULPT_TOOL_MASK) {
    brush->mask_tool = cache->saved_mask_brush_tool;
  }
  else if (ELEM(brush->sculpt_tool,
                SCULPT_TOOL_SLIDE_RELAX,
                SCULPT_TOOL_DRAW_FACE_SETS,
                SCULPT_TOOL_PAINT,
                SCULPT_TOOL_SMEAR)) {
    /* Do nothing. */
  }
  else {
    /* Try to switch back to the saved/previous brush. */
    BKE_brush_size_set(scene, brush, cache->saved_smooth_size);
    brush = (Brush *)BKE_libblock_find_name(bmain, ID_BR, cache->saved_active_brush_name);
    if (brush) {
      BKE_paint_brush_set(paint, brush);
    }
  }
}

/* Initialize the stroke cache invariants from operator properties. */
static void sculpt_update_cache_invariants(
    bContext *C, Sculpt *sd, SculptSession *ss, wmOperator *op, const float mval[2])
{
  StrokeCache *cache = MEM_callocN(sizeof(StrokeCache), "stroke cache");
  UnifiedPaintSettings *ups = &CTX_data_tool_settings(C)->unified_paint_settings;
  Brush *brush = BKE_paint_brush(&sd->paint);
  ViewContext *vc = paint_stroke_view_context(op->customdata);
  Object *ob = CTX_data_active_object(C);
  float mat[3][3];
  float viewDir[3] = {0.0f, 0.0f, 1.0f};
  float max_scale;
  int mode;

  ss->cache = cache;

  /* Set scaling adjustment. */
  max_scale = 0.0f;
  for (int i = 0; i < 3; i++) {
    max_scale = max_ff(max_scale, fabsf(ob->scale[i]));
  }
  cache->scale[0] = max_scale / ob->scale[0];
  cache->scale[1] = max_scale / ob->scale[1];
  cache->scale[2] = max_scale / ob->scale[2];

  cache->plane_trim_squared = brush->plane_trim * brush->plane_trim;

  cache->flag = 0;

  sculpt_init_mirror_clipping(ob, ss);

  /* Initial mouse location. */
  if (mval) {
    copy_v2_v2(cache->initial_mouse, mval);
  }
  else {
    zero_v2(cache->initial_mouse);
  }

  copy_v3_v3(cache->initial_location, ss->cursor_location);
  copy_v3_v3(cache->true_initial_location, ss->cursor_location);

  copy_v3_v3(cache->initial_normal, ss->cursor_normal);
  copy_v3_v3(cache->true_initial_normal, ss->cursor_normal);

  mode = RNA_enum_get(op->ptr, "mode");
  cache->invert = mode == BRUSH_STROKE_INVERT;
  cache->alt_smooth = mode == BRUSH_STROKE_SMOOTH;
  cache->normal_weight = brush->normal_weight;

  /* Interpret invert as following normal, for grab brushes. */
  if (SCULPT_TOOL_HAS_NORMAL_WEIGHT(brush->sculpt_tool)) {
    if (cache->invert) {
      cache->invert = false;
      cache->normal_weight = (cache->normal_weight == 0.0f);
    }
  }

  /* Not very nice, but with current events system implementation
   * we can't handle brush appearance inversion hotkey separately (sergey). */
  if (cache->invert) {
    ups->draw_inverted = true;
  }
  else {
    ups->draw_inverted = false;
  }

  /* Alt-Smooth. */
  if (cache->alt_smooth) {
    smooth_brush_toggle_on(C, &sd->paint, cache);
    /* Refresh the brush pointer in case we switched brush in the toggle function. */
    brush = BKE_paint_brush(&sd->paint);
  }

  copy_v2_v2(cache->mouse, cache->initial_mouse);
  copy_v2_v2(cache->mouse_event, cache->initial_mouse);
  copy_v2_v2(ups->tex_mouse, cache->initial_mouse);

  /* Truly temporary data that isn't stored in properties. */
  cache->vc = vc;
  cache->brush = brush;

  /* Cache projection matrix. */
  ED_view3d_ob_project_mat_get(cache->vc->rv3d, ob, cache->projection_mat);

  invert_m4_m4(ob->imat, ob->obmat);
  copy_m3_m4(mat, cache->vc->rv3d->viewinv);
  mul_m3_v3(mat, viewDir);
  copy_m3_m4(mat, ob->imat);
  mul_m3_v3(mat, viewDir);
  normalize_v3_v3(cache->true_view_normal, viewDir);

  cache->supports_gravity = (!ELEM(brush->sculpt_tool,
                                   SCULPT_TOOL_MASK,
                                   SCULPT_TOOL_SMOOTH,
                                   SCULPT_TOOL_SIMPLIFY,
                                   SCULPT_TOOL_DISPLACEMENT_SMEAR,
                                   SCULPT_TOOL_DISPLACEMENT_ERASER) &&
                             (sd->gravity_factor > 0.0f));
  /* Get gravity vector in world space. */
  if (cache->supports_gravity) {
    if (sd->gravity_object) {
      Object *gravity_object = sd->gravity_object;

      copy_v3_v3(cache->true_gravity_direction, gravity_object->obmat[2]);
    }
    else {
      cache->true_gravity_direction[0] = cache->true_gravity_direction[1] = 0.0f;
      cache->true_gravity_direction[2] = 1.0f;
    }

    /* Transform to sculpted object space. */
    mul_m3_v3(mat, cache->true_gravity_direction);
    normalize_v3(cache->true_gravity_direction);
  }

  /* Make copies of the mesh vertex locations and normals for some tools. */
  if (brush->flag & BRUSH_ANCHORED) {
    cache->original = true;
  }

  /* Draw sharp does not need the original coordinates to produce the accumulate effect, so it
   * should work the opposite way. */
  if (brush->sculpt_tool == SCULPT_TOOL_DRAW_SHARP) {
    cache->original = true;
  }

  if (SCULPT_TOOL_HAS_ACCUMULATE(brush->sculpt_tool)) {
    if (!(brush->flag & BRUSH_ACCUMULATE)) {
      cache->original = true;
      if (brush->sculpt_tool == SCULPT_TOOL_DRAW_SHARP) {
        cache->original = false;
      }
    }
  }

  cache->first_time = true;

#define PIXEL_INPUT_THRESHHOLD 5
  if (brush->sculpt_tool == SCULPT_TOOL_ROTATE) {
    cache->dial = BLI_dial_init(cache->initial_mouse, PIXEL_INPUT_THRESHHOLD);
  }

#undef PIXEL_INPUT_THRESHHOLD
}

static float sculpt_brush_dynamic_size_get(Brush *brush, StrokeCache *cache, float initial_size)
{
  switch (brush->sculpt_tool) {
    case SCULPT_TOOL_CLAY:
      return max_ff(initial_size * 0.20f, initial_size * pow3f(cache->pressure));
    case SCULPT_TOOL_CLAY_STRIPS:
      return max_ff(initial_size * 0.30f, initial_size * powf(cache->pressure, 1.5f));
    case SCULPT_TOOL_CLAY_THUMB: {
      float clay_stabilized_pressure = SCULPT_clay_thumb_get_stabilized_pressure(cache);
      return initial_size * clay_stabilized_pressure;
    }
    default:
      return initial_size * cache->pressure;
  }
}

/* In these brushes the grab delta is calculated always from the initial stroke location, which is
 * generally used to create grab deformations. */
static bool sculpt_needs_delta_from_anchored_origin(Brush *brush)
{
  if (brush->sculpt_tool == SCULPT_TOOL_SMEAR && (brush->flag & BRUSH_ANCHORED)) {
    return true;
  }

  if (ELEM(brush->sculpt_tool,
           SCULPT_TOOL_GRAB,
           SCULPT_TOOL_POSE,
           SCULPT_TOOL_BOUNDARY,
           SCULPT_TOOL_THUMB,
           SCULPT_TOOL_ELASTIC_DEFORM)) {
    return true;
  }
  if (brush->sculpt_tool == SCULPT_TOOL_CLOTH &&
      brush->cloth_deform_type == BRUSH_CLOTH_DEFORM_GRAB) {
    return true;
  }
  return false;
}

/* In these brushes the grab delta is calculated from the previous stroke location, which is used
 * to calculate to orientate the brush tip and deformation towards the stroke direction. */
static bool sculpt_needs_delta_for_tip_orientation(Brush *brush)
{
  if (brush->sculpt_tool == SCULPT_TOOL_CLOTH) {
    return brush->cloth_deform_type != BRUSH_CLOTH_DEFORM_GRAB;
  }
  return ELEM(brush->sculpt_tool,
              SCULPT_TOOL_CLAY_STRIPS,
              SCULPT_TOOL_PINCH,
              SCULPT_TOOL_MULTIPLANE_SCRAPE,
              SCULPT_TOOL_CLAY_THUMB,
              SCULPT_TOOL_NUDGE,
              SCULPT_TOOL_SNAKE_HOOK);
}

static void sculpt_update_brush_delta(UnifiedPaintSettings *ups, Object *ob, Brush *brush)
{
  SculptSession *ss = ob->sculpt;
  StrokeCache *cache = ss->cache;
  const float mval[2] = {
      cache->mouse_event[0],
      cache->mouse_event[1],
  };
  int tool = brush->sculpt_tool;

  if (!ELEM(tool,
            SCULPT_TOOL_PAINT,
            SCULPT_TOOL_GRAB,
            SCULPT_TOOL_ELASTIC_DEFORM,
            SCULPT_TOOL_CLOTH,
            SCULPT_TOOL_NUDGE,
            SCULPT_TOOL_CLAY_STRIPS,
            SCULPT_TOOL_PINCH,
            SCULPT_TOOL_MULTIPLANE_SCRAPE,
            SCULPT_TOOL_CLAY_THUMB,
            SCULPT_TOOL_SNAKE_HOOK,
            SCULPT_TOOL_POSE,
            SCULPT_TOOL_BOUNDARY,
            SCULPT_TOOL_SMEAR,
            SCULPT_TOOL_THUMB) &&
      !sculpt_brush_use_topology_rake(ss, brush)) {
    return;
  }
  float grab_location[3], imat[4][4], delta[3], loc[3];

  if (SCULPT_stroke_is_first_brush_step_of_symmetry_pass(ss->cache)) {
    if (tool == SCULPT_TOOL_GRAB && brush->flag & BRUSH_GRAB_ACTIVE_VERTEX) {
      copy_v3_v3(cache->orig_grab_location,
                 SCULPT_vertex_co_for_grab_active_get(ss, SCULPT_active_vertex_get(ss)));
    }
    else {
      copy_v3_v3(cache->orig_grab_location, cache->true_location);
    }
  }
  else if (tool == SCULPT_TOOL_SNAKE_HOOK ||
           (tool == SCULPT_TOOL_CLOTH &&
            brush->cloth_deform_type == BRUSH_CLOTH_DEFORM_SNAKE_HOOK)) {
    add_v3_v3(cache->true_location, cache->grab_delta);
  }

  /* Compute 3d coordinate at same z from original location + mval. */
  mul_v3_m4v3(loc, ob->obmat, cache->orig_grab_location);
  ED_view3d_win_to_3d(cache->vc->v3d, cache->vc->region, loc, mval, grab_location);

  /* Compute delta to move verts by. */
  if (!SCULPT_stroke_is_first_brush_step_of_symmetry_pass(ss->cache)) {
    if (sculpt_needs_delta_from_anchored_origin(brush)) {
      sub_v3_v3v3(delta, grab_location, cache->old_grab_location);
      invert_m4_m4(imat, ob->obmat);
      mul_mat3_m4_v3(imat, delta);
      add_v3_v3(cache->grab_delta, delta);
    }
    else if (sculpt_needs_delta_for_tip_orientation(brush)) {
      if (brush->flag & BRUSH_ANCHORED) {
        float orig[3];
        mul_v3_m4v3(orig, ob->obmat, cache->orig_grab_location);
        sub_v3_v3v3(cache->grab_delta, grab_location, orig);
      }
      else {
        sub_v3_v3v3(cache->grab_delta, grab_location, cache->old_grab_location);
      }
      invert_m4_m4(imat, ob->obmat);
      mul_mat3_m4_v3(imat, cache->grab_delta);
    }
    else {
      /* Use for 'Brush.topology_rake_factor'. */
      sub_v3_v3v3(cache->grab_delta, grab_location, cache->old_grab_location);
    }
  }
  else {
    zero_v3(cache->grab_delta);
  }

  if (brush->falloff_shape == PAINT_FALLOFF_SHAPE_TUBE) {
    project_plane_v3_v3v3(cache->grab_delta, cache->grab_delta, ss->cache->true_view_normal);
  }

  copy_v3_v3(cache->old_grab_location, grab_location);

  if (tool == SCULPT_TOOL_GRAB) {
    if (brush->flag & BRUSH_GRAB_ACTIVE_VERTEX) {
      copy_v3_v3(cache->anchored_location, cache->orig_grab_location);
    }
    else {
      copy_v3_v3(cache->anchored_location, cache->true_location);
    }
  }
  else if (tool == SCULPT_TOOL_ELASTIC_DEFORM || SCULPT_is_cloth_deform_brush(brush)) {
    copy_v3_v3(cache->anchored_location, cache->true_location);
  }
  else if (tool == SCULPT_TOOL_THUMB) {
    copy_v3_v3(cache->anchored_location, cache->orig_grab_location);
  }

  if (sculpt_needs_delta_from_anchored_origin(brush)) {
    /* Location stays the same for finding vertices in brush radius. */
    copy_v3_v3(cache->true_location, cache->orig_grab_location);

    ups->draw_anchored = true;
    copy_v2_v2(ups->anchored_initial_mouse, cache->initial_mouse);
    ups->anchored_size = ups->pixel_radius;
  }

  /* Handle 'rake' */
  cache->is_rake_rotation_valid = false;

  invert_m4_m4(imat, ob->obmat);
  mul_mat3_m4_v3(imat, grab_location);

  if (SCULPT_stroke_is_first_brush_step_of_symmetry_pass(ss->cache)) {
    copy_v3_v3(cache->rake_data.follow_co, grab_location);
  }

  if (!sculpt_brush_needs_rake_rotation(brush)) {
    return;
  }
  cache->rake_data.follow_dist = cache->radius * SCULPT_RAKE_BRUSH_FACTOR;

  if (!is_zero_v3(cache->grab_delta)) {
    const float eps = 0.00001f;

    float v1[3], v2[3];

    copy_v3_v3(v1, cache->rake_data.follow_co);
    copy_v3_v3(v2, cache->rake_data.follow_co);
    sub_v3_v3(v2, cache->grab_delta);

    sub_v3_v3(v1, grab_location);
    sub_v3_v3(v2, grab_location);

    if ((normalize_v3(v2) > eps) && (normalize_v3(v1) > eps) && (len_squared_v3v3(v1, v2) > eps)) {
      const float rake_dist_sq = len_squared_v3v3(cache->rake_data.follow_co, grab_location);
      const float rake_fade = (rake_dist_sq > square_f(cache->rake_data.follow_dist)) ?
                                  1.0f :
                                  sqrtf(rake_dist_sq) / cache->rake_data.follow_dist;

      float axis[3], angle;
      float tquat[4];

      rotation_between_vecs_to_quat(tquat, v1, v2);

      /* Use axis-angle to scale rotation since the factor may be above 1. */
      quat_to_axis_angle(axis, &angle, tquat);
      normalize_v3(axis);

      angle *= brush->rake_factor * rake_fade;
      axis_angle_normalized_to_quat(cache->rake_rotation, axis, angle);
      cache->is_rake_rotation_valid = true;
    }
  }
  sculpt_rake_data_update(&cache->rake_data, grab_location);
}

static void sculpt_update_cache_paint_variants(StrokeCache *cache, const Brush *brush)
{
  cache->paint_brush.hardness = brush->hardness;
  if (brush->paint_flags & BRUSH_PAINT_HARDNESS_PRESSURE) {
    cache->paint_brush.hardness *= brush->paint_flags & BRUSH_PAINT_HARDNESS_PRESSURE_INVERT ?
                                       1.0f - cache->pressure :
                                       cache->pressure;
  }

  cache->paint_brush.flow = brush->flow;
  if (brush->paint_flags & BRUSH_PAINT_FLOW_PRESSURE) {
    cache->paint_brush.flow *= brush->paint_flags & BRUSH_PAINT_FLOW_PRESSURE_INVERT ?
                                   1.0f - cache->pressure :
                                   cache->pressure;
  }

  cache->paint_brush.wet_mix = brush->wet_mix;
  if (brush->paint_flags & BRUSH_PAINT_WET_MIX_PRESSURE) {
    cache->paint_brush.wet_mix *= brush->paint_flags & BRUSH_PAINT_WET_MIX_PRESSURE_INVERT ?
                                      1.0f - cache->pressure :
                                      cache->pressure;

    /* This makes wet mix more sensible in higher values, which allows to create brushes that have
     * a wider pressure range were they only blend colors without applying too much of the brush
     * color. */
    cache->paint_brush.wet_mix = 1.0f - pow2f(1.0f - cache->paint_brush.wet_mix);
  }

  cache->paint_brush.wet_persistence = brush->wet_persistence;
  if (brush->paint_flags & BRUSH_PAINT_WET_PERSISTENCE_PRESSURE) {
    cache->paint_brush.wet_persistence = brush->paint_flags &
                                                 BRUSH_PAINT_WET_PERSISTENCE_PRESSURE_INVERT ?
                                             1.0f - cache->pressure :
                                             cache->pressure;
  }

  cache->paint_brush.density = brush->density;
  if (brush->paint_flags & BRUSH_PAINT_DENSITY_PRESSURE) {
    cache->paint_brush.density = brush->paint_flags & BRUSH_PAINT_DENSITY_PRESSURE_INVERT ?
                                     1.0f - cache->pressure :
                                     cache->pressure;
  }
}

/* Initialize the stroke cache variants from operator properties. */
static void sculpt_update_cache_variants(bContext *C, Sculpt *sd, Object *ob, PointerRNA *ptr)
{
  Scene *scene = CTX_data_scene(C);
  UnifiedPaintSettings *ups = &scene->toolsettings->unified_paint_settings;
  SculptSession *ss = ob->sculpt;
  StrokeCache *cache = ss->cache;
  Brush *brush = BKE_paint_brush(&sd->paint);

  if (SCULPT_stroke_is_first_brush_step_of_symmetry_pass(ss->cache) ||
      !((brush->flag & BRUSH_ANCHORED) || (brush->sculpt_tool == SCULPT_TOOL_SNAKE_HOOK) ||
        (brush->sculpt_tool == SCULPT_TOOL_ROTATE) || SCULPT_is_cloth_deform_brush(brush))) {
    RNA_float_get_array(ptr, "location", cache->true_location);
  }

  cache->pen_flip = RNA_boolean_get(ptr, "pen_flip");
  RNA_float_get_array(ptr, "mouse", cache->mouse);
  RNA_float_get_array(ptr, "mouse_event", cache->mouse_event);

  /* XXX: Use pressure value from first brush step for brushes which don't support strokes (grab,
   * thumb). They depends on initial state and brush coord/pressure/etc.
   * It's more an events design issue, which doesn't split coordinate/pressure/angle changing
   * events. We should avoid this after events system re-design. */
  if (paint_supports_dynamic_size(brush, PAINT_MODE_SCULPT) || cache->first_time) {
    cache->pressure = RNA_float_get(ptr, "pressure");
  }

  cache->x_tilt = RNA_float_get(ptr, "x_tilt");
  cache->y_tilt = RNA_float_get(ptr, "y_tilt");

  /* Truly temporary data that isn't stored in properties. */
  if (SCULPT_stroke_is_first_brush_step_of_symmetry_pass(ss->cache)) {
    if (!BKE_brush_use_locked_size(scene, brush)) {
      cache->initial_radius = paint_calc_object_space_radius(
          cache->vc, cache->true_location, BKE_brush_size_get(scene, brush));
      BKE_brush_unprojected_radius_set(scene, brush, cache->initial_radius);
    }
    else {
      cache->initial_radius = BKE_brush_unprojected_radius_get(scene, brush);
    }
  }

  /* Clay stabilized pressure. */
  if (brush->sculpt_tool == SCULPT_TOOL_CLAY_THUMB) {
    if (SCULPT_stroke_is_first_brush_step_of_symmetry_pass(ss->cache)) {
      for (int i = 0; i < SCULPT_CLAY_STABILIZER_LEN; i++) {
        ss->cache->clay_pressure_stabilizer[i] = 0.0f;
      }
      ss->cache->clay_pressure_stabilizer_index = 0;
    }
    else {
      cache->clay_pressure_stabilizer[cache->clay_pressure_stabilizer_index] = cache->pressure;
      cache->clay_pressure_stabilizer_index += 1;
      if (cache->clay_pressure_stabilizer_index >= SCULPT_CLAY_STABILIZER_LEN) {
        cache->clay_pressure_stabilizer_index = 0;
      }
    }
  }

  if (BKE_brush_use_size_pressure(brush) &&
      paint_supports_dynamic_size(brush, PAINT_MODE_SCULPT)) {
    cache->radius = sculpt_brush_dynamic_size_get(brush, cache, cache->initial_radius);
    cache->dyntopo_pixel_radius = sculpt_brush_dynamic_size_get(
        brush, cache, ups->initial_pixel_radius);
  }
  else {
    cache->radius = cache->initial_radius;
    cache->dyntopo_pixel_radius = ups->initial_pixel_radius;
  }

  sculpt_update_cache_paint_variants(cache, brush);

  cache->radius_squared = cache->radius * cache->radius;

  if (brush->flag & BRUSH_ANCHORED) {
    /* True location has been calculated as part of the stroke system already here. */
    if (brush->flag & BRUSH_EDGE_TO_EDGE) {
      RNA_float_get_array(ptr, "location", cache->true_location);
    }

    cache->radius = paint_calc_object_space_radius(
        cache->vc, cache->true_location, ups->pixel_radius);
    cache->radius_squared = cache->radius * cache->radius;

    copy_v3_v3(cache->anchored_location, cache->true_location);
  }

  sculpt_update_brush_delta(ups, ob, brush);

  if (brush->sculpt_tool == SCULPT_TOOL_ROTATE) {
    cache->vertex_rotation = -BLI_dial_angle(cache->dial, cache->mouse) * cache->bstrength;

    ups->draw_anchored = true;
    copy_v2_v2(ups->anchored_initial_mouse, cache->initial_mouse);
    copy_v3_v3(cache->anchored_location, cache->true_location);
    ups->anchored_size = ups->pixel_radius;
  }

  cache->special_rotation = ups->brush_rotation;

  cache->iteration_count++;
}

/* Returns true if any of the smoothing modes are active (currently
 * one of smooth brush, autosmooth, mask smooth, or shift-key
 * smooth). */
static bool sculpt_needs_connectivity_info(const Sculpt *sd,
                                           const Brush *brush,
                                           SculptSession *ss,
                                           int stroke_mode)
{
  if (ss && ss->pbvh && SCULPT_is_automasking_enabled(sd, ss, brush)) {
    return true;
  }
  return ((stroke_mode == BRUSH_STROKE_SMOOTH) || (ss && ss->cache && ss->cache->alt_smooth) ||
          (brush->sculpt_tool == SCULPT_TOOL_SMOOTH) || (brush->autosmooth_factor > 0) ||
          ((brush->sculpt_tool == SCULPT_TOOL_MASK) && (brush->mask_tool == BRUSH_MASK_SMOOTH)) ||
          (brush->sculpt_tool == SCULPT_TOOL_POSE) ||
          (brush->sculpt_tool == SCULPT_TOOL_BOUNDARY) ||
          (brush->sculpt_tool == SCULPT_TOOL_SLIDE_RELAX) ||
          SCULPT_tool_is_paint(brush->sculpt_tool) || (brush->sculpt_tool == SCULPT_TOOL_CLOTH) ||
          (brush->sculpt_tool == SCULPT_TOOL_SMEAR) ||
          (brush->sculpt_tool == SCULPT_TOOL_DRAW_FACE_SETS) ||
          (brush->sculpt_tool == SCULPT_TOOL_DISPLACEMENT_SMEAR) ||
          (brush->sculpt_tool == SCULPT_TOOL_PAINT));
}

void SCULPT_stroke_modifiers_check(const bContext *C, Object *ob, const Brush *brush)
{
  SculptSession *ss = ob->sculpt;
  View3D *v3d = CTX_wm_view3d(C);
  Sculpt *sd = CTX_data_tool_settings(C)->sculpt;

  bool need_pmap = sculpt_needs_connectivity_info(sd, brush, ss, 0);
  if (ss->shapekey_active || ss->deform_modifiers_active ||
      (!BKE_sculptsession_use_pbvh_draw(ob, v3d) && need_pmap)) {
    Depsgraph *depsgraph = CTX_data_depsgraph_pointer(C);
    BKE_sculpt_update_object_for_edit(
        depsgraph, ob, need_pmap, false, SCULPT_tool_is_paint(brush->sculpt_tool));
  }
}

static void sculpt_raycast_cb(PBVHNode *node, void *data_v, float *tmin)
{
  if (BKE_pbvh_node_get_tmin(node) >= *tmin) {
    return;
  }
  SculptRaycastData *srd = data_v;
  float(*origco)[3] = NULL;
  bool use_origco = false;

  if (srd->original && srd->ss->cache) {
    if (BKE_pbvh_type(srd->ss->pbvh) == PBVH_BMESH) {
      use_origco = true;
    }
    else {
      /* Intersect with coordinates from before we started stroke. */
      SculptUndoNode *unode = SCULPT_undo_get_node(node, SCULPT_UNDO_COORDS);
      origco = (unode) ? unode->co : NULL;
      use_origco = origco ? true : false;
    }
  }

  if (BKE_pbvh_node_raycast(srd->ss->pbvh,
                            node,
                            origco,
                            use_origco,
                            srd->ray_start,
                            srd->ray_normal,
                            &srd->isect_precalc,
                            &srd->depth,
                            &srd->active_vertex,
                            &srd->active_face_grid_index,
                            srd->face_normal)) {
    srd->hit = true;
    *tmin = srd->depth;
  }
}

static void sculpt_find_nearest_to_ray_cb(PBVHNode *node, void *data_v, float *tmin)
{
  if (BKE_pbvh_node_get_tmin(node) >= *tmin) {
    return;
  }
  SculptFindNearestToRayData *srd = data_v;
  float(*origco)[3] = NULL;
  bool use_origco = false;

  if (srd->original && srd->ss->cache) {
    if (BKE_pbvh_type(srd->ss->pbvh) == PBVH_BMESH) {
      use_origco = true;
    }
    else {
      /* Intersect with coordinates from before we started stroke. */
      SculptUndoNode *unode = SCULPT_undo_get_node(node, SCULPT_UNDO_COORDS);
      origco = (unode) ? unode->co : NULL;
      use_origco = origco ? true : false;
    }
  }

  if (BKE_pbvh_node_find_nearest_to_ray(srd->ss->pbvh,
                                        node,
                                        origco,
                                        use_origco,
                                        srd->ray_start,
                                        srd->ray_normal,
                                        &srd->depth,
                                        &srd->dist_sq_to_ray)) {
    srd->hit = true;
    *tmin = srd->dist_sq_to_ray;
  }
}

float SCULPT_raycast_init(ViewContext *vc,
                          const float mval[2],
                          float ray_start[3],
                          float ray_end[3],
                          float ray_normal[3],
                          bool original)
{
  float obimat[4][4];
  float dist;
  Object *ob = vc->obact;
  RegionView3D *rv3d = vc->region->regiondata;
  View3D *v3d = vc->v3d;

  /* TODO: what if the segment is totally clipped? (return == 0). */
  ED_view3d_win_to_segment_clipped(
      vc->depsgraph, vc->region, vc->v3d, mval, ray_start, ray_end, true);

  invert_m4_m4(obimat, ob->obmat);
  mul_m4_v3(obimat, ray_start);
  mul_m4_v3(obimat, ray_end);

  sub_v3_v3v3(ray_normal, ray_end, ray_start);
  dist = normalize_v3(ray_normal);

  if ((rv3d->is_persp == false) &&
      /* If the ray is clipped, don't adjust its start/end. */
      !RV3D_CLIPPING_ENABLED(v3d, rv3d)) {
    BKE_pbvh_raycast_project_ray_root(ob->sculpt->pbvh, original, ray_start, ray_end, ray_normal);

    /* rRecalculate the normal. */
    sub_v3_v3v3(ray_normal, ray_end, ray_start);
    dist = normalize_v3(ray_normal);
  }

  return dist;
}

bool SCULPT_cursor_geometry_info_update(bContext *C,
                                        SculptCursorGeometryInfo *out,
                                        const float mval[2],
                                        bool use_sampled_normal)
{
  Depsgraph *depsgraph = CTX_data_depsgraph_pointer(C);
  Scene *scene = CTX_data_scene(C);
  Sculpt *sd = scene->toolsettings->sculpt;
  Object *ob;
  SculptSession *ss;
  ViewContext vc;
  const Brush *brush = BKE_paint_brush(BKE_paint_get_active_from_context(C));
  float ray_start[3], ray_end[3], ray_normal[3], depth, face_normal[3], sampled_normal[3],
      mat[3][3];
  float viewDir[3] = {0.0f, 0.0f, 1.0f};
  int totnode;
  bool original = false;

  ED_view3d_viewcontext_init(C, &vc, depsgraph);

  ob = vc.obact;
  ss = ob->sculpt;

  if (!ss->pbvh) {
    zero_v3(out->location);
    zero_v3(out->normal);
    zero_v3(out->active_vertex_co);
    return false;
  }

  /* PBVH raycast to get active vertex and face normal. */
  depth = SCULPT_raycast_init(&vc, mval, ray_start, ray_end, ray_normal, original);
  SCULPT_stroke_modifiers_check(C, ob, brush);

  SculptRaycastData srd = {
      .original = original,
      .ss = ob->sculpt,
      .hit = false,
      .ray_start = ray_start,
      .ray_normal = ray_normal,
      .depth = depth,
      .face_normal = face_normal,
  };
  isect_ray_tri_watertight_v3_precalc(&srd.isect_precalc, ray_normal);
  BKE_pbvh_raycast(ss->pbvh, sculpt_raycast_cb, &srd, ray_start, ray_normal, srd.original);

  /* Cursor is not over the mesh, return default values. */
  if (!srd.hit) {
    zero_v3(out->location);
    zero_v3(out->normal);
    zero_v3(out->active_vertex_co);
    return false;
  }

  /* Update the active vertex of the SculptSession. */
  ss->active_vertex = srd.active_vertex;
  SCULPT_vertex_random_access_ensure(ss);
  copy_v3_v3(out->active_vertex_co, SCULPT_active_vertex_co_get(ss));

  switch (BKE_pbvh_type(ss->pbvh)) {
    case PBVH_FACES:
      ss->active_face_index = srd.active_face_grid_index;
      ss->active_grid_index = 0;
      break;
    case PBVH_GRIDS:
      ss->active_face_index = 0;
      ss->active_grid_index = srd.active_face_grid_index;
      break;
    case PBVH_BMESH:
      ss->active_face_index = 0;
      ss->active_grid_index = 0;
      break;
  }

  copy_v3_v3(out->location, ray_normal);
  mul_v3_fl(out->location, srd.depth);
  add_v3_v3(out->location, ray_start);

  /* Option to return the face normal directly for performance o accuracy reasons. */
  if (!use_sampled_normal) {
    copy_v3_v3(out->normal, srd.face_normal);
    return srd.hit;
  }

  /* Sampled normal calculation. */
  float radius;

  /* Update cursor data in SculptSession. */
  invert_m4_m4(ob->imat, ob->obmat);
  copy_m3_m4(mat, vc.rv3d->viewinv);
  mul_m3_v3(mat, viewDir);
  copy_m3_m4(mat, ob->imat);
  mul_m3_v3(mat, viewDir);
  normalize_v3_v3(ss->cursor_view_normal, viewDir);
  copy_v3_v3(ss->cursor_normal, srd.face_normal);
  copy_v3_v3(ss->cursor_location, out->location);
  ss->rv3d = vc.rv3d;
  ss->v3d = vc.v3d;

  if (!BKE_brush_use_locked_size(scene, brush)) {
    radius = paint_calc_object_space_radius(&vc, out->location, BKE_brush_size_get(scene, brush));
  }
  else {
    radius = BKE_brush_unprojected_radius_get(scene, brush);
  }
  ss->cursor_radius = radius;

  PBVHNode **nodes = sculpt_pbvh_gather_cursor_update(ob, sd, original, &totnode);

  /* In case there are no nodes under the cursor, return the face normal. */
  if (!totnode) {
    MEM_SAFE_FREE(nodes);
    copy_v3_v3(out->normal, srd.face_normal);
    return true;
  }

  /* Calculate the sampled normal. */
  if (SCULPT_pbvh_calc_area_normal(brush, ob, nodes, totnode, true, sampled_normal)) {
    copy_v3_v3(out->normal, sampled_normal);
    copy_v3_v3(ss->cursor_sampled_normal, sampled_normal);
  }
  else {
    /* Use face normal when there are no vertices to sample inside the cursor radius. */
    copy_v3_v3(out->normal, srd.face_normal);
  }
  MEM_SAFE_FREE(nodes);
  return true;
}

bool SCULPT_stroke_get_location(bContext *C,
                                float out[3],
                                const float mval[2],
                                bool force_original)
{
  Depsgraph *depsgraph = CTX_data_depsgraph_pointer(C);
  Object *ob;
  SculptSession *ss;
  StrokeCache *cache;
  float ray_start[3], ray_end[3], ray_normal[3], depth, face_normal[3];
  bool original;
  ViewContext vc;

  ED_view3d_viewcontext_init(C, &vc, depsgraph);

  ob = vc.obact;

  ss = ob->sculpt;
  cache = ss->cache;
  original = force_original || ((cache) ? cache->original : false);

  const Brush *brush = BKE_paint_brush(BKE_paint_get_active_from_context(C));

  SCULPT_stroke_modifiers_check(C, ob, brush);

  depth = SCULPT_raycast_init(&vc, mval, ray_start, ray_end, ray_normal, original);

  if (BKE_pbvh_type(ss->pbvh) == PBVH_BMESH) {
    BM_mesh_elem_table_ensure(ss->bm, BM_VERT);
    BM_mesh_elem_index_ensure(ss->bm, BM_VERT);
  }

  bool hit = false;
  {
    SculptRaycastData srd;
    srd.ss = ob->sculpt;
    srd.ray_start = ray_start;
    srd.ray_normal = ray_normal;
    srd.hit = false;
    srd.depth = depth;
    srd.original = original;
    srd.face_normal = face_normal;
    isect_ray_tri_watertight_v3_precalc(&srd.isect_precalc, ray_normal);

    BKE_pbvh_raycast(ss->pbvh, sculpt_raycast_cb, &srd, ray_start, ray_normal, srd.original);
    if (srd.hit) {
      hit = true;
      copy_v3_v3(out, ray_normal);
      mul_v3_fl(out, srd.depth);
      add_v3_v3(out, ray_start);
    }
  }

  if (hit) {
    return hit;
  }

  if (!ELEM(brush->falloff_shape, PAINT_FALLOFF_SHAPE_TUBE)) {
    return hit;
  }

  SculptFindNearestToRayData srd = {
      .original = original,
      .ss = ob->sculpt,
      .hit = false,
      .ray_start = ray_start,
      .ray_normal = ray_normal,
      .depth = FLT_MAX,
      .dist_sq_to_ray = FLT_MAX,
  };
  BKE_pbvh_find_nearest_to_ray(
      ss->pbvh, sculpt_find_nearest_to_ray_cb, &srd, ray_start, ray_normal, srd.original);
  if (srd.hit) {
    hit = true;
    copy_v3_v3(out, ray_normal);
    mul_v3_fl(out, srd.depth);
    add_v3_v3(out, ray_start);
  }

  return hit;
}

static void sculpt_brush_init_tex(Sculpt *sd, SculptSession *ss)
{
  Brush *brush = BKE_paint_brush(&sd->paint);
  MTex *mtex = &brush->mtex;

  /* Init mtex nodes. */
  if (mtex->tex && mtex->tex->nodetree) {
    /* Has internal flag to detect it only does it once. */
    ntreeTexBeginExecTree(mtex->tex->nodetree);
  }

  if (ss->tex_pool == NULL) {
    ss->tex_pool = BKE_image_pool_new();
  }
}

static void sculpt_brush_stroke_init(bContext *C, wmOperator *op)
{
  Object *ob = CTX_data_active_object(C);
  ToolSettings *tool_settings = CTX_data_tool_settings(C);
  Sculpt *sd = tool_settings->sculpt;
  SculptSession *ss = CTX_data_active_object(C)->sculpt;
  Brush *brush = BKE_paint_brush(&sd->paint);
  int mode = RNA_enum_get(op->ptr, "mode");
  bool need_pmap, needs_colors;
  bool need_mask = false;

  if (brush->sculpt_tool == SCULPT_TOOL_MASK) {
    need_mask = true;
  }

  if (brush->sculpt_tool == SCULPT_TOOL_CLOTH ||
      brush->deform_target == BRUSH_DEFORM_TARGET_CLOTH_SIM) {
    need_mask = true;
  }

  view3d_operator_needs_opengl(C);
  sculpt_brush_init_tex(sd, ss);

  need_pmap = sculpt_needs_connectivity_info(sd, brush, ss, mode);
  needs_colors = SCULPT_tool_is_paint(brush->sculpt_tool) &&
                 !SCULPT_use_image_paint_brush(&tool_settings->paint_mode, ob);

  if (needs_colors) {
    BKE_sculpt_color_layer_create_if_needed(ob);
  }

  /* CTX_data_ensure_evaluated_depsgraph should be used at the end to include the updates of
   * earlier steps modifying the data. */
  Depsgraph *depsgraph = CTX_data_ensure_evaluated_depsgraph(C);
  BKE_sculpt_update_object_for_edit(
      depsgraph, ob, need_pmap, need_mask, SCULPT_tool_is_paint(brush->sculpt_tool));

  ED_paint_tool_update_sticky_shading_color(C, ob);
}

static void sculpt_restore_mesh(Sculpt *sd, Object *ob)
{
  SculptSession *ss = ob->sculpt;
  Brush *brush = BKE_paint_brush(&sd->paint);

  /* For the cloth brush it makes more sense to not restore the mesh state to keep running the
   * simulation from the previous state. */
  if (brush->sculpt_tool == SCULPT_TOOL_CLOTH) {
    return;
  }

  /* Restore the mesh before continuing with anchored stroke. */
  if ((brush->flag & BRUSH_ANCHORED) ||
      ((ELEM(brush->sculpt_tool, SCULPT_TOOL_GRAB, SCULPT_TOOL_ELASTIC_DEFORM)) &&
       BKE_brush_use_size_pressure(brush)) ||
      (brush->flag & BRUSH_DRAG_DOT)) {

    SculptUndoNode *unode = SCULPT_undo_get_first_node();
    if (unode && unode->type == SCULPT_UNDO_FACE_SETS) {
      for (int i = 0; i < ss->totfaces; i++) {
        ss->face_sets[i] = unode->face_sets[i];
      }
    }

    paint_mesh_restore_co(sd, ob);

    if (ss->cache) {
      MEM_SAFE_FREE(ss->cache->layer_displacement_factor);
    }
  }
}

void SCULPT_update_object_bounding_box(Object *ob)
{
  if (ob->runtime.bb) {
    float bb_min[3], bb_max[3];

    BKE_pbvh_bounding_box(ob->sculpt->pbvh, bb_min, bb_max);
    BKE_boundbox_init_from_minmax(ob->runtime.bb, bb_min, bb_max);
  }
}

void SCULPT_flush_update_step(bContext *C, SculptUpdateType update_flags)
{
  Depsgraph *depsgraph = CTX_data_depsgraph_pointer(C);
  Object *ob = CTX_data_active_object(C);
  SculptSession *ss = ob->sculpt;
  ARegion *region = CTX_wm_region(C);
  MultiresModifierData *mmd = ss->multires.modifier;
  View3D *v3d = CTX_wm_view3d(C);
  RegionView3D *rv3d = CTX_wm_region_view3d(C);

  if (rv3d) {
    /* Mark for faster 3D viewport redraws. */
    rv3d->rflag |= RV3D_PAINTING;
  }

  if (mmd != NULL) {
    multires_mark_as_modified(depsgraph, ob, MULTIRES_COORDS_MODIFIED);
  }

  if ((update_flags & SCULPT_UPDATE_IMAGE) != 0) {
    ED_region_tag_redraw(region);
    if (update_flags == SCULPT_UPDATE_IMAGE) {
      /* Early exit when only need to update the images. We don't want to tag any geometry updates
       * that would rebuilt the PBVH. */
      return;
    }
  }

  DEG_id_tag_update(&ob->id, ID_RECALC_SHADING);

  /* Only current viewport matters, slower update for all viewports will
   * be done in sculpt_flush_update_done. */
  if (!BKE_sculptsession_use_pbvh_draw(ob, v3d)) {
    /* Slow update with full dependency graph update and all that comes with it.
     * Needed when there are modifiers or full shading in the 3D viewport. */
    DEG_id_tag_update(&ob->id, ID_RECALC_GEOMETRY);
    ED_region_tag_redraw(region);
  }
  else {
    /* Fast path where we just update the BVH nodes that changed, and redraw
     * only the part of the 3D viewport where changes happened. */
    rcti r;

    if (update_flags & SCULPT_UPDATE_COORDS) {
      BKE_pbvh_update_bounds(ss->pbvh, PBVH_UpdateBB);
      /* Update the object's bounding box too so that the object
       * doesn't get incorrectly clipped during drawing in
       * draw_mesh_object(). T33790. */
      SCULPT_update_object_bounding_box(ob);
    }

    if (SCULPT_get_redraw_rect(region, CTX_wm_region_view3d(C), ob, &r)) {
      if (ss->cache) {
        ss->cache->current_r = r;
      }

      /* previous is not set in the current cache else
       * the partial rect will always grow */
      sculpt_extend_redraw_rect_previous(ob, &r);

      r.xmin += region->winrct.xmin - 2;
      r.xmax += region->winrct.xmin + 2;
      r.ymin += region->winrct.ymin - 2;
      r.ymax += region->winrct.ymin + 2;
      ED_region_tag_redraw_partial(region, &r, true);
    }
  }
}

void SCULPT_flush_update_done(const bContext *C, Object *ob, SculptUpdateType update_flags)
{
  /* After we are done drawing the stroke, check if we need to do a more
   * expensive depsgraph tag to update geometry. */
  wmWindowManager *wm = CTX_wm_manager(C);
  View3D *current_v3d = CTX_wm_view3d(C);
  RegionView3D *rv3d = CTX_wm_region_view3d(C);
  SculptSession *ss = ob->sculpt;
  Mesh *mesh = ob->data;

  /* Always needed for linked duplicates. */
  bool need_tag = (ID_REAL_USERS(&mesh->id) > 1);

  if (rv3d) {
    rv3d->rflag &= ~RV3D_PAINTING;
  }

  LISTBASE_FOREACH (wmWindow *, win, &wm->windows) {
    bScreen *screen = WM_window_get_active_screen(win);
    LISTBASE_FOREACH (ScrArea *, area, &screen->areabase) {
      SpaceLink *sl = area->spacedata.first;
      if (sl->spacetype != SPACE_VIEW3D) {
        continue;
      }
      View3D *v3d = (View3D *)sl;
      if (v3d != current_v3d) {
        need_tag |= !BKE_sculptsession_use_pbvh_draw(ob, v3d);
      }

      /* Tag all 3D viewports for redraw now that we are done. Others
       * viewports did not get a full redraw, and anti-aliasing for the
       * current viewport was deactivated. */
      LISTBASE_FOREACH (ARegion *, region, &area->regionbase) {
        if (region->regiontype == RGN_TYPE_WINDOW) {
          ED_region_tag_redraw(region);
        }
      }
    }

    if (update_flags & SCULPT_UPDATE_IMAGE) {
      LISTBASE_FOREACH (ScrArea *, area, &screen->areabase) {
        SpaceLink *sl = area->spacedata.first;
        if (sl->spacetype != SPACE_IMAGE) {
          continue;
        }
        ED_area_tag_redraw_regiontype(area, RGN_TYPE_WINDOW);
      }
    }
  }

  if (update_flags & SCULPT_UPDATE_COORDS) {
    BKE_pbvh_update_bounds(ss->pbvh, PBVH_UpdateOriginalBB);

    /* Coordinates were modified, so fake neighbors are not longer valid. */
    SCULPT_fake_neighbors_free(ob);
  }

  if (update_flags & SCULPT_UPDATE_MASK) {
    BKE_pbvh_update_vertex_data(ss->pbvh, PBVH_UpdateMask);
  }

  if (update_flags & SCULPT_UPDATE_COLOR) {
    BKE_pbvh_update_vertex_data(ss->pbvh, PBVH_UpdateColor);
  }

  if (BKE_pbvh_type(ss->pbvh) == PBVH_BMESH) {
    BKE_pbvh_bmesh_after_stroke(ss->pbvh);
  }

  /* Optimization: if there is locked key and active modifiers present in */
  /* the stack, keyblock is updating at each step. otherwise we could update */
  /* keyblock only when stroke is finished. */
  if (ss->shapekey_active && !ss->deform_modifiers_active) {
    sculpt_update_keyblock(ob);
  }

  if (need_tag) {
    DEG_id_tag_update(&ob->id, ID_RECALC_GEOMETRY);
  }
}

/* Returns whether the mouse/stylus is over the mesh (1)
 * or over the background (0). */
static bool over_mesh(bContext *C, struct wmOperator *UNUSED(op), const float mval[2])
{
  float co_dummy[3];
  return SCULPT_stroke_get_location(C, co_dummy, mval, false);
}

bool SCULPT_handles_colors_report(SculptSession *ss, ReportList *reports)
{
  switch (BKE_pbvh_type(ss->pbvh)) {
    case PBVH_FACES:
      return true;
    case PBVH_BMESH:
      BKE_report(reports, RPT_ERROR, "Not supported in dynamic topology mode");
      return false;
    case PBVH_GRIDS:
      BKE_report(reports, RPT_ERROR, "Not supported in multiresolution mode");
      return false;
  }

  BLI_assert_msg(0, "PBVH corruption, type was invalid.");

  return false;
}

static bool sculpt_stroke_test_start(bContext *C, struct wmOperator *op, const float mval[2])
{
  /* Don't start the stroke until `mval` goes over the mesh.
   * NOTE: `mval` will only be null when re-executing the saved stroke.
   * We have exception for 'exec' strokes since they may not set `mval`,
   * only 'location', see: T52195. */
  if (((op->flag & OP_IS_INVOKE) == 0) || (mval == NULL) || over_mesh(C, op, mval)) {
    Object *ob = CTX_data_active_object(C);
    SculptSession *ss = ob->sculpt;
    Sculpt *sd = CTX_data_tool_settings(C)->sculpt;
    Brush *brush = BKE_paint_brush(&sd->paint);
    ToolSettings *tool_settings = CTX_data_tool_settings(C);

    /* NOTE: This should be removed when paint mode is available. Paint mode can force based on the
     * canvas it is painting on. (ref. use_sculpt_texture_paint). */
    if (brush && SCULPT_tool_is_paint(brush->sculpt_tool) &&
        !SCULPT_use_image_paint_brush(&tool_settings->paint_mode, ob)) {
      View3D *v3d = CTX_wm_view3d(C);
      if (v3d->shading.type == OB_SOLID) {
        v3d->shading.color_type = V3D_SHADING_VERTEX_COLOR;
      }
    }

    ED_view3d_init_mats_rv3d(ob, CTX_wm_region_view3d(C));

    sculpt_update_cache_invariants(C, sd, ss, op, mval);

    SculptCursorGeometryInfo sgi;
    SCULPT_cursor_geometry_info_update(C, &sgi, mval, false);

    /* Setup the correct undo system. Image painting and sculpting are mutual exclusive.
     * Color attributes are part of the sculpting undo system. */
    if (brush && brush->sculpt_tool == SCULPT_TOOL_PAINT &&
        SCULPT_use_image_paint_brush(&tool_settings->paint_mode, ob)) {
      ED_image_undo_push_begin(op->type->name, PAINT_MODE_SCULPT);
    }
    else {
      SCULPT_undo_push_begin_ex(ob, sculpt_tool_name(sd));
    }

    return true;
  }
  return false;
}

static void sculpt_stroke_update_step(bContext *C,
                                      wmOperator *UNUSED(op),
                                      struct PaintStroke *stroke,
                                      PointerRNA *itemptr)
{
  UnifiedPaintSettings *ups = &CTX_data_tool_settings(C)->unified_paint_settings;
  Sculpt *sd = CTX_data_tool_settings(C)->sculpt;
  Object *ob = CTX_data_active_object(C);
  SculptSession *ss = ob->sculpt;
  const Brush *brush = BKE_paint_brush(&sd->paint);
  ToolSettings *tool_settings = CTX_data_tool_settings(C);
  StrokeCache *cache = ss->cache;
  cache->stroke_distance = paint_stroke_distance_get(stroke);

  SCULPT_stroke_modifiers_check(C, ob, brush);
  sculpt_update_cache_variants(C, sd, ob, itemptr);
  sculpt_restore_mesh(sd, ob);

  if (sd->flags & (SCULPT_DYNTOPO_DETAIL_CONSTANT | SCULPT_DYNTOPO_DETAIL_MANUAL)) {
    float object_space_constant_detail = 1.0f / (sd->constant_detail * mat4_to_scale(ob->obmat));
    BKE_pbvh_bmesh_detail_size_set(ss->pbvh, object_space_constant_detail);
  }
  else if (sd->flags & SCULPT_DYNTOPO_DETAIL_BRUSH) {
    BKE_pbvh_bmesh_detail_size_set(ss->pbvh, ss->cache->radius * sd->detail_percent / 100.0f);
  }
  else {
    BKE_pbvh_bmesh_detail_size_set(ss->pbvh,
                                   (ss->cache->radius / ss->cache->dyntopo_pixel_radius) *
                                       (sd->detail_size * U.pixelsize) / 0.4f);
  }

  if (SCULPT_stroke_is_dynamic_topology(ss, brush)) {
    do_symmetrical_brush_actions(sd, ob, sculpt_topology_update, ups, &tool_settings->paint_mode);
  }

  do_symmetrical_brush_actions(sd, ob, do_brush_action, ups, &tool_settings->paint_mode);
  sculpt_combine_proxies(sd, ob);

  /* Hack to fix noise texture tearing mesh. */
  sculpt_fix_noise_tear(sd, ob);

  /* TODO(sergey): This is not really needed for the solid shading,
   * which does use pBVH drawing anyway, but texture and wireframe
   * requires this.
   *
   * Could be optimized later, but currently don't think it's so
   * much common scenario.
   *
   * Same applies to the DEG_id_tag_update() invoked from
   * sculpt_flush_update_step().
   */
  if (ss->deform_modifiers_active) {
    SCULPT_flush_stroke_deform(sd, ob, sculpt_tool_is_proxy_used(brush->sculpt_tool));
  }
  else if (ss->shapekey_active) {
    sculpt_update_keyblock(ob);
  }

  ss->cache->first_time = false;
  copy_v3_v3(ss->cache->true_last_location, ss->cache->true_location);

  /* Cleanup. */
  if (brush->sculpt_tool == SCULPT_TOOL_MASK) {
    SCULPT_flush_update_step(C, SCULPT_UPDATE_MASK);
  }
  else if (SCULPT_tool_is_paint(brush->sculpt_tool)) {
    if (SCULPT_use_image_paint_brush(&tool_settings->paint_mode, ob)) {
      SCULPT_flush_update_step(C, SCULPT_UPDATE_IMAGE);
    }
    else {
      SCULPT_flush_update_step(C, SCULPT_UPDATE_COLOR);
    }
  }
  else {
    SCULPT_flush_update_step(C, SCULPT_UPDATE_COORDS);
  }
}

static void sculpt_brush_exit_tex(Sculpt *sd)
{
  Brush *brush = BKE_paint_brush(&sd->paint);
  MTex *mtex = &brush->mtex;

  if (mtex->tex && mtex->tex->nodetree) {
    ntreeTexEndExecTree(mtex->tex->nodetree->execdata);
  }
}

static void sculpt_stroke_done(const bContext *C, struct PaintStroke *UNUSED(stroke))
{
  Object *ob = CTX_data_active_object(C);
  SculptSession *ss = ob->sculpt;
  Sculpt *sd = CTX_data_tool_settings(C)->sculpt;
  ToolSettings *tool_settings = CTX_data_tool_settings(C);

  /* Finished. */
  if (!ss->cache) {
    sculpt_brush_exit_tex(sd);
    return;
  }
  UnifiedPaintSettings *ups = &CTX_data_tool_settings(C)->unified_paint_settings;
  Brush *brush = BKE_paint_brush(&sd->paint);
  BLI_assert(brush == ss->cache->brush); /* const, so we shouldn't change. */
  ups->draw_inverted = false;

  SCULPT_stroke_modifiers_check(C, ob, brush);

  /* Alt-Smooth. */
  if (ss->cache->alt_smooth) {
    smooth_brush_toggle_off(C, &sd->paint, ss->cache);
    /* Refresh the brush pointer in case we switched brush in the toggle function. */
    brush = BKE_paint_brush(&sd->paint);
  }

  if (SCULPT_is_automasking_enabled(sd, ss, brush)) {
    SCULPT_automasking_cache_free(ss->cache->automasking);
  }

  BKE_pbvh_node_color_buffer_free(ss->pbvh);
  SCULPT_cache_free(ss->cache);
  ss->cache = NULL;

  if (brush && brush->sculpt_tool == SCULPT_TOOL_PAINT &&
      SCULPT_use_image_paint_brush(&tool_settings->paint_mode, ob)) {
    ED_image_undo_push_end();
  }
  else {
    SCULPT_undo_push_end(ob);
  }

  if (brush->sculpt_tool == SCULPT_TOOL_MASK) {
    SCULPT_flush_update_done(C, ob, SCULPT_UPDATE_MASK);
  }
  else if (brush->sculpt_tool == SCULPT_TOOL_PAINT) {
    if (SCULPT_use_image_paint_brush(&tool_settings->paint_mode, ob)) {
      SCULPT_flush_update_done(C, ob, SCULPT_UPDATE_IMAGE);
    }
  }
  else {
    SCULPT_flush_update_done(C, ob, SCULPT_UPDATE_COORDS);
  }

  WM_event_add_notifier(C, NC_OBJECT | ND_DRAW, ob);
  sculpt_brush_exit_tex(sd);
}

static int sculpt_brush_stroke_invoke(bContext *C, wmOperator *op, const wmEvent *event)
{
  struct PaintStroke *stroke;
  int ignore_background_click;
  int retval;
  Object *ob = CTX_data_active_object(C);

  /* Test that ob is visible; otherwise we won't be able to get evaluated data
   * from the depsgraph. We do this here instead of SCULPT_mode_poll
   * to avoid falling through to the translate operator in the
   * global view3d keymap.
   *
   * Note: BKE_object_is_visible_in_viewport is not working here (it returns false
   * if the object is in local view); instead, test for OB_HIDE_VIEWPORT directly.
   */

  if (ob->visibility_flag & OB_HIDE_VIEWPORT) {
    return OPERATOR_CANCELLED;
  }

  sculpt_brush_stroke_init(C, op);

  Sculpt *sd = CTX_data_tool_settings(C)->sculpt;
  Brush *brush = BKE_paint_brush(&sd->paint);

  if (SCULPT_tool_is_paint(brush->sculpt_tool) &&
      !SCULPT_handles_colors_report(ob->sculpt, op->reports)) {
    return OPERATOR_CANCELLED;
  }

  stroke = paint_stroke_new(C,
                            op,
                            SCULPT_stroke_get_location,
                            sculpt_stroke_test_start,
                            sculpt_stroke_update_step,
                            NULL,
                            sculpt_stroke_done,
                            event->type);

  op->customdata = stroke;

  /* For tablet rotation. */
  ignore_background_click = RNA_boolean_get(op->ptr, "ignore_background_click");

  if (ignore_background_click && !over_mesh(C, op, (const float[2]){UNPACK2(event->mval)})) {
    paint_stroke_free(C, op, op->customdata);
    return OPERATOR_PASS_THROUGH;
  }

  if ((retval = op->type->modal(C, op, event)) == OPERATOR_FINISHED) {
    paint_stroke_free(C, op, op->customdata);
    return OPERATOR_FINISHED;
  }
  /* Add modal handler. */
  WM_event_add_modal_handler(C, op);

  OPERATOR_RETVAL_CHECK(retval);
  BLI_assert(retval == OPERATOR_RUNNING_MODAL);

  return OPERATOR_RUNNING_MODAL;
}

static int sculpt_brush_stroke_exec(bContext *C, wmOperator *op)
{
  sculpt_brush_stroke_init(C, op);

  op->customdata = paint_stroke_new(C,
                                    op,
                                    SCULPT_stroke_get_location,
                                    sculpt_stroke_test_start,
                                    sculpt_stroke_update_step,
                                    NULL,
                                    sculpt_stroke_done,
                                    0);

  /* Frees op->customdata. */
  paint_stroke_exec(C, op, op->customdata);

  return OPERATOR_FINISHED;
}

static void sculpt_brush_stroke_cancel(bContext *C, wmOperator *op)
{
  Object *ob = CTX_data_active_object(C);
  SculptSession *ss = ob->sculpt;
  Sculpt *sd = CTX_data_tool_settings(C)->sculpt;
  const Brush *brush = BKE_paint_brush(&sd->paint);

  /* XXX Canceling strokes that way does not work with dynamic topology,
   *     user will have to do real undo for now. See T46456. */
  if (ss->cache && !SCULPT_stroke_is_dynamic_topology(ss, brush)) {
    paint_mesh_restore_co(sd, ob);
  }

  paint_stroke_cancel(C, op, op->customdata);

  if (ss->cache) {
    SCULPT_cache_free(ss->cache);
    ss->cache = NULL;
  }

  sculpt_brush_exit_tex(sd);
}

static int sculpt_brush_stroke_modal(bContext *C, wmOperator *op, const wmEvent *event)
{
  return paint_stroke_modal(C, op, event, (struct PaintStroke **)&op->customdata);
}

void sculpt_redo_empty_ui(bContext *C, wmOperator *op)
{
}

void SCULPT_OT_brush_stroke(wmOperatorType *ot)
{
  /* Identifiers. */
  ot->name = "Sculpt";
  ot->idname = "SCULPT_OT_brush_stroke";
  ot->description = "Sculpt a stroke into the geometry";

  /* API callbacks. */
  ot->invoke = sculpt_brush_stroke_invoke;
  ot->modal = sculpt_brush_stroke_modal;
  ot->exec = sculpt_brush_stroke_exec;
  ot->poll = SCULPT_poll;
  ot->cancel = sculpt_brush_stroke_cancel;
  ot->ui = sculpt_redo_empty_ui;

  /* Flags (sculpt does own undo? (ton)). */
  ot->flag = OPTYPE_BLOCKING | OPTYPE_REGISTER | OPTYPE_UNDO;

  /* Properties. */

  paint_stroke_operator_properties(ot);

  RNA_def_boolean(ot->srna,
                  "ignore_background_click",
                  0,
                  "Ignore Background Click",
                  "Clicks on the background do not start the stroke");
}

/* Fake Neighbors. */
/* This allows the sculpt tools to work on meshes with multiple connected components as they had
 * only one connected component. When initialized and enabled, the sculpt API will return extra
 * connectivity neighbors that are not in the real mesh. These neighbors are calculated for each
 * vertex using the minimum distance to a vertex that is in a different connected component. */

/* The fake neighbors first need to be ensured to be initialized.
 * After that tools which needs fake neighbors functionality need to
 * temporarily enable it:
 *
 *   void my_awesome_sculpt_tool() {
 *     SCULPT_fake_neighbors_ensure(sd, object, brush->disconnected_distance_max);
 *     SCULPT_fake_neighbors_enable(ob);
 *
 *     ... Logic of the tool ...
 *     SCULPT_fake_neighbors_disable(ob);
 *   }
 *
 * Such approach allows to keep all the connectivity information ready for reuse
 * (without having lag prior to every stroke), but also makes it so the affect
 * is localized to a specific brushes and tools only. */

enum {
  SCULPT_TOPOLOGY_ID_NONE,
  SCULPT_TOPOLOGY_ID_DEFAULT,
};

static int SCULPT_vertex_get_connected_component(SculptSession *ss, PBVHVertRef vertex)
{
  if (ss->vertex_info.connected_component) {
    return ss->vertex_info.connected_component[vertex.i];
  }
  return SCULPT_TOPOLOGY_ID_DEFAULT;
}

static void SCULPT_fake_neighbor_init(SculptSession *ss, const float max_dist)
{
  const int totvert = SCULPT_vertex_count_get(ss);
  ss->fake_neighbors.fake_neighbor_index = MEM_malloc_arrayN(
      totvert, sizeof(int), "fake neighbor");
  for (int i = 0; i < totvert; i++) {
    ss->fake_neighbors.fake_neighbor_index[i] = FAKE_NEIGHBOR_NONE;
  }

  ss->fake_neighbors.current_max_distance = max_dist;
}

static void SCULPT_fake_neighbor_add(SculptSession *ss, PBVHVertRef v_a, PBVHVertRef v_b)
{
  int v_index_a = BKE_pbvh_vertex_to_index(ss->pbvh, v_a);
  int v_index_b = BKE_pbvh_vertex_to_index(ss->pbvh, v_b);

  if (ss->fake_neighbors.fake_neighbor_index[v_index_a] == FAKE_NEIGHBOR_NONE) {
    ss->fake_neighbors.fake_neighbor_index[v_index_a] = v_index_b;
    ss->fake_neighbors.fake_neighbor_index[v_index_b] = v_index_a;
  }
}

static void sculpt_pose_fake_neighbors_free(SculptSession *ss)
{
  MEM_SAFE_FREE(ss->fake_neighbors.fake_neighbor_index);
}

typedef struct NearestVertexFakeNeighborTLSData {
  PBVHVertRef nearest_vertex;
  float nearest_vertex_distance_squared;
  int current_topology_id;
} NearestVertexFakeNeighborTLSData;

static void do_fake_neighbor_search_task_cb(void *__restrict userdata,
                                            const int n,
                                            const TaskParallelTLS *__restrict tls)
{
  SculptThreadedTaskData *data = userdata;
  SculptSession *ss = data->ob->sculpt;
  NearestVertexFakeNeighborTLSData *nvtd = tls->userdata_chunk;
  PBVHVertexIter vd;

  BKE_pbvh_vertex_iter_begin (ss->pbvh, data->nodes[n], vd, PBVH_ITER_UNIQUE) {
    int vd_topology_id = SCULPT_vertex_get_connected_component(ss, vd.vertex);
    if (vd_topology_id != nvtd->current_topology_id &&
        ss->fake_neighbors.fake_neighbor_index[vd.index] == FAKE_NEIGHBOR_NONE) {
      float distance_squared = len_squared_v3v3(vd.co, data->nearest_vertex_search_co);
      if (distance_squared < nvtd->nearest_vertex_distance_squared &&
          distance_squared < data->max_distance_squared) {
        nvtd->nearest_vertex = vd.vertex;
        nvtd->nearest_vertex_distance_squared = distance_squared;
      }
    }
  }
  BKE_pbvh_vertex_iter_end;
}

static void fake_neighbor_search_reduce(const void *__restrict UNUSED(userdata),
                                        void *__restrict chunk_join,
                                        void *__restrict chunk)
{
  NearestVertexFakeNeighborTLSData *join = chunk_join;
  NearestVertexFakeNeighborTLSData *nvtd = chunk;
  if (join->nearest_vertex.i == PBVH_REF_NONE) {
    join->nearest_vertex = nvtd->nearest_vertex;
    join->nearest_vertex_distance_squared = nvtd->nearest_vertex_distance_squared;
  }
  else if (nvtd->nearest_vertex_distance_squared < join->nearest_vertex_distance_squared) {
    join->nearest_vertex = nvtd->nearest_vertex;
    join->nearest_vertex_distance_squared = nvtd->nearest_vertex_distance_squared;
  }
}

static PBVHVertRef SCULPT_fake_neighbor_search(Sculpt *sd,
                                               Object *ob,
                                               const PBVHVertRef vertex,
                                               float max_distance)
{
  SculptSession *ss = ob->sculpt;
  PBVHNode **nodes = NULL;
  int totnode;
  SculptSearchSphereData data = {
      .ss = ss,
      .sd = sd,
      .radius_squared = max_distance * max_distance,
      .original = false,
      .center = SCULPT_vertex_co_get(ss, vertex),
  };
  BKE_pbvh_search_gather(ss->pbvh, SCULPT_search_sphere_cb, &data, &nodes, &totnode);

  if (totnode == 0) {
    return BKE_pbvh_make_vref(PBVH_REF_NONE);
  }

  SculptThreadedTaskData task_data = {
      .sd = sd,
      .ob = ob,
      .nodes = nodes,
      .max_distance_squared = max_distance * max_distance,
  };

  copy_v3_v3(task_data.nearest_vertex_search_co, SCULPT_vertex_co_get(ss, vertex));

  NearestVertexFakeNeighborTLSData nvtd;
  nvtd.nearest_vertex.i = -1;
  nvtd.nearest_vertex_distance_squared = FLT_MAX;
  nvtd.current_topology_id = SCULPT_vertex_get_connected_component(ss, vertex);

  TaskParallelSettings settings;
  BKE_pbvh_parallel_range_settings(&settings, true, totnode);
  settings.func_reduce = fake_neighbor_search_reduce;
  settings.userdata_chunk = &nvtd;
  settings.userdata_chunk_size = sizeof(NearestVertexFakeNeighborTLSData);
  BLI_task_parallel_range(0, totnode, &task_data, do_fake_neighbor_search_task_cb, &settings);

  MEM_SAFE_FREE(nodes);

  return nvtd.nearest_vertex;
}

typedef struct SculptTopologyIDFloodFillData {
  int next_id;
} SculptTopologyIDFloodFillData;

static bool SCULPT_connected_components_floodfill_cb(SculptSession *ss,
                                                     PBVHVertRef from_v,
                                                     PBVHVertRef to_v,
                                                     bool UNUSED(is_duplicate),
                                                     void *userdata)
{
  SculptTopologyIDFloodFillData *data = userdata;

  int from_v_i = BKE_pbvh_vertex_to_index(ss->pbvh, from_v);
  int to_v_i = BKE_pbvh_vertex_to_index(ss->pbvh, to_v);

  ss->vertex_info.connected_component[from_v_i] = data->next_id;
  ss->vertex_info.connected_component[to_v_i] = data->next_id;
  return true;
}

void SCULPT_connected_components_ensure(Object *ob)
{
  SculptSession *ss = ob->sculpt;

  /* Topology IDs already initialized. They only need to be recalculated when the PBVH is
   * rebuild.
   */
  if (ss->vertex_info.connected_component) {
    return;
  }

  const int totvert = SCULPT_vertex_count_get(ss);
  ss->vertex_info.connected_component = MEM_malloc_arrayN(totvert, sizeof(int), "topology ID");

  for (int i = 0; i < totvert; i++) {
    ss->vertex_info.connected_component[i] = SCULPT_TOPOLOGY_ID_NONE;
  }

  int next_id = 0;
  for (int i = 0; i < totvert; i++) {
    PBVHVertRef vertex = BKE_pbvh_index_to_vertex(ss->pbvh, i);

    if (ss->vertex_info.connected_component[i] == SCULPT_TOPOLOGY_ID_NONE) {
      SculptFloodFill flood;
      SCULPT_floodfill_init(ss, &flood);
      SCULPT_floodfill_add_initial(&flood, vertex);
      SculptTopologyIDFloodFillData data;
      data.next_id = next_id;
      SCULPT_floodfill_execute(ss, &flood, SCULPT_connected_components_floodfill_cb, &data);
      SCULPT_floodfill_free(&flood);
      next_id++;
    }
  }
}

void SCULPT_boundary_info_ensure(Object *object)
{
  SculptSession *ss = object->sculpt;
  if (ss->vertex_info.boundary) {
    return;
  }

  Mesh *base_mesh = BKE_mesh_from_object(object);
  ss->vertex_info.boundary = BLI_BITMAP_NEW(base_mesh->totvert, "Boundary info");
  int *adjacent_faces_edge_count = MEM_calloc_arrayN(
      base_mesh->totedge, sizeof(int), "Adjacent face edge count");

  for (int p = 0; p < base_mesh->totpoly; p++) {
    MPoly *poly = &base_mesh->mpoly[p];
    for (int l = 0; l < poly->totloop; l++) {
      MLoop *loop = &base_mesh->mloop[l + poly->loopstart];
      adjacent_faces_edge_count[loop->e]++;
    }
  }

  for (int e = 0; e < base_mesh->totedge; e++) {
    if (adjacent_faces_edge_count[e] < 2) {
      MEdge *edge = &base_mesh->medge[e];
      BLI_BITMAP_SET(ss->vertex_info.boundary, edge->v1, true);
      BLI_BITMAP_SET(ss->vertex_info.boundary, edge->v2, true);
    }
  }

  MEM_freeN(adjacent_faces_edge_count);
}

void SCULPT_fake_neighbors_ensure(Sculpt *sd, Object *ob, const float max_dist)
{
  SculptSession *ss = ob->sculpt;
  const int totvert = SCULPT_vertex_count_get(ss);

  /* Fake neighbors were already initialized with the same distance, so no need to be
   * recalculated.
   */
  if (ss->fake_neighbors.fake_neighbor_index &&
      ss->fake_neighbors.current_max_distance == max_dist) {
    return;
  }

  SCULPT_connected_components_ensure(ob);
  SCULPT_fake_neighbor_init(ss, max_dist);

  for (int i = 0; i < totvert; i++) {
    const PBVHVertRef from_v = BKE_pbvh_index_to_vertex(ss->pbvh, i);

    /* This vertex does not have a fake neighbor yet, search one for it. */
    if (ss->fake_neighbors.fake_neighbor_index[i] == FAKE_NEIGHBOR_NONE) {
      const PBVHVertRef to_v = SCULPT_fake_neighbor_search(sd, ob, from_v, max_dist);
      if (to_v.i != PBVH_REF_NONE) {
        /* Add the fake neighbor if available. */
        SCULPT_fake_neighbor_add(ss, from_v, to_v);
      }
    }
  }
}

void SCULPT_fake_neighbors_enable(Object *ob)
{
  SculptSession *ss = ob->sculpt;
  BLI_assert(ss->fake_neighbors.fake_neighbor_index != NULL);
  ss->fake_neighbors.use_fake_neighbors = true;
}

void SCULPT_fake_neighbors_disable(Object *ob)
{
  SculptSession *ss = ob->sculpt;
  BLI_assert(ss->fake_neighbors.fake_neighbor_index != NULL);
  ss->fake_neighbors.use_fake_neighbors = false;
}

void SCULPT_fake_neighbors_free(Object *ob)
{
  SculptSession *ss = ob->sculpt;
  sculpt_pose_fake_neighbors_free(ss);
}

/** \} */<|MERGE_RESOLUTION|>--- conflicted
+++ resolved
@@ -1440,10 +1440,7 @@
     default:
       break;
   }
-<<<<<<< HEAD
-=======
-
->>>>>>> 2d19038c
+
   PBVHVertexIter vd;
   SculptOrigVertData orig_data;
 
