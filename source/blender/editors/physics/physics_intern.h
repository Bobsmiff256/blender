--- conflicted
+++ resolved
@@ -70,14 +70,9 @@
 
 void PARTICLE_OT_unify_length(struct wmOperatorType *ot);
 
-<<<<<<< HEAD
-void PTCacheUndo_clear(struct PTCacheEdit *edit);
 void PE_create_particle_edit(
-        const struct EvaluationContext *eval_ctx, struct Scene *scene, struct ViewLayer *view_layer,
+        const struct EvaluationContext *eval_ctx, struct Scene *scene,
         struct Object *ob, struct PointCache *cache, struct ParticleSystem *psys);
-=======
-void PE_create_particle_edit(struct Scene *scene, struct Object *ob, struct PointCache *cache, struct ParticleSystem *psys);
->>>>>>> 473f17b3
 void recalc_lengths(struct PTCacheEdit *edit);
 void recalc_emitter_field(struct Object *ob, struct ParticleSystem *psys);
 void update_world_cos(struct Object *ob, struct PTCacheEdit *edit);
