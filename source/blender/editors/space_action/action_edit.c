--- conflicted
+++ resolved
@@ -719,12 +719,8 @@
 		 *                       (TODO: add the full-blown PointerRNA relative parsing case here...)
 		 */
 		if (ale->id && !ale->owner) {
-<<<<<<< HEAD
-			insert_keyframe(depsgraph, reports, ale->id, NULL, ((fcu->grp) ? (fcu->grp->name) : (NULL)), fcu->rna_path, fcu->array_index, cfra, ts->keyframe_type, flag);
-=======
-			insert_keyframe(ac->bmain, reports, ale->id, NULL, ((fcu->grp) ? (fcu->grp->name) : (NULL)),
+			insert_keyframe(ac->bmain, depsgraph, reports, ale->id, NULL, ((fcu->grp) ? (fcu->grp->name) : (NULL)),
 			                fcu->rna_path, fcu->array_index, cfra, ts->keyframe_type, flag);
->>>>>>> b3a7a75a
 		}
 		else {
 			const float curval = evaluate_fcurve(fcu, cfra);
