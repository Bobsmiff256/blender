/*
 * ***** BEGIN GPL LICENSE BLOCK *****
 *
 * This program is free software; you can redistribute it and/or
 * modify it under the terms of the GNU General Public License
 * as published by the Free Software Foundation; either version 2
 * of the License, or (at your option) any later version.
 *
 * This program is distributed in the hope that it will be useful,
 * but WITHOUT ANY WARRANTY; without even the implied warranty of
 * MERCHANTABILITY or FITNESS FOR A PARTICULAR PURPOSE.  See the
 * GNU General Public License for more details.
 *
 * You should have received a copy of the GNU General Public License
 * along with this program; if not, write to the Free Software Foundation,
 * Inc., 51 Franklin Street, Fifth Floor, Boston, MA 02110-1301, USA.
 *
 * The Original Code is Copyright (C) 2008 Blender Foundation.
 * All rights reserved.
 *
 *
 * ***** END GPL LICENSE BLOCK *****
 */

/** \file blender/editors/render/render_internal.c
 *  \ingroup edrend
 */


#include <math.h>
#include <string.h>
#include <stddef.h>

#include "MEM_guardedalloc.h"

#include "BLI_listbase.h"
#include "BLI_rect.h"
#include "BLI_timecode.h"
#include "BLI_math.h"
#include "BLI_threads.h"
#include "BLI_utildefines.h"

#include "PIL_time.h"

#include "BLT_translation.h"

#include "DNA_object_types.h"
#include "DNA_scene_types.h"
#include "DNA_view3d_types.h"
#include "DNA_userdef_types.h"

#include "BKE_blender_undo.h"
#include "BKE_blender_version.h"
#include "BKE_camera.h"
#include "BKE_context.h"
#include "BKE_colortools.h"
#include "BKE_global.h"
#include "BKE_image.h"
#include "BKE_library.h"
#include "BKE_main.h"
#include "BKE_node.h"
#include "BKE_object.h"
#include "BKE_report.h"
#include "BKE_sequencer.h"
#include "BKE_screen.h"
#include "BKE_scene.h"

#include "DEG_depsgraph.h"

#include "WM_api.h"
#include "WM_types.h"

#include "ED_object.h"
#include "ED_render.h"
#include "ED_screen.h"
#include "ED_util.h"
#include "ED_view3d.h"

#include "RE_pipeline.h"
#include "RE_engine.h"

#include "IMB_colormanagement.h"
#include "IMB_imbuf_types.h"

#include "GPU_shader.h"

#include "BIF_gl.h"
#include "BIF_glutil.h"

#include "RNA_access.h"
#include "RNA_define.h"


#include "render_intern.h"

/* Render Callbacks */
static int render_break(void *rjv);

typedef struct RenderJob {
	Main *main;
	Scene *scene;
	Scene *current_scene;
	Render *re;
	SceneRenderLayer *srl;
	struct Object *camera_override;
	int lay_override;
	bool v3d_override;
	bool anim, write_still;
	Image *image;
	ImageUser iuser;
	bool image_outdated;
	short *stop;
	short *do_update;
	float *progress;
	ReportList *reports;
	int orig_layer;
	int last_layer;
	ScrArea *sa;
	ColorManagedViewSettings view_settings;
	ColorManagedDisplaySettings display_settings;
	bool supports_glsl_draw;
	bool interface_locked;
} RenderJob;

/* called inside thread! */
static void image_buffer_rect_update(RenderJob *rj, RenderResult *rr, ImBuf *ibuf, ImageUser *iuser, volatile rcti *renrect, const char *viewname)
{
	Scene *scene = rj->scene;
	const float *rectf = NULL;
	int ymin, ymax, xmin, xmax;
	int rymin, rxmin;
	int linear_stride, linear_offset_x, linear_offset_y;
	ColorManagedViewSettings *view_settings;
	ColorManagedDisplaySettings *display_settings;

	/* Exception for exr tiles -- display buffer conversion happens here,
	 * NOT in the color management pipeline.
	 */
	if (ibuf->userflags & IB_DISPLAY_BUFFER_INVALID &&
	    rr->do_exr_tile == false)
	{
		/* The whole image buffer it so be color managed again anyway. */
		return;
	}

	/* if renrect argument, we only refresh scanlines */
	if (renrect) {
		/* if (ymax == recty), rendering of layer is ready, we should not draw, other things happen... */
		if (rr->renlay == NULL || renrect->ymax >= rr->recty)
			return;

		/* xmin here is first subrect x coord, xmax defines subrect width */
		xmin = renrect->xmin + rr->crop;
		xmax = renrect->xmax - xmin + rr->crop;
		if (xmax < 2)
			return;

		ymin = renrect->ymin + rr->crop;
		ymax = renrect->ymax - ymin + rr->crop;
		if (ymax < 2)
			return;
		renrect->ymin = renrect->ymax;

	}
	else {
		xmin = ymin = rr->crop;
		xmax = rr->rectx - 2 * rr->crop;
		ymax = rr->recty - 2 * rr->crop;
	}

	/* xmin ymin is in tile coords. transform to ibuf */
	rxmin = rr->tilerect.xmin + xmin;
	if (rxmin >= ibuf->x) return;
	rymin = rr->tilerect.ymin + ymin;
	if (rymin >= ibuf->y) return;

	if (rxmin + xmax > ibuf->x)
		xmax = ibuf->x - rxmin;
	if (rymin + ymax > ibuf->y)
		ymax = ibuf->y - rymin;

	if (xmax < 1 || ymax < 1) return;

	/* The thing here is, the logic below (which was default behavior
	 * of how rectf is acquiring since forever) gives float buffer for
	 * composite output only. This buffer can not be used for other
	 * passes obviously.
	 *
	 * We might try finding corresponding for pass buffer in render result
	 * (which is actually missing when rendering with Cycles, who only
	 * writes all the passes when the tile is finished) or use float
	 * buffer from image buffer as reference, which is easier to use and
	 * contains all the data we need anyway.
	 *                                              - sergey -
	 */
	/* TODO(sergey): Need to check has_combined here? */
	if (iuser->pass == 0) {
		RenderView *rv;
		const int view_id = BKE_scene_multiview_view_id_get(&scene->r, viewname);
		rv = RE_RenderViewGetById(rr, view_id);

		/* find current float rect for display, first case is after composite... still weak */
		if (rv->rectf)
			rectf = rv->rectf;
		else {
			if (rv->rect32) {
				/* special case, currently only happens with sequencer rendering,
				 * which updates the whole frame, so we can only mark display buffer
				 * as invalid here (sergey)
				 */
				ibuf->userflags |= IB_DISPLAY_BUFFER_INVALID;
				return;
			}
			else {
				if (rr->renlay == NULL) return;
				rectf = RE_RenderLayerGetPass(rr->renlay, RE_PASSNAME_COMBINED, viewname);
			}
		}
		if (rectf == NULL) return;

		rectf += 4 * (rr->rectx * ymin + xmin);
		linear_stride = rr->rectx;
		linear_offset_x = rxmin;
		linear_offset_y = rymin;
	}
	else {
		rectf = ibuf->rect_float;
		linear_stride = ibuf->x;
		linear_offset_x = 0;
		linear_offset_y = 0;
	}

	if (rr->do_exr_tile) {
		/* We don't support changing color management settings during rendering
		 * when using Save Buffers option.
		 */
		view_settings = &rj->view_settings;
		display_settings = &rj->display_settings;
	}
	else {
		view_settings = &scene->view_settings;
		display_settings = &scene->display_settings;
	}

	IMB_partial_display_buffer_update(ibuf, rectf, NULL,
	                                  linear_stride, linear_offset_x, linear_offset_y,
	                                  view_settings, display_settings,
	                                  rxmin, rymin, rxmin + xmax, rymin + ymax,
	                                  rr->do_exr_tile);
}

/* ****************************** render invoking ***************** */

/* set callbacks, exported to sequence render too.
 * Only call in foreground (UI) renders. */

static void screen_render_scene_layer_set(wmOperator *op, Main *mainp, Scene **scene, SceneRenderLayer **srl)
{
	/* single layer re-render */
	if (RNA_struct_property_is_set(op->ptr, "scene")) {
		Scene *scn;
		char scene_name[MAX_ID_NAME - 2];

		RNA_string_get(op->ptr, "scene", scene_name);
		scn = (Scene *)BLI_findstring(&mainp->scene, scene_name, offsetof(ID, name) + 2);
		
		if (scn) {
			/* camera switch wont have updated */
			scn->r.cfra = (*scene)->r.cfra;
			BKE_scene_camera_switch_update(scn);

			*scene = scn;
		}
	}

	if (RNA_struct_property_is_set(op->ptr, "layer")) {
		SceneRenderLayer *rl;
		char rl_name[RE_MAXNAME];

		RNA_string_get(op->ptr, "layer", rl_name);
		rl = (SceneRenderLayer *)BLI_findstring(&(*scene)->r.layers, rl_name, offsetof(SceneRenderLayer, name));
		
		if (rl)
			*srl = rl;
	}
}

/* executes blocking render */
static int screen_render_exec(bContext *C, wmOperator *op)
{
	Scene *scene = CTX_data_scene(C);
	SceneRenderLayer *srl = NULL;
	Render *re;
	Image *ima;
	View3D *v3d = CTX_wm_view3d(C);
	Main *mainp = CTX_data_main(C);
	unsigned int lay_override;
	const bool is_animation = RNA_boolean_get(op->ptr, "animation");
	const bool is_write_still = RNA_boolean_get(op->ptr, "write_still");
	struct Object *camera_override = v3d ? V3D_CAMERA_LOCAL(v3d) : NULL;

	/* custom scene and single layer re-render */
	screen_render_scene_layer_set(op, mainp, &scene, &srl);

	if (!is_animation && is_write_still && BKE_imtype_is_movie(scene->r.im_format.imtype)) {
		BKE_report(op->reports, RPT_ERROR, "Cannot write a single file with an animation format selected");
		return OPERATOR_CANCELLED;
	}

<<<<<<< HEAD
	re = RE_NewRender(scene->id.name);
	RE_SetDepsgraph(re, CTX_data_depsgraph(C));
=======
	re = RE_NewSceneRender(scene);
>>>>>>> 8b3ad258
	lay_override = (v3d && v3d->lay != scene->lay) ? v3d->lay : 0;

	G.is_break = false;
	RE_test_break_cb(re, NULL, render_break);

	ima = BKE_image_verify_viewer(IMA_TYPE_R_RESULT, "Render Result");
	BKE_image_signal(ima, NULL, IMA_SIGNAL_FREE);
	BKE_image_backup_render(scene, ima, true);

	/* cleanup sequencer caches before starting user triggered render.
	 * otherwise, invalidated cache entries can make their way into
	 * the output rendering. We can't put that into RE_BlenderFrame,
	 * since sequence rendering can call that recursively... (peter) */
	BKE_sequencer_cache_cleanup();

	RE_SetReports(re, op->reports);

	BLI_begin_threaded_malloc();
	if (is_animation)
		RE_BlenderAnim(re, mainp, scene, camera_override, lay_override, scene->r.sfra, scene->r.efra, scene->r.frame_step);
	else
		RE_BlenderFrame(re, mainp, scene, srl, camera_override, lay_override, scene->r.cfra, is_write_still);
	BLI_end_threaded_malloc();

	RE_SetReports(re, NULL);

	// no redraw needed, we leave state as we entered it
	ED_update_for_newframe(mainp, scene, 1);

	WM_event_add_notifier(C, NC_SCENE | ND_RENDER_RESULT, scene);

	return OPERATOR_FINISHED;
}

static void render_freejob(void *rjv)
{
	RenderJob *rj = rjv;

	BKE_color_managed_view_settings_free(&rj->view_settings);
	MEM_freeN(rj);
}

/* str is IMA_MAX_RENDER_TEXT in size */
static void make_renderinfo_string(const RenderStats *rs,
                                   const Scene *scene,
                                   const bool v3d_override,
                                   const char *error,
                                   char *str)
{
	char info_time_str[32]; // used to be extern to header_info.c
	uintptr_t mem_in_use, mmap_in_use, peak_memory;
	float megs_used_memory, mmap_used_memory, megs_peak_memory;
	char *spos = str;

	mem_in_use = MEM_get_memory_in_use();
	mmap_in_use = MEM_get_mapped_memory_in_use();
	peak_memory = MEM_get_peak_memory();

	megs_used_memory = (mem_in_use - mmap_in_use) / (1024.0 * 1024.0);
	mmap_used_memory = (mmap_in_use) / (1024.0 * 1024.0);
	megs_peak_memory = (peak_memory) / (1024.0 * 1024.0);

	/* local view */
	if (rs->localview)
		spos += sprintf(spos, "%s | ", IFACE_("3D Local View"));
	else if (v3d_override)
		spos += sprintf(spos, "%s | ", IFACE_("3D View"));

	/* frame number */
	spos += sprintf(spos, IFACE_("Frame:%d "), (scene->r.cfra));

	/* previous and elapsed time */
	BLI_timecode_string_from_time_simple(info_time_str, sizeof(info_time_str), rs->lastframetime);

	if (rs->infostr && rs->infostr[0]) {
		if (rs->lastframetime != 0.0)
			spos += sprintf(spos, IFACE_("| Last:%s "), info_time_str);
		else
			spos += sprintf(spos, "| ");

		BLI_timecode_string_from_time_simple(info_time_str, sizeof(info_time_str), PIL_check_seconds_timer() - rs->starttime);
	}
	else
		spos += sprintf(spos, "| ");

	spos += sprintf(spos, IFACE_("Time:%s "), info_time_str);

	/* statistics */
	if (rs->statstr) {
		if (rs->statstr[0]) {
			spos += sprintf(spos, "| %s ", rs->statstr);
		}
	}
	else {
		if (rs->totvert || rs->totface || rs->tothalo || rs->totstrand || rs->totlamp)
			spos += sprintf(spos, "| ");

		if (rs->totvert) spos += sprintf(spos, IFACE_("Ve:%d "), rs->totvert);
		if (rs->totface) spos += sprintf(spos, IFACE_("Fa:%d "), rs->totface);
		if (rs->tothalo) spos += sprintf(spos, IFACE_("Ha:%d "), rs->tothalo);
		if (rs->totstrand) spos += sprintf(spos, IFACE_("St:%d "), rs->totstrand);
		if (rs->totlamp) spos += sprintf(spos, IFACE_("La:%d "), rs->totlamp);

		if (rs->mem_peak == 0.0f)
			spos += sprintf(spos, IFACE_("| Mem:%.2fM (%.2fM, Peak %.2fM) "),
			                megs_used_memory, mmap_used_memory, megs_peak_memory);
		else
			spos += sprintf(spos, IFACE_("| Mem:%.2fM, Peak: %.2fM "), rs->mem_used, rs->mem_peak);

		if (rs->curfield)
			spos += sprintf(spos, IFACE_("Field %d "), rs->curfield);
		if (rs->curblur)
			spos += sprintf(spos, IFACE_("Blur %d "), rs->curblur);
	}

	/* full sample */
	if (rs->curfsa)
		spos += sprintf(spos, IFACE_("| Full Sample %d "), rs->curfsa);
	
	/* extra info */
	if (rs->infostr && rs->infostr[0]) {
		spos += sprintf(spos, "| %s ", rs->infostr);
	}
	else if (error && error[0]) {
		spos += sprintf(spos, "| %s ", error);
	}

	/* very weak... but 512 characters is quite safe */
	if (spos >= str + IMA_MAX_RENDER_TEXT)
		if (G.debug & G_DEBUG)
			printf("WARNING! renderwin text beyond limit\n");

}

static void image_renderinfo_cb(void *rjv, RenderStats *rs)
{
	RenderJob *rj = rjv;
	RenderResult *rr;

	rr = RE_AcquireResultRead(rj->re);

	if (rr) {
		/* malloc OK here, stats_draw is not in tile threads */
		if (rr->text == NULL)
			rr->text = MEM_callocN(IMA_MAX_RENDER_TEXT, "rendertext");

		make_renderinfo_string(rs, rj->scene, rj->v3d_override,
		                       rr->error, rr->text);
	}

	RE_ReleaseResult(rj->re);

	/* make jobs timer to send notifier */
	*(rj->do_update) = true;

}

static void render_progress_update(void *rjv, float progress)
{
	RenderJob *rj = rjv;
	
	if (rj->progress && *rj->progress != progress) {
		*rj->progress = progress;

		/* make jobs timer to send notifier */
		*(rj->do_update) = true;
	}
}

/* Not totally reliable, but works fine in most of cases and
 * in worst case would just make it so extra color management
 * for the whole render result is applied (which was already
 * happening already).
 */
static void render_image_update_pass_and_layer(RenderJob *rj, RenderResult *rr, ImageUser *iuser)
{
	wmWindowManager *wm;
	ScrArea *first_sa = NULL, *matched_sa = NULL;

	/* image window, compo node users */
	for (wm = rj->main->wm.first; wm && matched_sa == NULL; wm = wm->id.next) { /* only 1 wm */
		wmWindow *win;
		for (win = wm->windows.first; win && matched_sa == NULL; win = win->next) {
			const bScreen *screen = WM_window_get_active_screen(win);

			for (ScrArea *sa = screen->areabase.first; sa; sa = sa->next) {
				if (sa->spacetype == SPACE_IMAGE) {
					SpaceImage *sima = sa->spacedata.first;
					// sa->spacedata might be empty when toggling fullscreen mode.
					if (sima != NULL && sima->image == rj->image) {
						if (first_sa == NULL) {
							first_sa = sa;
						}
						if (sa == rj->sa) {
							matched_sa = sa;
							break;
						}
					}
				}
			}
		}
	}

	if (matched_sa == NULL) {
		matched_sa = first_sa;
	}

	if (matched_sa) {
		SpaceImage *sima = matched_sa->spacedata.first;
		RenderResult *main_rr = RE_AcquireResultRead(rj->re);

		/* TODO(sergey): is there faster way to get the layer index? */
		if (rr->renlay) {
			int layer = BLI_findstringindex(&main_rr->layers,
			                                (char *)rr->renlay->name,
			                                offsetof(RenderLayer, name));
			if (layer != rj->last_layer) {
				sima->iuser.layer = layer;
				rj->last_layer = layer;
			}
		}

		iuser->pass = sima->iuser.pass;
		iuser->layer = sima->iuser.layer;

		RE_ReleaseResult(rj->re);
	}
}

static void image_rect_update(void *rjv, RenderResult *rr, volatile rcti *renrect)
{
	RenderJob *rj = rjv;
	Image *ima = rj->image;
	ImBuf *ibuf;
	void *lock;
	const char *viewname = RE_GetActiveRenderView(rj->re);

	/* only update if we are displaying the slot being rendered */
	if (ima->render_slot != ima->last_render_slot) {
		rj->image_outdated = true;
		return;
	}
	else if (rj->image_outdated) {
		/* update entire render */
		rj->image_outdated = false;
		BKE_image_signal(ima, NULL, IMA_SIGNAL_COLORMANAGE);
		*(rj->do_update) = true;
		return;
	}
	
	if (rr == NULL)
		return;
	
	/* update part of render */
	render_image_update_pass_and_layer(rj, rr, &rj->iuser);
	ibuf = BKE_image_acquire_ibuf(ima, &rj->iuser, &lock);
	if (ibuf) {
		/* Don't waste time on CPU side color management if
		 * image will be displayed using GLSL.
		 *
		 * Need to update rect if Save Buffers enabled because in
		 * this case GLSL doesn't have original float buffer to
		 * operate with.
		 */
		if (rr->do_exr_tile ||
		    !rj->supports_glsl_draw ||
		    ibuf->channels == 1 ||
		    U.image_draw_method != IMAGE_DRAW_METHOD_GLSL)
		{
			image_buffer_rect_update(rj, rr, ibuf, &rj->iuser, renrect, viewname);
		}
		
		/* make jobs timer to send notifier */
		*(rj->do_update) = true;
	}
	BKE_image_release_ibuf(ima, ibuf, lock);
}

static void current_scene_update(void *rjv, Scene *scene)
{
	RenderJob *rj = rjv;
	rj->current_scene = scene;
	rj->iuser.scene = scene;
}

static void render_startjob(void *rjv, short *stop, short *do_update, float *progress)
{
	RenderJob *rj = rjv;

	rj->stop = stop;
	rj->do_update = do_update;
	rj->progress = progress;

	RE_SetReports(rj->re, rj->reports);

	if (rj->anim)
		RE_BlenderAnim(rj->re, rj->main, rj->scene, rj->camera_override, rj->lay_override, rj->scene->r.sfra, rj->scene->r.efra, rj->scene->r.frame_step);
	else
		RE_BlenderFrame(rj->re, rj->main, rj->scene, rj->srl, rj->camera_override, rj->lay_override, rj->scene->r.cfra, rj->write_still);

	RE_SetReports(rj->re, NULL);
}

static void render_image_restore_layer(RenderJob *rj)
{
	wmWindowManager *wm;

	/* image window, compo node users */
	for (wm = rj->main->wm.first; wm; wm = wm->id.next) { /* only 1 wm */
		wmWindow *win;
		for (win = wm->windows.first; win; win = win->next) {
			const bScreen *screen = WM_window_get_active_screen(win);

			for (ScrArea *sa = screen->areabase.first; sa; sa = sa->next) {
				if (sa == rj->sa) {
					if (sa->spacetype == SPACE_IMAGE) {
						SpaceImage *sima = sa->spacedata.first;
						sima->iuser.layer = rj->orig_layer;
					}
					return;
				}
			}
		}
	}
}

static void render_endjob(void *rjv)
{
	RenderJob *rj = rjv;

	/* this render may be used again by the sequencer without the active 'Render' where the callbacks
	 * would be re-assigned. assign dummy callbacks to avoid referencing freed renderjobs bug [#24508] */
	RE_InitRenderCB(rj->re);

	if (rj->main != G.main)
		BKE_main_free(rj->main);

	/* else the frame will not update for the original value */
	if (rj->anim && !(rj->scene->r.scemode & R_NO_FRAME_UPDATE)) {
		/* possible this fails of loading new file while rendering */
		if (G.main->wm.first) {
			ED_update_for_newframe(G.main, rj->scene, 1);
		}
	}
	
	/* XXX above function sets all tags in nodes */
	ntreeCompositClearTags(rj->scene->nodetree);
	
	/* potentially set by caller */
	rj->scene->r.scemode &= ~R_NO_FRAME_UPDATE;
	
	if (rj->srl) {
		nodeUpdateID(rj->scene->nodetree, &rj->scene->id);
		WM_main_add_notifier(NC_NODE | NA_EDITED, rj->scene);
	}

	if (rj->sa) {
		render_image_restore_layer(rj);
	}

	/* XXX render stability hack */
	G.is_rendering = false;
	WM_main_add_notifier(NC_SCENE | ND_RENDER_RESULT, NULL);

	/* Partial render result will always update display buffer
	 * for first render layer only. This is nice because you'll
	 * see render progress during rendering, but it ends up in
	 * wrong display buffer shown after rendering.
	 *
	 * The code below will mark display buffer as invalid after
	 * rendering in case multiple layers were rendered, which
	 * ensures display buffer matches render layer after
	 * rendering.
	 *
	 * Perhaps proper way would be to toggle active render
	 * layer in image editor and job, so we always display
	 * layer being currently rendered. But this is not so much
	 * trivial at this moment, especially because of external
	 * engine API, so lets use simple and robust way for now
	 *                                          - sergey -
	 */
	if (rj->scene->r.layers.first != rj->scene->r.layers.last ||
	    rj->image_outdated)
	{
		void *lock;
		Image *ima = rj->image;
		ImBuf *ibuf = BKE_image_acquire_ibuf(ima, &rj->iuser, &lock);

		if (ibuf)
			ibuf->userflags |= IB_DISPLAY_BUFFER_INVALID;

		BKE_image_release_ibuf(ima, ibuf, lock);
	}

	/* Finally unlock the user interface (if it was locked). */
	if (rj->interface_locked) {
		Scene *scene;

		/* Interface was locked, so window manager couldn't have been changed
		 * and using one from Global will unlock exactly the same manager as
		 * was locked before running the job.
		 */
		WM_set_locked_interface(G.main->wm.first, false);

		/* We've freed all the derived caches before rendering, which is
		 * effectively the same as if we re-loaded the file.
		 *
		 * So let's not try being smart here and just reset all updated
		 * scene layers and use generic DAG_on_visible_update.
		 */
		for (scene = G.main->scene.first; scene; scene = scene->id.next) {
			scene->lay_updated = 0;
		}

		DEG_on_visible_update(G.main, false);
	}
}

/* called by render, check job 'stop' value or the global */
static int render_breakjob(void *rjv)
{
	RenderJob *rj = rjv;

	if (G.is_break)
		return 1;
	if (rj->stop && *(rj->stop))
		return 1;
	return 0;
}

/* for exec() when there is no render job
 * note: this wont check for the escape key being pressed, but doing so isnt threadsafe */
static int render_break(void *UNUSED(rjv))
{
	if (G.is_break)
		return 1;
	return 0;
}

/* runs in thread, no cursor setting here works. careful with notifiers too (malloc conflicts) */
/* maybe need a way to get job send notifer? */
static void render_drawlock(void *rjv, int lock)
{
	RenderJob *rj = rjv;

	/* If interface is locked, renderer callback shall do nothing. */
	if (!rj->interface_locked) {
		BKE_spacedata_draw_locks(lock);
	}
}

/* catch esc */
static int screen_render_modal(bContext *C, wmOperator *op, const wmEvent *event)
{
	Scene *scene = (Scene *) op->customdata;

	/* no running blender, remove handler and pass through */
	if (0 == WM_jobs_test(CTX_wm_manager(C), scene, WM_JOB_TYPE_RENDER)) {
		return OPERATOR_FINISHED | OPERATOR_PASS_THROUGH;
	}

	/* running render */
	switch (event->type) {
		case ESCKEY:
			return OPERATOR_RUNNING_MODAL;
	}
	return OPERATOR_PASS_THROUGH;
}

static void screen_render_cancel(bContext *C, wmOperator *op)
{
	wmWindowManager *wm = CTX_wm_manager(C);
	Scene *scene = (Scene *) op->customdata;

	/* kill on cancel, because job is using op->reports */
	WM_jobs_kill_type(wm, scene, WM_JOB_TYPE_RENDER);
}

static void clean_viewport_memory(Main *bmain, Scene *scene)
{
	Object *object;
	Scene *sce_iter;
	Base *base;

	for (object = bmain->object.first; object; object = object->id.next) {
		object->id.tag |= LIB_TAG_DOIT;
	}

	for (SETLOOPER(scene, sce_iter, base)) {
		if ((base->flag & BASE_VISIBLED) == 0) {
			continue;
		}
		if (RE_allow_render_generic_object(base->object)) {
			base->object->id.tag &= ~LIB_TAG_DOIT;
		}
	}

	for (SETLOOPER(scene, sce_iter, base)) {
		object = base->object;
		if ((object->id.tag & LIB_TAG_DOIT) == 0) {
			continue;
		}
		object->id.tag &= ~LIB_TAG_DOIT;

		BKE_object_free_derived_caches(object);
	}
}

/* using context, starts job */
static int screen_render_invoke(bContext *C, wmOperator *op, const wmEvent *event)
{
	/* new render clears all callbacks */
	Main *mainp;
	Scene *scene = CTX_data_scene(C);
	SceneRenderLayer *srl = NULL;
	Render *re;
	wmJob *wm_job;
	RenderJob *rj;
	Image *ima;
	int jobflag;
	const bool is_animation = RNA_boolean_get(op->ptr, "animation");
	const bool is_write_still = RNA_boolean_get(op->ptr, "write_still");
	const bool use_viewport = RNA_boolean_get(op->ptr, "use_viewport");
	View3D *v3d = use_viewport ? CTX_wm_view3d(C) : NULL;
	struct Object *camera_override = v3d ? V3D_CAMERA_LOCAL(v3d) : NULL;
	const char *name;
	ScrArea *sa;
	
	/* only one render job at a time */
	if (WM_jobs_test(CTX_wm_manager(C), scene, WM_JOB_TYPE_RENDER))
		return OPERATOR_CANCELLED;

	if (RE_force_single_renderlayer(scene))
		WM_event_add_notifier(C, NC_SCENE | ND_RENDER_OPTIONS, NULL);

	if (!RE_is_rendering_allowed(scene, camera_override, op->reports)) {
		return OPERATOR_CANCELLED;
	}

	if (!is_animation && is_write_still && BKE_imtype_is_movie(scene->r.im_format.imtype)) {
		BKE_report(op->reports, RPT_ERROR, "Cannot write a single file with an animation format selected");
		return OPERATOR_CANCELLED;
	}
	
	/* stop all running jobs, except screen one. currently previews frustrate Render */
	WM_jobs_kill_all_except(CTX_wm_manager(C), CTX_wm_screen(C));

	/* get main */
	if (G.debug_value == 101) {
		/* thread-safety experiment, copy main from the undo buffer */
		mainp = BKE_undo_get_main(&scene);
	}
	else
		mainp = CTX_data_main(C);

	/* cancel animation playback */
	if (ED_screen_animation_playing(CTX_wm_manager(C)))
		ED_screen_animation_play(C, 0, 0);
	
	/* handle UI stuff */
	WM_cursor_wait(1);

	/* flush sculpt and editmode changes */
	ED_editors_flush_edits(C, true);

	/* cleanup sequencer caches before starting user triggered render.
	 * otherwise, invalidated cache entries can make their way into
	 * the output rendering. We can't put that into RE_BlenderFrame,
	 * since sequence rendering can call that recursively... (peter) */
	BKE_sequencer_cache_cleanup();

	// store spare
	// get view3d layer, local layer, make this nice api call to render
	// store spare

	/* ensure at least 1 area shows result */
	sa = render_view_open(C, event->x, event->y, op->reports);

	jobflag = WM_JOB_EXCL_RENDER | WM_JOB_PRIORITY | WM_JOB_PROGRESS;
	
	/* custom scene and single layer re-render */
	screen_render_scene_layer_set(op, mainp, &scene, &srl);

	if (RNA_struct_property_is_set(op->ptr, "layer"))
		jobflag |= WM_JOB_SUSPEND;

	/* job custom data */
	rj = MEM_callocN(sizeof(RenderJob), "render job");
	rj->main = mainp;
	rj->scene = scene;
	rj->current_scene = rj->scene;
	rj->srl = srl;
	rj->camera_override = camera_override;
	rj->lay_override = 0;
	rj->anim = is_animation;
	rj->write_still = is_write_still && !is_animation;
	rj->iuser.scene = scene;
	rj->iuser.ok = 1;
	rj->reports = op->reports;
	rj->orig_layer = 0;
	rj->last_layer = 0;
	rj->sa = sa;
	rj->supports_glsl_draw = IMB_colormanagement_support_glsl_draw(&scene->view_settings);

	BKE_color_managed_display_settings_copy(&rj->display_settings, &scene->display_settings);
	BKE_color_managed_view_settings_copy(&rj->view_settings, &scene->view_settings);

	if (sa) {
		SpaceImage *sima = sa->spacedata.first;
		rj->orig_layer = sima->iuser.layer;
	}

	if (v3d) {
		if (scene->lay != v3d->lay) {
			rj->lay_override = v3d->lay;
			rj->v3d_override = true;
		}
		else if (camera_override && camera_override != scene->camera)
			rj->v3d_override = true;

		if (v3d->localvd)
			rj->lay_override |= v3d->localvd->lay;
	}

	/* Lock the user interface depending on render settings. */
	if (scene->r.use_lock_interface) {
		WM_set_locked_interface(CTX_wm_manager(C), true);

		/* Set flag interface need to be unlocked.
		 *
		 * This is so because we don't have copy of render settings
		 * accessible from render job and copy is needed in case
		 * of non-locked rendering, so we wouldn't try to unlock
		 * anything if option was initially unset but then was
		 * enabled during rendering.
		 */
		rj->interface_locked = true;

		/* Clean memory used by viewport? */
		clean_viewport_memory(rj->main, scene);
	}

	/* setup job */
	if (RE_seq_render_active(scene, &scene->r)) name = "Sequence Render";
	else name = "Render";

	wm_job = WM_jobs_get(CTX_wm_manager(C), CTX_wm_window(C), scene, name, jobflag, WM_JOB_TYPE_RENDER);
	WM_jobs_customdata_set(wm_job, rj, render_freejob);
	WM_jobs_timer(wm_job, 0.2, NC_SCENE | ND_RENDER_RESULT, 0);
	WM_jobs_callbacks(wm_job, render_startjob, NULL, NULL, render_endjob);

	/* get a render result image, and make sure it is empty */
	ima = BKE_image_verify_viewer(IMA_TYPE_R_RESULT, "Render Result");
	BKE_image_signal(ima, NULL, IMA_SIGNAL_FREE);
	BKE_image_backup_render(rj->scene, ima, true);
	rj->image = ima;

	/* setup new render */
	re = RE_NewSceneRender(scene);
	RE_test_break_cb(re, rj, render_breakjob);
	RE_draw_lock_cb(re, rj, render_drawlock);
	RE_display_update_cb(re, rj, image_rect_update);
	RE_current_scene_update_cb(re, rj, current_scene_update);
	RE_stats_draw_cb(re, rj, image_renderinfo_cb);
	RE_progress_cb(re, rj, render_progress_update);
	RE_SetDepsgraph(re, CTX_data_depsgraph(C));

	rj->re = re;
	G.is_break = false;

	/* store actual owner of job, so modal operator could check for it,
	 * the reason of this is that active scene could change when rendering
	 * several layers from compositor [#31800]
	 */
	op->customdata = scene;

	WM_jobs_start(CTX_wm_manager(C), wm_job);

	WM_cursor_wait(0);
	WM_event_add_notifier(C, NC_SCENE | ND_RENDER_RESULT, scene);

	/* we set G.is_rendering here already instead of only in the job, this ensure
	 * main loop or other scene updates are disabled in time, since they may
	 * have started before the job thread */
	G.is_rendering = true;

	/* add modal handler for ESC */
	WM_event_add_modal_handler(C, op);

	return OPERATOR_RUNNING_MODAL;
}

/* contextual render, using current scene, view3d? */
void RENDER_OT_render(wmOperatorType *ot)
{
	PropertyRNA *prop;

	/* identifiers */
	ot->name = "Render";
	ot->description = "Render active scene";
	ot->idname = "RENDER_OT_render";

	/* api callbacks */
	ot->invoke = screen_render_invoke;
	ot->modal = screen_render_modal;
	ot->cancel = screen_render_cancel;
	ot->exec = screen_render_exec;

	/*ot->poll = ED_operator_screenactive;*/ /* this isn't needed, causes failer in background mode */

	RNA_def_boolean(ot->srna, "animation", 0, "Animation", "Render files from the animation range of this scene");
	RNA_def_boolean(ot->srna, "write_still", 0, "Write Image", "Save rendered the image to the output path (used only when animation is disabled)");
	RNA_def_boolean(ot->srna, "use_viewport", 0, "Use 3D Viewport", "When inside a 3D viewport, use layers and camera of the viewport");
	prop = RNA_def_string(ot->srna, "layer", NULL, RE_MAXNAME, "Render Layer", "Single render layer to re-render (used only when animation is disabled)");
	RNA_def_property_flag(prop, PROP_SKIP_SAVE);
	prop = RNA_def_string(ot->srna, "scene", NULL, MAX_ID_NAME - 2, "Scene", "Scene to render, current scene if not specified");
	RNA_def_property_flag(prop, PROP_SKIP_SAVE);
}


/* ************** preview for 3d viewport ***************** */

#define PR_UPDATE_VIEW				1
#define PR_UPDATE_RENDERSIZE		2
#define PR_UPDATE_MATERIAL			4
#define PR_UPDATE_DATABASE			8

typedef struct RenderPreview {
	/* from wmJob */
	void *owner;
	short *stop, *do_update;
	wmJob *job;
	
	Scene *scene;
	ScrArea *sa;
	ARegion *ar;
	View3D *v3d;
	RegionView3D *rv3d;
	Main *bmain;
	RenderEngine *engine;
	
	float viewmat[4][4];

	int start_resolution_divider;
	int resolution_divider;
	bool has_freestyle;
} RenderPreview;

static int render_view3d_disprect(Scene *scene, ARegion *ar, View3D *v3d, RegionView3D *rv3d, rcti *disprect)
{
	/* copied code from view3d_draw.c */
	rctf viewborder;
	int draw_border;
	
	if (rv3d->persp == RV3D_CAMOB)
		draw_border = (scene->r.mode & R_BORDER) != 0;
	else
		draw_border = (v3d->flag2 & V3D_RENDER_BORDER) != 0;

	if (draw_border) {
		if (rv3d->persp == RV3D_CAMOB) {
			ED_view3d_calc_camera_border(scene, ar, v3d, rv3d, &viewborder, false);
			
			disprect->xmin = viewborder.xmin + scene->r.border.xmin * BLI_rctf_size_x(&viewborder);
			disprect->ymin = viewborder.ymin + scene->r.border.ymin * BLI_rctf_size_y(&viewborder);
			disprect->xmax = viewborder.xmin + scene->r.border.xmax * BLI_rctf_size_x(&viewborder);
			disprect->ymax = viewborder.ymin + scene->r.border.ymax * BLI_rctf_size_y(&viewborder);
		}
		else {
			disprect->xmin = v3d->render_border.xmin * ar->winx;
			disprect->xmax = v3d->render_border.xmax * ar->winx;
			disprect->ymin = v3d->render_border.ymin * ar->winy;
			disprect->ymax = v3d->render_border.ymax * ar->winy;
		}
		
		return 1;
	}
	
	BLI_rcti_init(disprect, 0, 0, 0, 0);
	return 0;
}

/* returns true if OK  */
static bool render_view3d_get_rects(ARegion *ar, View3D *v3d, RegionView3D *rv3d, rctf *viewplane, RenderEngine *engine,
                                    float *r_clipsta, float *r_clipend, float *r_pixsize, bool *r_ortho)
{
	
	if (ar->winx < 4 || ar->winy < 4) return false;
	
	*r_ortho = ED_view3d_viewplane_get(v3d, rv3d, ar->winx, ar->winy, viewplane, r_clipsta, r_clipend, r_pixsize);
	
	engine->resolution_x = ar->winx;
	engine->resolution_y = ar->winy;

	return true;
}

static bool render_view3d_is_valid(RenderPreview *rp)
{
	return (rp->rv3d->render_engine != NULL);
}

/* called by renderer, checks job value */
static int render_view3d_break(void *rpv)
{
	RenderPreview *rp = rpv;
	
	if (G.is_break)
		return 1;
	
	/* during render, rv3d->engine can get freed */
	if (render_view3d_is_valid(rp) == false) {
		*rp->stop = 1;
	}
	
	return *(rp->stop);
}

static void render_view3d_display_update(void *rpv, RenderResult *UNUSED(rr), volatile struct rcti *UNUSED(rect))
{
	RenderPreview *rp = rpv;
	
	*(rp->do_update) = true;
}

static void render_view3d_renderinfo_cb(void *rjp, RenderStats *rs)
{
	RenderPreview *rp = rjp;

	/* during render, rv3d->engine can get freed */
	if (rp->rv3d->render_engine == NULL) {
		*rp->stop = 1;
	}
	else {
		make_renderinfo_string(rs, rp->scene, false, NULL, rp->engine->text);
	
		/* make jobs timer to send notifier */
		*(rp->do_update) = true;
	}
}

BLI_INLINE void rcti_scale_coords(rcti *scaled_rect, const rcti *rect,
                                  const float scale)
{
	scaled_rect->xmin = rect->xmin * scale;
	scaled_rect->ymin = rect->ymin * scale;
	scaled_rect->xmax = rect->xmax * scale;
	scaled_rect->ymax = rect->ymax * scale;
}

static void render_update_resolution(Render *re, const RenderPreview *rp,
                                     bool use_border, const rcti *clip_rect)
{
	int winx = rp->ar->winx / rp->resolution_divider;
	int winy = rp->ar->winy / rp->resolution_divider;
	if (use_border) {
		rcti scaled_cliprct;
		rcti_scale_coords(&scaled_cliprct, clip_rect,
		                  1.0f / rp->resolution_divider);
		RE_ChangeResolution(re, winx, winy, &scaled_cliprct);
	}
	else {
		RE_ChangeResolution(re, winx, winy, NULL);
	}

	if (rp->has_freestyle) {
		if (rp->resolution_divider == BKE_render_preview_pixel_size(&rp->scene->r)) {
			RE_ChangeModeFlag(re, R_EDGE_FRS, false);
		}
		else {
			RE_ChangeModeFlag(re, R_EDGE_FRS, true);
		}
	}
}

static void render_view3d_startjob(void *customdata, short *stop, short *do_update, float *UNUSED(progress))
{
	RenderPreview *rp = customdata;
	Render *re;
	RenderStats *rstats;
	rctf viewplane;
	rcti cliprct;
	float clipsta, clipend, pixsize;
	bool orth, restore = 0;
	char name[32];
	int update_flag;
	bool use_border;
	int ob_inst_update_flag = 0;

	update_flag = rp->engine->job_update_flag;
	rp->engine->job_update_flag = 0;

	//printf("ma %d res %d view %d db %d\n", update_flag & PR_UPDATE_MATERIAL, update_flag & PR_UPDATE_RENDERSIZE, update_flag & PR_UPDATE_VIEW, update_flag & PR_UPDATE_DATABASE);

	G.is_break = false;
	
	if (false == render_view3d_get_rects(rp->ar, rp->v3d, rp->rv3d, &viewplane, rp->engine, &clipsta, &clipend, &pixsize, &orth))
		return;
	
	rp->stop = stop;
	rp->do_update = do_update;

	// printf("Enter previewrender\n");
	
	/* ok, are we rendering all over? */
	sprintf(name, "View3dPreview %p", (void *)rp->ar);
	re = rp->engine->re = RE_GetRender(name);
	
	/* set this always, rp is different for each job */
	RE_test_break_cb(re, rp, render_view3d_break);
	RE_display_update_cb(re, rp, render_view3d_display_update);
	RE_stats_draw_cb(re, rp, render_view3d_renderinfo_cb);
	
	rstats = RE_GetStats(re);

	if (update_flag & PR_UPDATE_VIEW) {
		Object *object;
		rp->resolution_divider = rp->start_resolution_divider;

		/* Same as database_init_objects(), loop over all objects.
		 * We might consider de-duplicating the code between this two cases.
		 */
		for (object = rp->bmain->object.first; object; object = object->id.next) {
			float mat[4][4];
			mul_m4_m4m4(mat, rp->viewmat, object->obmat);
			invert_m4_m4(object->imat_ren, mat);
		}
	}

	use_border = render_view3d_disprect(rp->scene, rp->ar, rp->v3d,
	                                    rp->rv3d, &cliprct);

	if ((update_flag & (PR_UPDATE_RENDERSIZE | PR_UPDATE_DATABASE | PR_UPDATE_VIEW)) || rstats->convertdone == 0) {
		RenderData rdata;

		/* no osa, blur, seq, layers, savebuffer etc for preview render */
		rdata = rp->scene->r;
		rdata.mode &= ~(R_OSA | R_MBLUR | R_BORDER | R_PANORAMA);
		rdata.scemode &= ~(R_DOSEQ | R_DOCOMP | R_FREE_IMAGE | R_EXR_TILE_FILE | R_FULL_SAMPLE);
		rdata.scemode |= R_VIEWPORT_PREVIEW;

		/* we do use layers, but only active */
		rdata.scemode |= R_SINGLE_LAYER;

		/* initalize always */
		if (use_border) {
			rdata.mode |= R_BORDER;
			RE_InitState(re, NULL, &rdata, NULL, rp->ar->winx, rp->ar->winy, &cliprct);
		}
		else
			RE_InitState(re, NULL, &rdata, NULL, rp->ar->winx, rp->ar->winy, NULL);
	}

	if (orth)
		RE_SetOrtho(re, &viewplane, clipsta, clipend);
	else
		RE_SetWindow(re, &viewplane, clipsta, clipend);

	RE_SetPixelSize(re, pixsize);
	
	if ((update_flag & PR_UPDATE_DATABASE) || rstats->convertdone == 0) {
		unsigned int lay = rp->scene->lay;

		/* allow localview render for objects with lights in normal layers */
		if (rp->v3d->lay & 0xFF000000)
			lay |= rp->v3d->lay;
		else lay = rp->v3d->lay;
		
		RE_SetView(re, rp->viewmat);

		/* copying blender data while main thread is locked, to avoid crashes */
		WM_job_main_thread_lock_acquire(rp->job);
		RE_Database_Free(re);
		RE_Database_FromScene(re, rp->bmain, rp->scene, lay, 0);		// 0= dont use camera view
		WM_job_main_thread_lock_release(rp->job);

		/* do preprocessing like building raytree, shadows, volumes, SSS */
		RE_Database_Preprocess(re);

		/* conversion not completed, need to do it again */
		if (!rstats->convertdone) {
			if (render_view3d_is_valid(rp)) {
				rp->engine->job_update_flag |= PR_UPDATE_DATABASE;
			}
		}

		// printf("dbase update\n");
	}
	else {
		// printf("dbase rotate\n");
		RE_DataBase_IncrementalView(re, rp->viewmat, 0);
		restore = 1;
	}

	RE_DataBase_ApplyWindow(re);

	/* OK, can we enter render code? */
	if (rstats->convertdone) {
		bool first_time = true;

		if (update_flag & PR_UPDATE_VIEW) {
			ob_inst_update_flag |= RE_OBJECT_INSTANCES_UPDATE_VIEW;
		}

		RE_updateRenderInstances(re, ob_inst_update_flag);

		for (;;) {
			int pixel_size = BKE_render_preview_pixel_size(&rp->scene->r);
			if (first_time == false) {
				if (restore)
					RE_DataBase_IncrementalView(re, rp->viewmat, 1);

				rp->resolution_divider = MAX2(rp->resolution_divider/2, pixel_size);
				*do_update = 1;

				render_update_resolution(re, rp, use_border, &cliprct);

				RE_DataBase_IncrementalView(re, rp->viewmat, 0);
				RE_DataBase_ApplyWindow(re);
				restore = 1;
			}
			else {
				render_update_resolution(re, rp, use_border, &cliprct);
			}

			RE_TileProcessor(re);

			first_time = false;

			if (*stop || rp->resolution_divider == pixel_size) {
				break;
			}
		}

		/* always rotate back */
		if (restore)
			RE_DataBase_IncrementalView(re, rp->viewmat, 1);
	}
}

static void render_view3d_free(void *customdata)
{
	RenderPreview *rp = customdata;
	
	MEM_freeN(rp);
}

static bool render_view3d_flag_changed(RenderEngine *engine, const bContext *C)
{
	RegionView3D *rv3d = CTX_wm_region_view3d(C);
	View3D *v3d = CTX_wm_view3d(C);
	ARegion *ar = CTX_wm_region(C);
	Scene *scene = CTX_data_scene(C);
	Render *re;
	rctf viewplane;
	rcti disprect;
	float clipsta, clipend;
	bool orth;
	int job_update_flag = 0;
	char name[32];
	
	/* ensure render engine exists */
	re = engine->re;

	if (!re) {
		sprintf(name, "View3dPreview %p", (void *)ar);
		re = engine->re = RE_GetRender(name);
		if (!re)
			re = engine->re = RE_NewRender(name);

		engine->update_flag |= RE_ENGINE_UPDATE_DATABASE;
	}

	/* check update_flag */
	if (engine->update_flag & RE_ENGINE_UPDATE_MA)
		job_update_flag |= PR_UPDATE_MATERIAL;
	
	if (engine->update_flag & RE_ENGINE_UPDATE_OTHER)
		job_update_flag |= PR_UPDATE_MATERIAL;
	
	if (engine->update_flag & RE_ENGINE_UPDATE_DATABASE) {
		job_update_flag |= PR_UPDATE_DATABASE;

		/* load editmesh */
		if (scene->obedit)
			ED_object_editmode_load(scene->obedit);
	}
	
	engine->update_flag = 0;
	
	/* check if viewport changed */
	if (engine->last_winx != ar->winx || engine->last_winy != ar->winy) {
		engine->last_winx = ar->winx;
		engine->last_winy = ar->winy;
		job_update_flag |= PR_UPDATE_RENDERSIZE;
	}

	if (compare_m4m4(engine->last_viewmat, rv3d->viewmat, 0.00001f) == 0) {
		copy_m4_m4(engine->last_viewmat, rv3d->viewmat);
		job_update_flag |= PR_UPDATE_VIEW;
	}
	
	render_view3d_get_rects(ar, v3d, rv3d, &viewplane, engine, &clipsta, &clipend, NULL, &orth);
	
	if (BLI_rctf_compare(&viewplane, &engine->last_viewplane, 0.00001f) == 0) {
		engine->last_viewplane = viewplane;
		job_update_flag |= PR_UPDATE_VIEW;
	}
	
	render_view3d_disprect(scene, ar, v3d, rv3d, &disprect);
	if (BLI_rcti_compare(&disprect, &engine->last_disprect) == 0) {
		engine->last_disprect = disprect;
		job_update_flag |= PR_UPDATE_RENDERSIZE;
	}

	/* any changes? go ahead and rerender */
	if (job_update_flag) {
		engine->job_update_flag |= job_update_flag;
		return true;
	}

	return false;
}

static void render_view3d_do(RenderEngine *engine, const bContext *C)
{
	wmJob *wm_job;
	RenderPreview *rp;
	Scene *scene = CTX_data_scene(C);
	ARegion *ar = CTX_wm_region(C);
	int width = ar->winx, height = ar->winy;
	int divider = BKE_render_preview_pixel_size(&scene->r);
	int resolution_threshold = scene->r.preview_start_resolution *
	                           scene->r.preview_start_resolution;

	if (CTX_wm_window(C) == NULL)
		return;
	if (!render_view3d_flag_changed(engine, C))
		return;

	wm_job = WM_jobs_get(CTX_wm_manager(C), CTX_wm_window(C), CTX_wm_region(C), "Render Preview",
	                     WM_JOB_EXCL_RENDER, WM_JOB_TYPE_RENDER_PREVIEW);
	rp = MEM_callocN(sizeof(RenderPreview), "render preview");
	rp->job = wm_job;

	while (width * height > resolution_threshold) {
		width = max_ii(1, width / 2);
		height = max_ii(1, height / 2);
		divider *= 2;
	}

	/* customdata for preview thread */
	rp->scene = scene;
	rp->engine = engine;
	rp->sa = CTX_wm_area(C);
	rp->ar = CTX_wm_region(C);
	rp->v3d = rp->sa->spacedata.first;
	rp->rv3d = CTX_wm_region_view3d(C);
	rp->bmain = CTX_data_main(C);
	rp->resolution_divider = divider;
	rp->start_resolution_divider = divider;
	rp->has_freestyle = (scene->r.mode & R_EDGE_FRS) != 0;
	copy_m4_m4(rp->viewmat, rp->rv3d->viewmat);
	
	/* clear info text */
	engine->text[0] = '\0';
	
	/* setup job */
	WM_jobs_customdata_set(wm_job, rp, render_view3d_free);
	WM_jobs_timer(wm_job, 0.1, NC_SPACE | ND_SPACE_VIEW3D, NC_SPACE | ND_SPACE_VIEW3D);
	WM_jobs_callbacks(wm_job, render_view3d_startjob, NULL, NULL, NULL);
	
	WM_jobs_start(CTX_wm_manager(C), wm_job);
	
	engine->flag &= ~RE_ENGINE_DO_UPDATE;
}

/* callback for render engine, on changes */
void render_view3d_update(RenderEngine *engine, const bContext *C)
{	
	/* this shouldn't be needed and causes too many database rebuilds, but we
	 * aren't actually tracking updates for all relevant datablocks so this is
	 * a catch-all for updates */
	engine->update_flag |= RE_ENGINE_UPDATE_DATABASE;

	render_view3d_do(engine, C);
}

void render_view3d_draw(RenderEngine *engine, const bContext *C)
{
	Render *re = engine->re;
	RenderResult rres;
	char name[32];
	
	render_view3d_do(engine, C);
	
	if (re == NULL) {
		sprintf(name, "View3dPreview %p", (void *)CTX_wm_region(C));
		re = RE_GetRender(name);
	
		if (re == NULL) return;
	}
	
	/* Viewport render preview doesn't support multiview, view hardcoded to 0 */
	RE_AcquireResultImage(re, &rres, 0);
	
	if (rres.rectf) {
		RegionView3D *rv3d = CTX_wm_region_view3d(C);
		View3D *v3d = CTX_wm_view3d(C);
		Scene *scene = CTX_data_scene(C);
		ARegion *ar = CTX_wm_region(C);
		bool force_fallback = false;
		bool need_fallback = true;
		float dither = scene->r.dither_intensity;
		float scale_x, scale_y;
		rcti clip_rect;
		int xof, yof;

		if (render_view3d_disprect(scene, ar, v3d, rv3d, &clip_rect)) {
			scale_x = (float) BLI_rcti_size_x(&clip_rect) / rres.rectx;
			scale_y = (float) BLI_rcti_size_y(&clip_rect) / rres.recty;
			xof = clip_rect.xmin;
			yof = clip_rect.ymin;
		}
		else {
			scale_x = (float) ar->winx / rres.rectx;
			scale_y = (float) ar->winy / rres.recty;
			xof = rres.xof;
			yof = rres.yof;
		}

		/* If user decided not to use GLSL, fallback to glaDrawPixelsAuto */
		force_fallback |= (U.image_draw_method != IMAGE_DRAW_METHOD_GLSL);

		/* Try using GLSL display transform. */
		if (force_fallback == false) {
			if (IMB_colormanagement_setup_glsl_draw(&scene->view_settings, &scene->display_settings, dither, true)) {
				glEnable(GL_BLEND);
				IMMDrawPixelsTexState state = immDrawPixelsTexSetup(GPU_SHADER_2D_IMAGE_COLOR);
				immDrawPixelsTex(&state, xof, yof, rres.rectx, rres.recty,
				                 GL_RGBA, GL_FLOAT, GL_NEAREST, rres.rectf,
				                 scale_x, scale_y, NULL);;
				glDisable(GL_BLEND);

				IMB_colormanagement_finish_glsl_draw();
				need_fallback = false;
			}
		}

		/* If GLSL failed, use old-school CPU-based transform. */
		if (need_fallback) {
			unsigned char *display_buffer = MEM_mallocN(4 * rres.rectx * rres.recty * sizeof(char),
			                                            "render_view3d_draw");

			IMB_colormanagement_buffer_make_display_space(rres.rectf, display_buffer, rres.rectx, rres.recty,
			                                              4, dither, &scene->view_settings, &scene->display_settings);

			glEnable(GL_BLEND);
			IMMDrawPixelsTexState state = immDrawPixelsTexSetup(GPU_SHADER_2D_IMAGE_COLOR);
			immDrawPixelsTex(&state, xof, yof, rres.rectx, rres.recty,
			                 GL_RGBA, GL_UNSIGNED_BYTE,
			                 GL_NEAREST, display_buffer,
			                 scale_x, scale_y, NULL);
			glDisable(GL_BLEND);

			MEM_freeN(display_buffer);
		}
	}

	RE_ReleaseResultImage(re);
}

void ED_viewport_render_kill_jobs(wmWindowManager *wm,
                                  Main *bmain,
                                  bool free_database)
{
	bScreen *sc;
	ScrArea *sa;
	ARegion *ar;

	if (!wm)
		return;

	/* kill all actively running jobs */
	WM_jobs_kill(wm, NULL, render_view3d_startjob);

	/* loop over 3D view render engines */
	for (sc = bmain->screen.first; sc; sc = sc->id.next) {
		for (sa = sc->areabase.first; sa; sa = sa->next) {
			if (sa->spacetype != SPACE_VIEW3D)
				continue;
			
			for (ar = sa->regionbase.first; ar; ar = ar->next) {
				RegionView3D *rv3d;
				
				if (ar->regiontype != RGN_TYPE_WINDOW)
					continue;
				
				rv3d = ar->regiondata;

				if (rv3d->render_engine) {
					/* free render database now before we change data, because
					 * RE_Database_Free will also loop over blender data */
					if (free_database) {
						char name[32];
						Render *re;

						sprintf(name, "View3dPreview %p", (void *)ar);
						re = RE_GetRender(name);

						if (re)
							RE_Database_Free(re);

						/* tag render engine to update entire database */
						rv3d->render_engine->update_flag |= RE_ENGINE_UPDATE_DATABASE;
					}
					else {
						/* quick shader update */
						rv3d->render_engine->update_flag |= RE_ENGINE_UPDATE_MA;
					}
				}
			}
		}
	}
}

Scene *ED_render_job_get_scene(const bContext *C)
{
	wmWindowManager *wm = CTX_wm_manager(C);
	RenderJob *rj = (RenderJob *)WM_jobs_customdata_from_type(wm, WM_JOB_TYPE_RENDER);
	
	if (rj)
		return rj->scene;
	
	return NULL;
}

Scene *ED_render_job_get_current_scene(const bContext *C)
{
	wmWindowManager *wm = CTX_wm_manager(C);
	RenderJob *rj = (RenderJob *)WM_jobs_customdata_from_type(wm, WM_JOB_TYPE_RENDER);
	if (rj) {
		return rj->current_scene;
	}
	return NULL;
}

/* Motion blur curve preset */

static int render_shutter_curve_preset_exec(bContext *C, wmOperator *op)
{
	Scene *scene = CTX_data_scene(C);
	CurveMapping *mblur_shutter_curve = &scene->r.mblur_shutter_curve;
	CurveMap *cm = mblur_shutter_curve->cm;
	int preset = RNA_enum_get(op->ptr, "shape");

	cm->flag &= ~CUMA_EXTEND_EXTRAPOLATE;
	mblur_shutter_curve->preset = preset;
	curvemap_reset(cm,
	               &mblur_shutter_curve->clipr,
	               mblur_shutter_curve->preset,
	               CURVEMAP_SLOPE_POS_NEG);
	curvemapping_changed(mblur_shutter_curve, false);

	return OPERATOR_FINISHED;
}

void RENDER_OT_shutter_curve_preset(wmOperatorType *ot)
{
	PropertyRNA *prop;
	static EnumPropertyItem prop_shape_items[] = {
		{CURVE_PRESET_SHARP, "SHARP", 0, "Sharp", ""},
		{CURVE_PRESET_SMOOTH, "SMOOTH", 0, "Smooth", ""},
		{CURVE_PRESET_MAX, "MAX", 0, "Max", ""},
		{CURVE_PRESET_LINE, "LINE", 0, "Line", ""},
		{CURVE_PRESET_ROUND, "ROUND", 0, "Round", ""},
		{CURVE_PRESET_ROOT, "ROOT", 0, "Root", ""},
		{0, NULL, 0, NULL, NULL}};

	ot->name = "Shutter Curve Preset";
	ot->description = "Set shutter curve";
	ot->idname = "RENDER_OT_shutter_curve_preset";

	ot->exec = render_shutter_curve_preset_exec;

	prop = RNA_def_enum(ot->srna, "shape", prop_shape_items, CURVE_PRESET_SMOOTH, "Mode", "");
	RNA_def_property_translation_context(prop, BLT_I18NCONTEXT_ID_CURVE); /* Abusing id_curve :/ */
}<|MERGE_RESOLUTION|>--- conflicted
+++ resolved
@@ -307,12 +307,8 @@
 		return OPERATOR_CANCELLED;
 	}
 
-<<<<<<< HEAD
-	re = RE_NewRender(scene->id.name);
+	re = RE_NewSceneRender(scene);
 	RE_SetDepsgraph(re, CTX_data_depsgraph(C));
-=======
-	re = RE_NewSceneRender(scene);
->>>>>>> 8b3ad258
 	lay_override = (v3d && v3d->lay != scene->lay) ? v3d->lay : 0;
 
 	G.is_break = false;
