/*
 * ***** BEGIN GPL LICENSE BLOCK *****
 *
 * This program is free software; you can redistribute it and/or
 * modify it under the terms of the GNU General Public License
 * as published by the Free Software Foundation; either version 2
 * of the License, or (at your option) any later version.
 *
 * This program is distributed in the hope that it will be useful,
 * but WITHOUT ANY WARRANTY; without even the implied warranty of
 * MERCHANTABILITY or FITNESS FOR A PARTICULAR PURPOSE.  See the
 * GNU General Public License for more details.
 *
 * You should have received a copy of the GNU General Public License
 * along with this program; if not, write to the Free Software Foundation,
 * Inc., 51 Franklin Street, Fifth Floor, Boston, MA 02110-1301, USA.
 *
 * The Original Code is Copyright (C) 2008 Blender Foundation.
 * All rights reserved.
 *
 *
 * Contributor(s): Blender Foundation
 *
 * ***** END GPL LICENSE BLOCK *****
 */

/** \file blender/editors/space_view3d/view3d_edit.c
 *  \ingroup spview3d
 *
 * 3D view manipulation/operators.
 */

#include <string.h>
#include <stdio.h>
#include <math.h>
#include <float.h>

#include "DNA_armature_types.h"
#include "DNA_camera_types.h"
#include "DNA_curve_types.h"
#include "DNA_object_types.h"
#include "DNA_scene_types.h"
#include "DNA_gpencil_types.h"

#include "MEM_guardedalloc.h"

#include "BLI_bitmap_draw_2d.h"
#include "BLI_blenlib.h"
#include "BLI_kdopbvh.h"
#include "BLI_math.h"
#include "BLI_utildefines.h"

#include "BKE_armature.h"
#include "BKE_camera.h"
#include "BKE_context.h"
#include "BKE_font.h"
#include "BKE_layer.h"
#include "BKE_library.h"
#include "BKE_object.h"
#include "BKE_paint.h"
#include "BKE_report.h"
#include "BKE_scene.h"
#include "BKE_screen.h"
#include "BKE_action.h"

#include "DEG_depsgraph.h"

#include "BIF_gl.h"

#include "WM_api.h"
#include "WM_types.h"

#include "RNA_access.h"
#include "RNA_define.h"

#include "ED_armature.h"
#include "ED_particle.h"
#include "ED_keyframing.h"
#include "ED_screen.h"
#include "ED_transform.h"
#include "ED_mesh.h"
#include "ED_gpencil.h"
#include "ED_view3d.h"

#include "DEG_depsgraph_query.h"

#include "UI_resources.h"

#include "PIL_time.h" /* smoothview */

#include "view3d_intern.h"  /* own include */

static bool view3d_ensure_persp(struct View3D *v3d, ARegion *ar);

/* -------------------------------------------------------------------- */
/** \name View Utilities
 *
 * Lock the camera to the view-port, allowing view manipulation to transform the camera.
 * \{ */

/**
 * Use to store the last view, before entering camera view.
 */
void ED_view3d_lastview_store(RegionView3D *rv3d)
{
	copy_qt_qt(rv3d->lviewquat, rv3d->viewquat);
	rv3d->lview = rv3d->view;
	if (rv3d->persp != RV3D_CAMOB) {
		rv3d->lpersp = rv3d->persp;
	}
}

void ED_view3d_lock_clear(View3D *v3d)
{
	v3d->ob_centre = NULL;
	v3d->ob_centre_bone[0] = '\0';
	v3d->ob_centre_cursor = false;
	v3d->flag2 &= ~V3D_LOCK_CAMERA;
}

bool ED_view3d_offset_lock_check(const  View3D *v3d, const  RegionView3D *rv3d)
{
	return (rv3d->persp != RV3D_CAMOB) && (v3d->ob_centre_cursor || v3d->ob_centre);
}

/**
 * For viewport operators that exit camera persp.
 *
 * \note This differs from simply setting ``rv3d->persp = persp`` because it
 * sets the ``ofs`` and ``dist`` values of the viewport so it matches the camera,
 * otherwise switching out of camera view may jump to a different part of the scene.
 */
static void view3d_persp_switch_from_camera(View3D *v3d, RegionView3D *rv3d, const char persp)
{
	BLI_assert(rv3d->persp == RV3D_CAMOB);
	BLI_assert(persp != RV3D_CAMOB);

	if (v3d->camera) {
		rv3d->dist = ED_view3d_offset_distance(v3d->camera->obmat, rv3d->ofs, VIEW3D_DIST_FALLBACK);
		ED_view3d_from_object(v3d->camera, rv3d->ofs, rv3d->viewquat, &rv3d->dist, NULL);
	}

	if (!ED_view3d_camera_lock_check(v3d, rv3d)) {
		rv3d->persp = persp;
	}
}

/** \} */

/* -------------------------------------------------------------------- */
/** \name Camera Lock API
 *
 * Lock the camera to the view-port, allowing view manipulation to transform the camera.
 * \{ */

/**
 * \return true when the view-port is locked to its camera.
 */
bool ED_view3d_camera_lock_check(const View3D *v3d, const RegionView3D *rv3d)
{
	return ((v3d->camera) &&
	        (!ID_IS_LINKED(v3d->camera)) &&
	        (v3d->flag2 & V3D_LOCK_CAMERA) &&
	        (rv3d->persp == RV3D_CAMOB));
}

/**
 * Apply the camera object transformation to the view-port.
 * (needed so we can use regular view-port manipulation operators, that sync back to the camera).
 */
void ED_view3d_camera_lock_init_ex(View3D *v3d, RegionView3D *rv3d, const bool calc_dist)
{
	if (ED_view3d_camera_lock_check(v3d, rv3d)) {
		if (calc_dist) {
			/* using a fallback dist is OK here since ED_view3d_from_object() compensates for it */
			rv3d->dist = ED_view3d_offset_distance(v3d->camera->obmat, rv3d->ofs, VIEW3D_DIST_FALLBACK);
		}
		ED_view3d_from_object(v3d->camera, rv3d->ofs, rv3d->viewquat, &rv3d->dist, NULL);
	}
}

void ED_view3d_camera_lock_init(View3D *v3d, RegionView3D *rv3d)
{
	ED_view3d_camera_lock_init_ex(v3d, rv3d, true);
}

/**
 * Apply the view-port transformation back to the camera object.
 *
 * \return true if the camera is moved.
 */
bool ED_view3d_camera_lock_sync(View3D *v3d, RegionView3D *rv3d)
{
	if (ED_view3d_camera_lock_check(v3d, rv3d)) {
		ObjectTfmProtectedChannels obtfm;
		Object *root_parent;

		if ((U.uiflag & USER_CAM_LOCK_NO_PARENT) == 0 && (root_parent = v3d->camera->parent)) {
			Object *ob_update;
			float tmat[4][4];
			float imat[4][4];
			float view_mat[4][4];
			float diff_mat[4][4];
			float parent_mat[4][4];

			while (root_parent->parent) {
				root_parent = root_parent->parent;
			}

			ED_view3d_to_m4(view_mat, rv3d->ofs, rv3d->viewquat, rv3d->dist);

			normalize_m4_m4(tmat, v3d->camera->obmat);

			invert_m4_m4(imat, tmat);
			mul_m4_m4m4(diff_mat, view_mat, imat);

			mul_m4_m4m4(parent_mat, diff_mat, root_parent->obmat);

			BKE_object_tfm_protected_backup(root_parent, &obtfm);
			BKE_object_apply_mat4(root_parent, parent_mat, true, false);
			BKE_object_tfm_protected_restore(root_parent, &obtfm, root_parent->protectflag);

			ob_update = v3d->camera;
			while (ob_update) {
				DEG_id_tag_update(&ob_update->id, OB_RECALC_OB);
				WM_main_add_notifier(NC_OBJECT | ND_TRANSFORM, ob_update);
				ob_update = ob_update->parent;
			}
		}
		else {
			/* always maintain the same scale */
			const short protect_scale_all = (OB_LOCK_SCALEX | OB_LOCK_SCALEY | OB_LOCK_SCALEZ);
			BKE_object_tfm_protected_backup(v3d->camera, &obtfm);
			ED_view3d_to_object(v3d->camera, rv3d->ofs, rv3d->viewquat, rv3d->dist);
			BKE_object_tfm_protected_restore(v3d->camera, &obtfm, v3d->camera->protectflag | protect_scale_all);

			DEG_id_tag_update(&v3d->camera->id, OB_RECALC_OB);
			WM_main_add_notifier(NC_OBJECT | ND_TRANSFORM, v3d->camera);
		}

		return true;
	}
	else {
		return false;
	}
}

bool ED_view3d_camera_autokey(
        Scene *scene, ID *id_key,
        struct bContext *C, const bool do_rotate, const bool do_translate)
{
	if (autokeyframe_cfra_can_key(scene, id_key)) {
		const float cfra = (float)CFRA;
		ListBase dsources = {NULL, NULL};

		/* add data-source override for the camera object */
		ANIM_relative_keyingset_add_source(&dsources, id_key, NULL, NULL);

		/* insert keyframes
		 * 1) on the first frame
		 * 2) on each subsequent frame
		 *    TODO: need to check in future that frame changed before doing this
		 */
		if (do_rotate) {
			struct KeyingSet *ks = ANIM_get_keyingset_for_autokeying(scene, ANIM_KS_ROTATION_ID);
			ANIM_apply_keyingset(C, &dsources, NULL, ks, MODIFYKEY_MODE_INSERT, cfra);
		}
		if (do_translate) {
			struct KeyingSet *ks = ANIM_get_keyingset_for_autokeying(scene, ANIM_KS_LOCATION_ID);
			ANIM_apply_keyingset(C, &dsources, NULL, ks, MODIFYKEY_MODE_INSERT, cfra);
		}

		/* free temp data */
		BLI_freelistN(&dsources);

		return true;
	}
	else {
		return false;
	}
}

/**
 * Call after modifying a locked view.
 *
 * \note Not every view edit currently auto-keys (numpad for eg),
 * this is complicated because of smoothview.
 */
bool ED_view3d_camera_lock_autokey(
        View3D *v3d, RegionView3D *rv3d,
        struct bContext *C, const bool do_rotate, const bool do_translate)
{
	/* similar to ED_view3d_cameracontrol_update */
	if (ED_view3d_camera_lock_check(v3d, rv3d)) {
		Scene *scene = CTX_data_scene(C);
		ID *id_key;
		Object *root_parent;
		if ((U.uiflag & USER_CAM_LOCK_NO_PARENT) == 0 && (root_parent = v3d->camera->parent)) {
			while (root_parent->parent) {
				root_parent = root_parent->parent;
			}
			id_key = &root_parent->id;
		}
		else {
			id_key = &v3d->camera->id;
		}

		return ED_view3d_camera_autokey(scene, id_key, C, do_rotate, do_translate);
	}
	else {
		return false;
	}
}

/** \} */

/* -------------------------------------------------------------------- */
/** \name Box View Support
 *
 * Use with quad-split so each view is clipped by the bounds of each view axis.
 * \{ */

static void view3d_boxview_clip(ScrArea *sa)
{
	ARegion *ar;
	BoundBox *bb = MEM_callocN(sizeof(BoundBox), "clipbb");
	float clip[6][4];
	float x1 = 0.0f, y1 = 0.0f, z1 = 0.0f, ofs[3] = {0.0f, 0.0f, 0.0f};
	int val;

	/* create bounding box */
	for (ar = sa->regionbase.first; ar; ar = ar->next) {
		if (ar->regiontype == RGN_TYPE_WINDOW) {
			RegionView3D *rv3d = ar->regiondata;

			if (rv3d->viewlock & RV3D_BOXCLIP) {
				if (ELEM(rv3d->view, RV3D_VIEW_TOP, RV3D_VIEW_BOTTOM)) {
					if (ar->winx > ar->winy) x1 = rv3d->dist;
					else x1 = ar->winx * rv3d->dist / ar->winy;

					if (ar->winx > ar->winy) y1 = ar->winy * rv3d->dist / ar->winx;
					else y1 = rv3d->dist;
					copy_v2_v2(ofs, rv3d->ofs);
				}
				else if (ELEM(rv3d->view, RV3D_VIEW_FRONT, RV3D_VIEW_BACK)) {
					ofs[2] = rv3d->ofs[2];

					if (ar->winx > ar->winy) z1 = ar->winy * rv3d->dist / ar->winx;
					else z1 = rv3d->dist;
				}
			}
		}
	}

	for (val = 0; val < 8; val++) {
		if (ELEM(val, 0, 3, 4, 7))
			bb->vec[val][0] = -x1 - ofs[0];
		else
			bb->vec[val][0] =  x1 - ofs[0];

		if (ELEM(val, 0, 1, 4, 5))
			bb->vec[val][1] = -y1 - ofs[1];
		else
			bb->vec[val][1] =  y1 - ofs[1];

		if (val > 3)
			bb->vec[val][2] = -z1 - ofs[2];
		else
			bb->vec[val][2] =  z1 - ofs[2];
	}

	/* normals for plane equations */
	normal_tri_v3(clip[0], bb->vec[0], bb->vec[1], bb->vec[4]);
	normal_tri_v3(clip[1], bb->vec[1], bb->vec[2], bb->vec[5]);
	normal_tri_v3(clip[2], bb->vec[2], bb->vec[3], bb->vec[6]);
	normal_tri_v3(clip[3], bb->vec[3], bb->vec[0], bb->vec[7]);
	normal_tri_v3(clip[4], bb->vec[4], bb->vec[5], bb->vec[6]);
	normal_tri_v3(clip[5], bb->vec[0], bb->vec[2], bb->vec[1]);

	/* then plane equations */
	for (val = 0; val < 6; val++) {
		clip[val][3] = -dot_v3v3(clip[val], bb->vec[val % 5]);
	}

	/* create bounding box */
	for (ar = sa->regionbase.first; ar; ar = ar->next) {
		if (ar->regiontype == RGN_TYPE_WINDOW) {
			RegionView3D *rv3d = ar->regiondata;

			if (rv3d->viewlock & RV3D_BOXCLIP) {
				rv3d->rflag |= RV3D_CLIPPING;
				memcpy(rv3d->clip, clip, sizeof(clip));
				if (rv3d->clipbb) MEM_freeN(rv3d->clipbb);
				rv3d->clipbb = MEM_dupallocN(bb);
			}
		}
	}
	MEM_freeN(bb);
}

/**
 * Find which axis values are shared between both views and copy to \a rv3d_dst
 * taking axis flipping into account.
 */
static void view3d_boxview_sync_axis(RegionView3D *rv3d_dst, RegionView3D *rv3d_src)
{
	/* absolute axis values above this are considered to be set (will be ~1.0f) */
	const float axis_eps = 0.5f;
	float viewinv[4];

	/* use the view rotation to identify which axis to sync on */
	float view_axis_all[4][3] = {
	    {1.0f, 0.0f, 0.0f},
	    {0.0f, 1.0f, 0.0f},
	    {1.0f, 0.0f, 0.0f},
	    {0.0f, 1.0f, 0.0f}};

	float *view_src_x = &view_axis_all[0][0];
	float *view_src_y = &view_axis_all[1][0];

	float *view_dst_x = &view_axis_all[2][0];
	float *view_dst_y = &view_axis_all[3][0];
	int i;


	/* we could use rv3d->viewinv, but better not depend on view matrix being updated */
	if (UNLIKELY(ED_view3d_quat_from_axis_view(rv3d_src->view, viewinv) == false)) {
		return;
	}
	invert_qt_normalized(viewinv);
	mul_qt_v3(viewinv, view_src_x);
	mul_qt_v3(viewinv, view_src_y);

	if (UNLIKELY(ED_view3d_quat_from_axis_view(rv3d_dst->view, viewinv) == false)) {
		return;
	}
	invert_qt_normalized(viewinv);
	mul_qt_v3(viewinv, view_dst_x);
	mul_qt_v3(viewinv, view_dst_y);

	/* check source and dest have a matching axis */
	for (i = 0; i < 3; i++) {
		if (((fabsf(view_src_x[i]) > axis_eps) || (fabsf(view_src_y[i]) > axis_eps)) &&
		    ((fabsf(view_dst_x[i]) > axis_eps) || (fabsf(view_dst_y[i]) > axis_eps)))
		{
			rv3d_dst->ofs[i] = rv3d_src->ofs[i];
		}
	}
}

/* sync center/zoom view of region to others, for view transforms */
static void view3d_boxview_sync(ScrArea *sa, ARegion *ar)
{
	ARegion *artest;
	RegionView3D *rv3d = ar->regiondata;
	short clip = 0;

	for (artest = sa->regionbase.first; artest; artest = artest->next) {
		if (artest != ar && artest->regiontype == RGN_TYPE_WINDOW) {
			RegionView3D *rv3dtest = artest->regiondata;

			if (rv3dtest->viewlock & RV3D_LOCKED) {
				rv3dtest->dist = rv3d->dist;
				view3d_boxview_sync_axis(rv3dtest, rv3d);
				clip |= rv3dtest->viewlock & RV3D_BOXCLIP;

				ED_region_tag_redraw(artest);
			}
		}
	}

	if (clip) {
		view3d_boxview_clip(sa);
	}
}

/* for home, center etc */
void view3d_boxview_copy(ScrArea *sa, ARegion *ar)
{
	ARegion *artest;
	RegionView3D *rv3d = ar->regiondata;
	bool clip = false;

	for (artest = sa->regionbase.first; artest; artest = artest->next) {
		if (artest != ar && artest->regiontype == RGN_TYPE_WINDOW) {
			RegionView3D *rv3dtest = artest->regiondata;

			if (rv3dtest->viewlock) {
				rv3dtest->dist = rv3d->dist;
				copy_v3_v3(rv3dtest->ofs, rv3d->ofs);
				ED_region_tag_redraw(artest);

				clip |= ((rv3dtest->viewlock & RV3D_BOXCLIP) != 0);
			}
		}
	}

	if (clip) {
		view3d_boxview_clip(sa);
	}
}

/* 'clip' is used to know if our clip setting has changed */
void ED_view3d_quadview_update(ScrArea *sa, ARegion *ar, bool do_clip)
{
	ARegion *ar_sync = NULL;
	RegionView3D *rv3d = ar->regiondata;
	short viewlock;
	/* this function copies flags from the first of the 3 other quadview
	 * regions to the 2 other, so it assumes this is the region whose
	 * properties are always being edited, weak */
	viewlock = rv3d->viewlock;

	if ((viewlock & RV3D_LOCKED) == 0) {
		do_clip = (viewlock & RV3D_BOXCLIP) != 0;
		viewlock = 0;
	}
	else if ((viewlock & RV3D_BOXVIEW) == 0 && (viewlock & RV3D_BOXCLIP) != 0) {
		do_clip = true;
		viewlock &= ~RV3D_BOXCLIP;
	}

	for (; ar; ar = ar->prev) {
		if (ar->alignment == RGN_ALIGN_QSPLIT) {
			rv3d = ar->regiondata;
			rv3d->viewlock = viewlock;

			if (do_clip && (viewlock & RV3D_BOXCLIP) == 0) {
				rv3d->rflag &= ~RV3D_BOXCLIP;
			}

			/* use ar_sync so we sync with one of the aligned views below
			 * else the view jumps on changing view settings like 'clip'
			 * since it copies from the perspective view */
			ar_sync = ar;
		}
	}

	if (rv3d->viewlock & RV3D_BOXVIEW) {
		view3d_boxview_sync(sa, ar_sync ? ar_sync : sa->regionbase.last);
	}

	/* ensure locked regions have an axis, locked user views don't make much sense */
	if (viewlock & RV3D_LOCKED) {
		int index_qsplit = 0;
		for (ar = sa->regionbase.first; ar; ar = ar->next) {
			if (ar->alignment == RGN_ALIGN_QSPLIT) {
				rv3d = ar->regiondata;
				if (rv3d->viewlock) {
					if (!RV3D_VIEW_IS_AXIS(rv3d->view)) {
						rv3d->view = ED_view3d_lock_view_from_index(index_qsplit);
						rv3d->persp = RV3D_ORTHO;
						ED_view3d_lock(rv3d);
					}
				}
				index_qsplit++;
			}
		}
	}

	ED_area_tag_redraw(sa);
}

/** \} */

/* -------------------------------------------------------------------- */
/** \name Generic View Operator Custom-Data
 * \{ */

typedef struct ViewOpsData {
	/* context pointers (assigned by viewops_data_alloc) */
	const Depsgraph *depsgraph;
	Scene *scene;
	ScrArea *sa;
	ARegion *ar;
	View3D *v3d;
	RegionView3D *rv3d;

	/* needed for continuous zoom */
	wmTimer *timer;
	double timer_lastdraw;

	float oldquat[4];
	float viewquat[4]; /* working copy of rv3d->viewquat */
	float trackvec[3];
	float mousevec[3]; /* dolly only */
	float reverse;
	float dist_prev, camzoom_prev;
	float grid, far;
	bool axis_snap;  /* view rotate only */
	float zfac;

	/* use for orbit selection and auto-dist */
	float ofs[3], dyn_ofs[3];
	bool use_dyn_ofs;

	int origx, origy, oldx, oldy;
	int origkey; /* the key that triggered the operator */

} ViewOpsData;

#define TRACKBALLSIZE  (1.1f)

static void calctrackballvec(const rcti *rect, int mx, int my, float vec[3])
{
	const float radius = TRACKBALLSIZE;
	const float t = radius / (float)M_SQRT2;
	float x, y, z, d;

	/* normalize x and y */
	x = BLI_rcti_cent_x(rect) - mx;
	x /= (float)(BLI_rcti_size_x(rect) / 4);
	y = BLI_rcti_cent_y(rect) - my;
	y /= (float)(BLI_rcti_size_y(rect) / 2);
	d = sqrtf(x * x + y * y);
	if (d < t) { /* Inside sphere */
		z = sqrtf(radius * radius - d * d);
	}
	else { /* On hyperbola */
		z = t * t / d;
	}

	vec[0] = x;
	vec[1] = y;
	vec[2] = -z;     /* yah yah! */
}

/**
 * Allocate and fill in context pointers for #ViewOpsData
 */
static void viewops_data_alloc(bContext *C, wmOperator *op)
{
	ViewOpsData *vod = MEM_callocN(sizeof(ViewOpsData), "viewops data");

	/* store data */
	op->customdata = vod;
	vod->depsgraph = CTX_data_depsgraph(C);
	vod->scene = CTX_data_scene(C);
	vod->sa = CTX_wm_area(C);
	vod->ar = CTX_wm_region(C);
	vod->v3d = vod->sa->spacedata.first;
	vod->rv3d = vod->ar->regiondata;
}

void view3d_orbit_apply_dyn_ofs(
        float r_ofs[3], const float ofs_old[3], const float viewquat_old[4],
        const float viewquat_new[4], const float dyn_ofs[3])
{
	float q[4];
	invert_qt_qt_normalized(q, viewquat_old);
	mul_qt_qtqt(q, q, viewquat_new);

	invert_qt_normalized(q);

	sub_v3_v3v3(r_ofs, ofs_old, dyn_ofs);
	mul_qt_v3(q, r_ofs);
	add_v3_v3(r_ofs, dyn_ofs);
}

static bool view3d_orbit_calc_center(bContext *C, float r_dyn_ofs[3])
{
	static float lastofs[3] = {0, 0, 0};
	bool is_set = false;

	Scene *scene = CTX_data_scene(C);
	ViewLayer *view_layer = CTX_data_view_layer(C);
	Object *ob_act = OBACT(view_layer);

	if (ob_act && (ob_act->mode & OB_MODE_ALL_PAINT) &&
	    /* with weight-paint + pose-mode, fall through to using calculateTransformCenter */
	    ((ob_act->mode & OB_MODE_WEIGHT_PAINT) && BKE_object_pose_armature_get(ob_act)) == 0)
	{
		/* in case of sculpting use last average stroke position as a rotation
		 * center, in other cases it's not clear what rotation center shall be
		 * so just rotate around object origin
		 */
		if (ob_act->mode & (OB_MODE_SCULPT | OB_MODE_TEXTURE_PAINT | OB_MODE_VERTEX_PAINT | OB_MODE_WEIGHT_PAINT)) {
			float stroke[3];
			BKE_paint_stroke_get_average(scene, ob_act, stroke);
			copy_v3_v3(lastofs, stroke);
		}
		else {
			copy_v3_v3(lastofs, ob_act->obmat[3]);
		}
		is_set = true;
	}
	else if (ob_act && (ob_act->mode & OB_MODE_EDIT) && (ob_act->type == OB_FONT)) {
		Curve *cu = ob_act->data;
		EditFont *ef = cu->editfont;
		int i;

		zero_v3(lastofs);
		for (i = 0; i < 4; i++) {
			add_v2_v2(lastofs, ef->textcurs[i]);
		}
		mul_v2_fl(lastofs, 1.0f / 4.0f);

		mul_m4_v3(ob_act->obmat, lastofs);

		is_set = true;
	}
	else if (ob_act == NULL || ob_act->mode == OB_MODE_OBJECT) {
		/* object mode use boundbox centers */
		Base *base;
		unsigned int tot = 0;
		float select_center[3];

		zero_v3(select_center);
		for (base = FIRSTBASE(view_layer); base; base = base->next) {
			if (TESTBASE(base)) {
				/* use the boundbox if we can */
				Object *ob = base->object;

				if (ob->bb && !(ob->bb->flag & BOUNDBOX_DIRTY)) {
					float cent[3];

					BKE_boundbox_calc_center_aabb(ob->bb, cent);

					mul_m4_v3(ob->obmat, cent);
					add_v3_v3(select_center, cent);
				}
				else {
					add_v3_v3(select_center, ob->obmat[3]);
				}
				tot++;
			}
		}
		if (tot) {
			mul_v3_fl(select_center, 1.0f / (float)tot);
			copy_v3_v3(lastofs, select_center);
			is_set = true;
		}
	}
	else {
		/* If there's no selection, lastofs is unmodified and last value since static */
		is_set = calculateTransformCenter(C, V3D_AROUND_CENTER_MEAN, lastofs, NULL);
	}

	copy_v3_v3(r_dyn_ofs, lastofs);

	return is_set;
}

enum eViewOpsOrbit {
	VIEWOPS_ORBIT_SELECT = (1 << 0),
	VIEWOPS_ORBIT_DEPTH = (1 << 1),
};

static enum eViewOpsOrbit viewops_orbit_mode_ex(bool use_select, bool use_depth)
{
	enum eViewOpsOrbit flag = 0;
	if (use_select) {
		flag |= VIEWOPS_ORBIT_SELECT;
	}
	if (use_depth) {
		flag |= VIEWOPS_ORBIT_DEPTH;
	}

	return flag;
}

static enum eViewOpsOrbit viewops_orbit_mode(void)
{
	return viewops_orbit_mode_ex(
	        (U.uiflag & USER_ORBIT_SELECTION) != 0,
	        (U.uiflag & USER_ZBUF_ORBIT) != 0);
}

/**
 * Calculate the values for #ViewOpsData
 *
 * \param use_ensure_persp: When enabled run #view3d_ensure_persp this may switch out of
 * camera view when orbiting or switch from ortho to perspective when auto-persp is enabled.
 * Some operations don't require this (view zoom/pan or ndof where subtle rotation is common
 * so we don't want it to trigger auto-perspective).
 */
static void viewops_data_create_ex(
        bContext *C, wmOperator *op, const wmEvent *event,
        bool use_ensure_persp, enum eViewOpsOrbit orbit_mode)
{
	ViewOpsData *vod = op->customdata;
	RegionView3D *rv3d = vod->rv3d;

	/* we need the depth info before changing any viewport options */
	if (orbit_mode & VIEWOPS_ORBIT_DEPTH) {
		EvaluationContext eval_ctx;
		struct Depsgraph *graph = CTX_data_depsgraph(C);
		float fallback_depth_pt[3];

		CTX_data_eval_ctx(C, &eval_ctx);

		view3d_operator_needs_opengl(C); /* needed for zbuf drawing */

		negate_v3_v3(fallback_depth_pt, rv3d->ofs);

		vod->use_dyn_ofs = ED_view3d_autodist(
		        &eval_ctx, graph, vod->ar, vod->v3d,
		        event->mval, vod->dyn_ofs, true, fallback_depth_pt);
	}
	else {
		vod->use_dyn_ofs = false;
	}

	if (use_ensure_persp) {
		if (view3d_ensure_persp(vod->v3d, vod->ar)) {
			/* If we're switching from camera view to the perspective one,
			 * need to tag viewport update, so camera vuew and borders
			 * are properly updated.
			 */
			ED_region_tag_redraw(vod->ar);
		}
	}

	/* set the view from the camera, if view locking is enabled.
	 * we may want to make this optional but for now its needed always */
	ED_view3d_camera_lock_init(vod->v3d, vod->rv3d);

	vod->dist_prev = rv3d->dist;
	vod->camzoom_prev = rv3d->camzoom;
	copy_qt_qt(vod->viewquat, rv3d->viewquat);
	copy_qt_qt(vod->oldquat, rv3d->viewquat);
	vod->origx = vod->oldx = event->x;
	vod->origy = vod->oldy = event->y;
	vod->origkey = event->type; /* the key that triggered the operator.  */
	copy_v3_v3(vod->ofs, rv3d->ofs);

	if (orbit_mode & VIEWOPS_ORBIT_SELECT) {
		float ofs[3];
		if (view3d_orbit_calc_center(C, ofs) || (vod->use_dyn_ofs == false)) {
			vod->use_dyn_ofs = true;
			negate_v3_v3(vod->dyn_ofs, ofs);
			orbit_mode &= ~VIEWOPS_ORBIT_DEPTH;
		}
	}

	if (orbit_mode & VIEWOPS_ORBIT_DEPTH) {
		if (vod->use_dyn_ofs) {
			if (rv3d->is_persp) {
				float my_origin[3]; /* original G.vd->ofs */
				float my_pivot[3]; /* view */
				float dvec[3];

				/* locals for dist correction */
				float mat[3][3];
				float upvec[3];

				negate_v3_v3(my_origin, rv3d->ofs);             /* ofs is flipped */

				/* Set the dist value to be the distance from this 3d point
				 * this means youll always be able to zoom into it and panning wont go bad when dist was zero */

				/* remove dist value */
				upvec[0] = upvec[1] = 0;
				upvec[2] = rv3d->dist;
				copy_m3_m4(mat, rv3d->viewinv);

				mul_m3_v3(mat, upvec);
				sub_v3_v3v3(my_pivot, rv3d->ofs, upvec);
				negate_v3(my_pivot);                /* ofs is flipped */

				/* find a new ofs value that is along the view axis (rather than the mouse location) */
				closest_to_line_v3(dvec, vod->dyn_ofs, my_pivot, my_origin);
				vod->dist_prev = rv3d->dist = len_v3v3(my_pivot, dvec);

				negate_v3_v3(rv3d->ofs, dvec);
			}
			else {
				const float mval_ar_mid[2] = {
				    (float)vod->ar->winx / 2.0f,
				    (float)vod->ar->winy / 2.0f};

				ED_view3d_win_to_3d(vod->v3d, vod->ar, vod->dyn_ofs, mval_ar_mid, rv3d->ofs);
				negate_v3(rv3d->ofs);
			}
			negate_v3(vod->dyn_ofs);
			copy_v3_v3(vod->ofs, rv3d->ofs);
		}
	}

	{
		/* for dolly */
		const float mval_f[2] = {(float)event->mval[0],
		                         (float)event->mval[1]};
		ED_view3d_win_to_vector(vod->ar, mval_f, vod->mousevec);
	}

	/* lookup, we don't pass on v3d to prevent confusement */
	vod->grid = vod->v3d->grid;
	vod->far = vod->v3d->far;

	calctrackballvec(&vod->ar->winrct, event->x, event->y, vod->trackvec);

	{
		float tvec[3];
		negate_v3_v3(tvec, rv3d->ofs);
		vod->zfac = ED_view3d_calc_zfac(rv3d, tvec, NULL);
	}

	vod->reverse = 1.0f;
	if (rv3d->persmat[2][1] < 0.0f)
		vod->reverse = -1.0f;

	rv3d->rflag |= RV3D_NAVIGATING;
}

static void viewops_data_create(bContext *C, wmOperator *op, const wmEvent *event, bool use_ensure_persp)
{
	enum eViewOpsOrbit orbit_mode = viewops_orbit_mode();
	viewops_data_create_ex(C, op, event, use_ensure_persp, orbit_mode);
}

static void viewops_data_free(bContext *C, wmOperator *op)
{
	ARegion *ar;
#if 0
	Paint *p = BKE_paint_get_active_from_context(C);
#endif
	if (op->customdata) {
		ViewOpsData *vod = op->customdata;
		ar = vod->ar;
		vod->rv3d->rflag &= ~RV3D_NAVIGATING;

		if (vod->timer)
			WM_event_remove_timer(CTX_wm_manager(C), vod->timer->win, vod->timer);

		MEM_freeN(vod);
		op->customdata = NULL;
	}
	else {
		ar = CTX_wm_region(C);
	}

#if 0
	if (p && (p->flags & PAINT_FAST_NAVIGATE))
#endif
		ED_region_tag_redraw(ar);
}

/** \} */

/* -------------------------------------------------------------------- */
/** \name View Rotate
 * \{ */

enum {
	VIEW_PASS = 0,
	VIEW_APPLY,
	VIEW_CONFIRM
};

/* NOTE: these defines are saved in keymap files, do not change values but just add new ones */
enum {
	VIEW_MODAL_CONFIRM              = 1, /* used for all view operations */
	VIEWROT_MODAL_AXIS_SNAP_ENABLE  = 2,
	VIEWROT_MODAL_AXIS_SNAP_DISABLE = 3,
	VIEWROT_MODAL_SWITCH_ZOOM       = 4,
	VIEWROT_MODAL_SWITCH_MOVE       = 5,
	VIEWROT_MODAL_SWITCH_ROTATE     = 6,
};

/* called in transform_ops.c, on each regeneration of keymaps  */
void viewrotate_modal_keymap(wmKeyConfig *keyconf)
{
	static const EnumPropertyItem modal_items[] = {
		{VIEW_MODAL_CONFIRM,    "CONFIRM", 0, "Confirm", ""},

		{VIEWROT_MODAL_AXIS_SNAP_ENABLE,    "AXIS_SNAP_ENABLE", 0, "Enable Axis Snap", ""},
		{VIEWROT_MODAL_AXIS_SNAP_DISABLE,   "AXIS_SNAP_DISABLE", 0, "Disable Axis Snap", ""},
		
		{VIEWROT_MODAL_SWITCH_ZOOM, "SWITCH_TO_ZOOM", 0, "Switch to Zoom"},
		{VIEWROT_MODAL_SWITCH_MOVE, "SWITCH_TO_MOVE", 0, "Switch to Move"},

		{0, NULL, 0, NULL, NULL}
	};

	wmKeyMap *keymap = WM_modalkeymap_get(keyconf, "View3D Rotate Modal");

	/* this function is called for each spacetype, only needs to add map once */
	if (keymap && keymap->modal_items) return;

	keymap = WM_modalkeymap_add(keyconf, "View3D Rotate Modal", modal_items);

	/* items for modal map */
	WM_modalkeymap_add_item(keymap, MIDDLEMOUSE, KM_RELEASE, KM_ANY, 0, VIEW_MODAL_CONFIRM);
	WM_modalkeymap_add_item(keymap, ESCKEY, KM_PRESS, KM_ANY, 0, VIEW_MODAL_CONFIRM);

	WM_modalkeymap_add_item(keymap, LEFTALTKEY, KM_PRESS, KM_ANY, 0, VIEWROT_MODAL_AXIS_SNAP_ENABLE);
	WM_modalkeymap_add_item(keymap, LEFTALTKEY, KM_RELEASE, KM_ANY, 0, VIEWROT_MODAL_AXIS_SNAP_DISABLE);

	/* disabled mode switching for now, can re-implement better, later on */
#if 0
	WM_modalkeymap_add_item(keymap, LEFTMOUSE, KM_PRESS, KM_ANY, 0, VIEWROT_MODAL_SWITCH_ZOOM);
	WM_modalkeymap_add_item(keymap, LEFTCTRLKEY, KM_PRESS, KM_ANY, 0, VIEWROT_MODAL_SWITCH_ZOOM);
	WM_modalkeymap_add_item(keymap, LEFTSHIFTKEY, KM_PRESS, KM_ANY, 0, VIEWROT_MODAL_SWITCH_MOVE);
#endif
	
	/* assign map to operators */
	WM_modalkeymap_assign(keymap, "VIEW3D_OT_rotate");

}

static void viewrotate_apply_dyn_ofs(ViewOpsData *vod, const float viewquat_new[4])
{
	if (vod->use_dyn_ofs) {
		RegionView3D *rv3d = vod->rv3d;
		view3d_orbit_apply_dyn_ofs(rv3d->ofs, vod->ofs, vod->oldquat, viewquat_new, vod->dyn_ofs);
	}
}

static void viewrotate_apply_snap(ViewOpsData *vod)
{
	const float axis_limit = DEG2RADF(45 / 3);

	RegionView3D *rv3d = vod->rv3d;

	float viewquat_inv[4];
	float zaxis[3] = {0, 0, 1};
	float zaxis_best[3];
	int x, y, z;
	bool found = false;

	invert_qt_qt_normalized(viewquat_inv, vod->viewquat);

	mul_qt_v3(viewquat_inv, zaxis);
	normalize_v3(zaxis);


	for (x = -1; x < 2; x++) {
		for (y = -1; y < 2; y++) {
			for (z = -1; z < 2; z++) {
				if (x || y || z) {
					float zaxis_test[3] = {x, y, z};

					normalize_v3(zaxis_test);

					if (angle_normalized_v3v3(zaxis_test, zaxis) < axis_limit) {
						copy_v3_v3(zaxis_best, zaxis_test);
						found = true;
					}
				}
			}
		}
	}

	if (found) {

		/* find the best roll */
		float quat_roll[4], quat_final[4], quat_best[4], quat_snap[4];
		float viewquat_align[4]; /* viewquat aligned to zaxis_best */
		float viewquat_align_inv[4]; /* viewquat aligned to zaxis_best */
		float best_angle = axis_limit;
		int j;

		/* viewquat_align is the original viewquat aligned to the snapped axis
		 * for testing roll */
		rotation_between_vecs_to_quat(viewquat_align, zaxis_best, zaxis);
		normalize_qt(viewquat_align);
		mul_qt_qtqt(viewquat_align, vod->viewquat, viewquat_align);
		normalize_qt(viewquat_align);
		invert_qt_qt_normalized(viewquat_align_inv, viewquat_align);

		vec_to_quat(quat_snap, zaxis_best, OB_NEGZ, OB_POSY);
		normalize_qt(quat_snap);
		invert_qt_normalized(quat_snap);

		/* check if we can find the roll */
		found = false;

		/* find best roll */
		for (j = 0; j < 8; j++) {
			float angle;
			float xaxis1[3] = {1, 0, 0};
			float xaxis2[3] = {1, 0, 0};
			float quat_final_inv[4];

			axis_angle_to_quat(quat_roll, zaxis_best, (float)j * DEG2RADF(45.0f));
			normalize_qt(quat_roll);

			mul_qt_qtqt(quat_final, quat_snap, quat_roll);
			normalize_qt(quat_final);

			/* compare 2 vector angles to find the least roll */
			invert_qt_qt_normalized(quat_final_inv, quat_final);
			mul_qt_v3(viewquat_align_inv, xaxis1);
			mul_qt_v3(quat_final_inv, xaxis2);
			angle = angle_v3v3(xaxis1, xaxis2);

			if (angle <= best_angle) {
				found = true;
				best_angle = angle;
				copy_qt_qt(quat_best, quat_final);
			}
		}

		if (found) {
			/* lock 'quat_best' to an axis view if we can */
			rv3d->view = ED_view3d_quat_to_axis_view(quat_best, 0.01f);
			if (rv3d->view != RV3D_VIEW_USER) {
				ED_view3d_quat_from_axis_view(rv3d->view, quat_best);
			}
		}
		else {
			copy_qt_qt(quat_best, viewquat_align);
		}

		copy_qt_qt(rv3d->viewquat, quat_best);

		viewrotate_apply_dyn_ofs(vod, rv3d->viewquat);
	}
}

static void viewrotate_apply(ViewOpsData *vod, int x, int y)
{
	RegionView3D *rv3d = vod->rv3d;

	rv3d->view = RV3D_VIEW_USER; /* need to reset every time because of view snapping */

	if (U.flag & USER_TRACKBALL) {
		float axis[3], q1[4], dvec[3], newvec[3];
		float angle;

		calctrackballvec(&vod->ar->winrct, x, y, newvec);

		sub_v3_v3v3(dvec, newvec, vod->trackvec);

		angle = (len_v3(dvec) / (2.0f * TRACKBALLSIZE)) * (float)M_PI;

		/* Allow for rotation beyond the interval [-pi, pi] */
		angle = angle_wrap_rad(angle);

		/* This relation is used instead of the actual angle between vectors
		 * so that the angle of rotation is linearly proportional to
		 * the distance that the mouse is dragged. */

		cross_v3_v3v3(axis, vod->trackvec, newvec);
		axis_angle_to_quat(q1, axis, angle);

		mul_qt_qtqt(vod->viewquat, q1, vod->oldquat);

		viewrotate_apply_dyn_ofs(vod, vod->viewquat);
	}
	else {
		/* New turntable view code by John Aughey */
		float quat_local_x[4], quat_global_z[4];
		float m[3][3];
		float m_inv[3][3];
		const float zvec_global[3] = {0.0f, 0.0f, 1.0f};
		float xaxis[3];

		/* Sensitivity will control how fast the viewport rotates.  0.007 was
		 * obtained experimentally by looking at viewport rotation sensitivities
		 * on other modeling programs. */
		/* Perhaps this should be a configurable user parameter. */
		const float sensitivity = 0.007f;

		/* Get the 3x3 matrix and its inverse from the quaternion */
		quat_to_mat3(m, vod->viewquat);
		invert_m3_m3(m_inv, m);

		/* avoid gimble lock */
#if 1
		if (len_squared_v3v3(zvec_global, m_inv[2]) > 0.001f) {
			float fac;
			cross_v3_v3v3(xaxis, zvec_global, m_inv[2]);
			if (dot_v3v3(xaxis, m_inv[0]) < 0) {
				negate_v3(xaxis);
			}
			fac = angle_normalized_v3v3(zvec_global, m_inv[2]) / (float)M_PI;
			fac = fabsf(fac - 0.5f) * 2;
			fac = fac * fac;
			interp_v3_v3v3(xaxis, xaxis, m_inv[0], fac);
		}
		else {
			copy_v3_v3(xaxis, m_inv[0]);
		}
#else
		copy_v3_v3(xaxis, m_inv[0]);
#endif

		/* Determine the direction of the x vector (for rotating up and down) */
		/* This can likely be computed directly from the quaternion. */

		/* Perform the up/down rotation */
		axis_angle_to_quat(quat_local_x, xaxis, sensitivity * -(y - vod->oldy));
		mul_qt_qtqt(quat_local_x, vod->viewquat, quat_local_x);

		/* Perform the orbital rotation */
		axis_angle_to_quat_single(quat_global_z, 'Z', sensitivity * vod->reverse * (x - vod->oldx));
		mul_qt_qtqt(vod->viewquat, quat_local_x, quat_global_z);

		viewrotate_apply_dyn_ofs(vod, vod->viewquat);
	}

	/* avoid precision loss over time */
	normalize_qt(vod->viewquat);

	/* use a working copy so view rotation locking doesnt overwrite the locked
	 * rotation back into the view we calculate with */
	copy_qt_qt(rv3d->viewquat, vod->viewquat);

	/* check for view snap,
	 * note: don't apply snap to vod->viewquat so the view wont jam up */
	if (vod->axis_snap) {
		viewrotate_apply_snap(vod);
	}
	vod->oldx = x;
	vod->oldy = y;

	ED_view3d_camera_lock_sync(vod->v3d, rv3d);

	ED_region_tag_redraw(vod->ar);
}

static int viewrotate_modal(bContext *C, wmOperator *op, const wmEvent *event)
{
	ViewOpsData *vod = op->customdata;
	short event_code = VIEW_PASS;
	bool use_autokey = false;
	int ret = OPERATOR_RUNNING_MODAL;

	/* execute the events */
	if (event->type == MOUSEMOVE) {
		event_code = VIEW_APPLY;
	}
	else if (event->type == EVT_MODAL_MAP) {
		switch (event->val) {
			case VIEW_MODAL_CONFIRM:
				event_code = VIEW_CONFIRM;
				break;
			case VIEWROT_MODAL_AXIS_SNAP_ENABLE:
				vod->axis_snap = true;
				event_code = VIEW_APPLY;
				break;
			case VIEWROT_MODAL_AXIS_SNAP_DISABLE:
				vod->axis_snap = false;
				event_code = VIEW_APPLY;
				break;
			case VIEWROT_MODAL_SWITCH_ZOOM:
				WM_operator_name_call(C, "VIEW3D_OT_zoom", WM_OP_INVOKE_DEFAULT, NULL);
				event_code = VIEW_CONFIRM;
				break;
			case VIEWROT_MODAL_SWITCH_MOVE:
				WM_operator_name_call(C, "VIEW3D_OT_move", WM_OP_INVOKE_DEFAULT, NULL);
				event_code = VIEW_CONFIRM;
				break;
		}
	}
	else if (event->type == vod->origkey && event->val == KM_RELEASE) {
		event_code = VIEW_CONFIRM;
	}

	if (event_code == VIEW_APPLY) {
		viewrotate_apply(vod, event->x, event->y);
		if (ED_screen_animation_playing(CTX_wm_manager(C))) {
			use_autokey = true;
		}
	}
	else if (event_code == VIEW_CONFIRM) {
		ED_view3d_depth_tag_update(vod->rv3d);
		use_autokey = true;
		ret = OPERATOR_FINISHED;
	}

	if (use_autokey) {
		ED_view3d_camera_lock_autokey(vod->v3d, vod->rv3d, C, true, true);
	}

	if (ret & OPERATOR_FINISHED) {
		viewops_data_free(C, op);
	}

	return ret;
}

/**
 * Action to take when rotating the view,
 * handle auto-persp and logic for switching out of views.
 *
 * shared with NDOF.
 */
static bool view3d_ensure_persp(struct View3D *v3d, ARegion *ar)
{
	RegionView3D *rv3d = ar->regiondata;
	const bool autopersp = (U.uiflag & USER_AUTOPERSP) != 0;

	BLI_assert((rv3d->viewlock & RV3D_LOCKED) == 0);

	if (ED_view3d_camera_lock_check(v3d, rv3d))
		return false;

	if (rv3d->persp != RV3D_PERSP) {
		if (rv3d->persp == RV3D_CAMOB) {
			/* If autopersp and previous view was an axis one, switch back to PERSP mode, else reuse previous mode. */
			char persp = (autopersp && RV3D_VIEW_IS_AXIS(rv3d->lview)) ? RV3D_PERSP : rv3d->lpersp;
			view3d_persp_switch_from_camera(v3d, rv3d, persp);
		}
		else if (autopersp && RV3D_VIEW_IS_AXIS(rv3d->view)) {
			rv3d->persp = RV3D_PERSP;
		}
		return true;
	}

	return false;
}

static int viewrotate_invoke(bContext *C, wmOperator *op, const wmEvent *event)
{
	ViewOpsData *vod;

	/* makes op->customdata */
	viewops_data_alloc(C, op);
	vod = op->customdata;

	/* poll should check but in some cases fails, see poll func for details */
	if (vod->rv3d->viewlock & RV3D_LOCKED) {
		viewops_data_free(C, op);
		return OPERATOR_PASS_THROUGH;
	}

	ED_view3d_smooth_view_force_finish(C, vod->v3d, vod->ar);

	viewops_data_create(C, op, event, true);

	if (ELEM(event->type, MOUSEPAN, MOUSEROTATE)) {
		/* Rotate direction we keep always same */
		int x, y;

		if (event->type == MOUSEPAN) {
			if (U.uiflag2 & USER_TRACKPAD_NATURAL) {
				x = 2 * event->x - event->prevx;
				y = 2 * event->y - event->prevy;
			}
			else {
				x = event->prevx;
				y = event->prevy;
			}
		}
		else {
			/* MOUSEROTATE performs orbital rotation, so y axis delta is set to 0 */
			x = event->prevx;
			y = event->y;
		}

		viewrotate_apply(vod, x, y);
		ED_view3d_depth_tag_update(vod->rv3d);

		viewops_data_free(C, op);

		return OPERATOR_FINISHED;
	}
	else {
		/* add temp handler */
		WM_event_add_modal_handler(C, op);

		return OPERATOR_RUNNING_MODAL;
	}
}

/* test for unlocked camera view in quad view */
static int view3d_camera_user_poll(bContext *C)
{
	View3D *v3d;
	ARegion *ar;

	if (ED_view3d_context_user_region(C, &v3d, &ar)) {
		RegionView3D *rv3d = ar->regiondata;
		if (rv3d->persp == RV3D_CAMOB) {
			return 1;
		}
	}

	return 0;
}

static int view3d_lock_poll(bContext *C)
{
	View3D *v3d = CTX_wm_view3d(C);
	if (v3d) {
		RegionView3D *rv3d = CTX_wm_region_view3d(C);
		if (rv3d) {
			return ED_view3d_offset_lock_check(v3d, rv3d);
		}
	}
	return false;
}

static void viewrotate_cancel(bContext *C, wmOperator *op)
{
	viewops_data_free(C, op);
}

void VIEW3D_OT_rotate(wmOperatorType *ot)
{
	/* identifiers */
	ot->name = "Rotate View";
	ot->description = "Rotate the view";
	ot->idname = "VIEW3D_OT_rotate";

	/* api callbacks */
	ot->invoke = viewrotate_invoke;
	ot->modal = viewrotate_modal;
	ot->poll = ED_operator_region_view3d_active;
	ot->cancel = viewrotate_cancel;

	/* flags */
	ot->flag = OPTYPE_BLOCKING | OPTYPE_GRAB_CURSOR;
}

/** \} */

/* -------------------------------------------------------------------- */
/** \name NDOF Utility Functions
 * \{ */

#ifdef WITH_INPUT_NDOF
#define NDOF_HAS_TRANSLATE ((!ED_view3d_offset_lock_check(v3d, rv3d)) && !is_zero_v3(ndof->tvec))
#define NDOF_HAS_ROTATE    (((rv3d->viewlock & RV3D_LOCKED) == 0) && !is_zero_v3(ndof->rvec))

/**
 * \param depth_pt: A point to calculate the depth (in perspective mode)
 */
static float view3d_ndof_pan_speed_calc_ex(RegionView3D *rv3d, const float depth_pt[3])
{
	float speed = rv3d->pixsize * NDOF_PIXELS_PER_SECOND;

	if (rv3d->is_persp) {
		speed *= ED_view3d_calc_zfac(rv3d, depth_pt, NULL);
	}

	return speed;
}

static float view3d_ndof_pan_speed_calc_from_dist(RegionView3D *rv3d, const float dist)
{
	float viewinv[4];
	float tvec[3];

	BLI_assert(dist >= 0.0f);

	copy_v3_fl3(tvec, 0.0f, 0.0f, dist);
	/* rv3d->viewinv isn't always valid */
#if 0
	mul_mat3_m4_v3(rv3d->viewinv, tvec);
#else
	invert_qt_qt_normalized(viewinv, rv3d->viewquat);
	mul_qt_v3(viewinv, tvec);
#endif

	return view3d_ndof_pan_speed_calc_ex(rv3d, tvec);
}

static float view3d_ndof_pan_speed_calc(RegionView3D *rv3d)
{
	float tvec[3];
	negate_v3_v3(tvec, rv3d->ofs);

	return view3d_ndof_pan_speed_calc_ex(rv3d, tvec);
}

/**
 * Zoom and pan in the same function since sometimes zoom is interpreted as dolly (pan forward).
 *
 * \param has_zoom zoom, otherwise dolly, often `!rv3d->is_persp` since it doesnt make sense to dolly in ortho.
 */
static void view3d_ndof_pan_zoom(
        const struct wmNDOFMotionData *ndof, ScrArea *sa, ARegion *ar,
        const bool has_translate, const bool has_zoom)
{
	RegionView3D *rv3d = ar->regiondata;
	float view_inv[4];
	float pan_vec[3];

	if (has_translate == false && has_zoom == false) {
		return;
	}

	WM_event_ndof_pan_get(ndof, pan_vec, false);

	if (has_zoom) {
		/* zoom with Z */

		/* Zoom!
		 * velocity should be proportional to the linear velocity attained by rotational motion of same strength
		 * [got that?]
		 * proportional to arclength = radius * angle
		 */

		pan_vec[2] = 0.0f;

		/* "zoom in" or "translate"? depends on zoom mode in user settings? */
		if (ndof->tvec[2]) {
			float zoom_distance = rv3d->dist * ndof->dt * ndof->tvec[2];

			if (U.ndof_flag & NDOF_ZOOM_INVERT)
				zoom_distance = -zoom_distance;

			rv3d->dist += zoom_distance;
		}
	}
	else {
		/* dolly with Z */

		/* all callers must check */
		if (has_translate) {
			BLI_assert(ED_view3d_offset_lock_check((View3D *)sa->spacedata.first, rv3d) == false);
		}
	}

	if (has_translate) {
		const float speed = view3d_ndof_pan_speed_calc(rv3d);

		mul_v3_fl(pan_vec, speed * ndof->dt);

		/* transform motion from view to world coordinates */
		invert_qt_qt_normalized(view_inv, rv3d->viewquat);
		mul_qt_v3(view_inv, pan_vec);

		/* move center of view opposite of hand motion (this is camera mode, not object mode) */
		sub_v3_v3(rv3d->ofs, pan_vec);

		if (rv3d->viewlock & RV3D_BOXVIEW) {
			view3d_boxview_sync(sa, ar);
		}
	}
}


static void view3d_ndof_orbit(
        const struct wmNDOFMotionData *ndof, ScrArea *sa, ARegion *ar,
        /* optional, can be NULL*/
        ViewOpsData *vod)
{
	View3D *v3d = sa->spacedata.first;
	RegionView3D *rv3d = ar->regiondata;

	float view_inv[4];

	BLI_assert((rv3d->viewlock & RV3D_LOCKED) == 0);

	view3d_ensure_persp(v3d, ar);

	rv3d->view = RV3D_VIEW_USER;

	invert_qt_qt_normalized(view_inv, rv3d->viewquat);

	if (U.ndof_flag & NDOF_TURNTABLE) {
		float rot[3];

		/* turntable view code by John Aughey, adapted for 3D mouse by [mce] */
		float angle, quat[4];
		float xvec[3] = {1, 0, 0};

		/* only use XY, ignore Z */
		WM_event_ndof_rotate_get(ndof, rot);

		/* Determine the direction of the x vector (for rotating up and down) */
		mul_qt_v3(view_inv, xvec);

		/* Perform the up/down rotation */
		angle = ndof->dt * rot[0];
		axis_angle_to_quat(quat, xvec, angle);
		mul_qt_qtqt(rv3d->viewquat, rv3d->viewquat, quat);

		/* Perform the orbital rotation */
		angle = ndof->dt * rot[1];

		/* update the onscreen doo-dad */
		rv3d->rot_angle = angle;
		rv3d->rot_axis[0] = 0;
		rv3d->rot_axis[1] = 0;
		rv3d->rot_axis[2] = 1;

		axis_angle_to_quat_single(quat, 'Z', angle);
		mul_qt_qtqt(rv3d->viewquat, rv3d->viewquat, quat);

	}
	else {
		float quat[4];
		float axis[3];
		float angle = WM_event_ndof_to_axis_angle(ndof, axis);

		/* transform rotation axis from view to world coordinates */
		mul_qt_v3(view_inv, axis);

		/* update the onscreen doo-dad */
		rv3d->rot_angle = angle;
		copy_v3_v3(rv3d->rot_axis, axis);

		axis_angle_to_quat(quat, axis, angle);

		/* apply rotation */
		mul_qt_qtqt(rv3d->viewquat, rv3d->viewquat, quat);
	}

	if (vod) {
		viewrotate_apply_dyn_ofs(vod, rv3d->viewquat);
	}
}

/**
 * Called from both fly mode and walk mode,
 */
void view3d_ndof_fly(
        const wmNDOFMotionData *ndof,
        View3D *v3d, RegionView3D *rv3d,
        const bool use_precision, const short protectflag,
        bool *r_has_translate, bool *r_has_rotate)
{
	bool has_translate = NDOF_HAS_TRANSLATE;
	bool has_rotate = NDOF_HAS_ROTATE;

	float view_inv[4];
	invert_qt_qt_normalized(view_inv, rv3d->viewquat);

	rv3d->rot_angle = 0.0f;  /* disable onscreen rotation doo-dad */

	if (has_translate) {
		/* ignore real 'dist' since fly has its own speed settings,
		 * also its overwritten at this point. */
		float speed = view3d_ndof_pan_speed_calc_from_dist(rv3d, 1.0f);
		float trans[3], trans_orig_y;

		if (use_precision)
			speed *= 0.2f;

		WM_event_ndof_pan_get(ndof, trans, false);
		mul_v3_fl(trans, speed * ndof->dt);
		trans_orig_y = trans[1];

		if (U.ndof_flag & NDOF_FLY_HELICOPTER) {
			trans[1] = 0.0f;
		}

		/* transform motion from view to world coordinates */
		mul_qt_v3(view_inv, trans);

		if (U.ndof_flag & NDOF_FLY_HELICOPTER) {
			/* replace world z component with device y (yes it makes sense) */
			trans[2] = trans_orig_y;
		}

		if (rv3d->persp == RV3D_CAMOB) {
			/* respect camera position locks */
			if (protectflag & OB_LOCK_LOCX) trans[0] = 0.0f;
			if (protectflag & OB_LOCK_LOCY) trans[1] = 0.0f;
			if (protectflag & OB_LOCK_LOCZ) trans[2] = 0.0f;
		}

		if (!is_zero_v3(trans)) {
			/* move center of view opposite of hand motion (this is camera mode, not object mode) */
			sub_v3_v3(rv3d->ofs, trans);
			has_translate = true;
		}
		else {
			has_translate = false;
		}
	}

	if (has_rotate) {
		const float turn_sensitivity = 1.0f;

		float rotation[4];
		float axis[3];
		float angle = turn_sensitivity * WM_event_ndof_to_axis_angle(ndof, axis);

		if (fabsf(angle) > 0.0001f) {
			has_rotate = true;

			if (use_precision)
				angle *= 0.2f;

			/* transform rotation axis from view to world coordinates */
			mul_qt_v3(view_inv, axis);

			/* apply rotation to view */
			axis_angle_to_quat(rotation, axis, angle);
			mul_qt_qtqt(rv3d->viewquat, rv3d->viewquat, rotation);

			if (U.ndof_flag & NDOF_LOCK_HORIZON) {
				/* force an upright viewpoint
				 * TODO: make this less... sudden */
				float view_horizon[3] = {1.0f, 0.0f, 0.0f}; /* view +x */
				float view_direction[3] = {0.0f, 0.0f, -1.0f}; /* view -z (into screen) */

				/* find new inverse since viewquat has changed */
				invert_qt_qt_normalized(view_inv, rv3d->viewquat);
				/* could apply reverse rotation to existing view_inv to save a few cycles */

				/* transform view vectors to world coordinates */
				mul_qt_v3(view_inv, view_horizon);
				mul_qt_v3(view_inv, view_direction);


				/* find difference between view & world horizons
				 * true horizon lives in world xy plane, so look only at difference in z */
				angle = -asinf(view_horizon[2]);

				/* rotate view so view horizon = world horizon */
				axis_angle_to_quat(rotation, view_direction, angle);
				mul_qt_qtqt(rv3d->viewquat, rv3d->viewquat, rotation);
			}

			rv3d->view = RV3D_VIEW_USER;
		}
		else {
			has_rotate = false;
		}
	}

	*r_has_translate = has_translate;
	*r_has_rotate    = has_rotate;
}

/** \} */

/* -------------------------------------------------------------------- */
/** \name NDOF Operators
 *
 * - "orbit" navigation (trackball/turntable)
 * - zooming
 * - panning in rotationally-locked views
 * \{ */

static int ndof_orbit_invoke(bContext *C, wmOperator *op, const wmEvent *event)
{
	
	if (event->type != NDOF_MOTION) {
		return OPERATOR_CANCELLED;
	}
	else {
		ViewOpsData *vod;
		View3D *v3d;
		RegionView3D *rv3d;

		const wmNDOFMotionData *ndof = event->customdata;

		viewops_data_alloc(C, op);
		viewops_data_create_ex(
		        C, op, event,
		        false, viewops_orbit_mode_ex((U.uiflag & USER_ORBIT_SELECTION) != 0, false));
		vod = op->customdata;

		ED_view3d_smooth_view_force_finish(C, vod->v3d, vod->ar);

		v3d = vod->v3d;
		rv3d = vod->rv3d;

		/* off by default, until changed later this function */
		rv3d->rot_angle = 0.0f;

		ED_view3d_camera_lock_init_ex(v3d, rv3d, false);

		if (ndof->progress != P_FINISHING) {
			const bool has_rotation = NDOF_HAS_ROTATE;
			/* if we can't rotate, fallback to translate (locked axis views) */
			const bool has_translate = NDOF_HAS_TRANSLATE && (rv3d->viewlock & RV3D_LOCKED);
			const bool has_zoom = (ndof->tvec[2] != 0.0f) && !rv3d->is_persp;

			if (has_translate || has_zoom) {
				view3d_ndof_pan_zoom(ndof, vod->sa, vod->ar, has_translate, has_zoom);
			}

			if (has_rotation) {
				view3d_ndof_orbit(ndof, vod->sa, vod->ar, vod);
			}
		}

		ED_view3d_camera_lock_sync(v3d, rv3d);

		ED_region_tag_redraw(vod->ar);

		viewops_data_free(C, op);

		return OPERATOR_FINISHED;
	}
}

void VIEW3D_OT_ndof_orbit(struct wmOperatorType *ot)
{
	/* identifiers */
	ot->name = "NDOF Orbit View";
	ot->description = "Orbit the view using the 3D mouse";
	ot->idname = "VIEW3D_OT_ndof_orbit";

	/* api callbacks */
	ot->invoke = ndof_orbit_invoke;
	ot->poll = ED_operator_view3d_active;

	/* flags */
	ot->flag = 0;
}

static int ndof_orbit_zoom_invoke(bContext *C, wmOperator *op, const wmEvent *event)
{
	
	if (event->type != NDOF_MOTION) {
		return OPERATOR_CANCELLED;
	}
	else {
		ViewOpsData *vod;
		View3D *v3d;
		RegionView3D *rv3d;

		const wmNDOFMotionData *ndof = event->customdata;

		viewops_data_alloc(C, op);
		viewops_data_create_ex(
		        C, op, event,
		        false, viewops_orbit_mode_ex((U.uiflag & USER_ORBIT_SELECTION) != 0, false));

		vod = op->customdata;

		ED_view3d_smooth_view_force_finish(C, vod->v3d, vod->ar);

		v3d = vod->v3d;
		rv3d = vod->rv3d;

		/* off by default, until changed later this function */
		rv3d->rot_angle = 0.0f;

		ED_view3d_camera_lock_init_ex(v3d, rv3d, false);

		if (ndof->progress == P_FINISHING) {
			/* pass */
		}
		else if ((rv3d->persp == RV3D_ORTHO) && RV3D_VIEW_IS_AXIS(rv3d->view)) {
			/* if we can't rotate, fallback to translate (locked axis views) */
			const bool has_translate = NDOF_HAS_TRANSLATE;
			const bool has_zoom = (ndof->tvec[2] != 0.0f) && ED_view3d_offset_lock_check(v3d, rv3d);

			if (has_translate || has_zoom) {
				view3d_ndof_pan_zoom(ndof, vod->sa, vod->ar, has_translate, true);
			}
		}
		else if ((U.ndof_flag & NDOF_MODE_ORBIT) ||
		         ED_view3d_offset_lock_check(v3d, rv3d))
		{
			const bool has_rotation = NDOF_HAS_ROTATE;
			const bool has_zoom = (ndof->tvec[2] != 0.0f);

			if (has_zoom) {
				view3d_ndof_pan_zoom(ndof, vod->sa, vod->ar, false, has_zoom);
			}

			if (has_rotation) {
				view3d_ndof_orbit(ndof, vod->sa, vod->ar, vod);
			}
		}
		else {  /* free/explore (like fly mode) */
			const bool has_rotation = NDOF_HAS_ROTATE;
			const bool has_translate = NDOF_HAS_TRANSLATE;
			const bool has_zoom = (ndof->tvec[2] != 0.0f) && !rv3d->is_persp;

			float dist_backup;

			if (has_translate || has_zoom) {
				view3d_ndof_pan_zoom(ndof, vod->sa, vod->ar, has_translate, has_zoom);
			}

			dist_backup = rv3d->dist;
			ED_view3d_distance_set(rv3d, 0.0f);

			if (has_rotation) {
				view3d_ndof_orbit(ndof, vod->sa, vod->ar, NULL);
			}

			ED_view3d_distance_set(rv3d, dist_backup);
		}

		ED_view3d_camera_lock_sync(v3d, rv3d);

		ED_region_tag_redraw(vod->ar);

		viewops_data_free(C, op);

		return OPERATOR_FINISHED;
	}
}

void VIEW3D_OT_ndof_orbit_zoom(struct wmOperatorType *ot)
{
	/* identifiers */
	ot->name = "NDOF Orbit View with Zoom";
	ot->description = "Orbit and zoom the view using the 3D mouse";
	ot->idname = "VIEW3D_OT_ndof_orbit_zoom";

	/* api callbacks */
	ot->invoke = ndof_orbit_zoom_invoke;
	ot->poll = ED_operator_view3d_active;

	/* flags */
	ot->flag = 0;
}

/* -- "pan" navigation
 * -- zoom or dolly?
 */
static int ndof_pan_invoke(bContext *C, wmOperator *UNUSED(op), const wmEvent *event)
{
	if (event->type != NDOF_MOTION) {
		return OPERATOR_CANCELLED;
	}
	else {
		View3D *v3d = CTX_wm_view3d(C);
		RegionView3D *rv3d = CTX_wm_region_view3d(C);
		const wmNDOFMotionData *ndof = event->customdata;

		const bool has_translate = NDOF_HAS_TRANSLATE;
		const bool has_zoom = (ndof->tvec[2] != 0.0f) && !rv3d->is_persp;

		/* we're panning here! so erase any leftover rotation from other operators */
		rv3d->rot_angle = 0.0f;

		if (!(has_translate || has_zoom))
			return OPERATOR_CANCELLED;

		ED_view3d_camera_lock_init_ex(v3d, rv3d, false);

		if (ndof->progress != P_FINISHING) {
			ScrArea *sa = CTX_wm_area(C);
			ARegion *ar = CTX_wm_region(C);

			if (has_translate || has_zoom) {
				view3d_ndof_pan_zoom(ndof, sa, ar, has_translate, has_zoom);
			}
		}

		ED_view3d_camera_lock_sync(v3d, rv3d);

		ED_region_tag_redraw(CTX_wm_region(C));

		return OPERATOR_FINISHED;
	}
}

void VIEW3D_OT_ndof_pan(struct wmOperatorType *ot)
{
	/* identifiers */
	ot->name = "NDOF Pan View";
	ot->description = "Pan the view with the 3D mouse";
	ot->idname = "VIEW3D_OT_ndof_pan";

	/* api callbacks */
	ot->invoke = ndof_pan_invoke;
	ot->poll = ED_operator_view3d_active;

	/* flags */
	ot->flag = 0;
}


/**
 * wraps #ndof_orbit_zoom but never restrict to orbit.
 */
static int ndof_all_invoke(bContext *C, wmOperator *op, const wmEvent *event)
{
	/* weak!, but it works */
	const int ndof_flag = U.ndof_flag;
	int ret;

	U.ndof_flag &= ~NDOF_MODE_ORBIT;

	ret = ndof_orbit_zoom_invoke(C, op, event);

	U.ndof_flag = ndof_flag;

	return ret;
}

void VIEW3D_OT_ndof_all(struct wmOperatorType *ot)
{
	/* identifiers */
	ot->name = "NDOF Move View";
	ot->description = "Pan and rotate the view with the 3D mouse";
	ot->idname = "VIEW3D_OT_ndof_all";

	/* api callbacks */
	ot->invoke = ndof_all_invoke;
	ot->poll = ED_operator_view3d_active;

	/* flags */
	ot->flag = 0;
}

#endif /* WITH_INPUT_NDOF */

/** \} */

/* -------------------------------------------------------------------- */
/** \name View Move (Pan) Operator
 * \{ */

/* NOTE: these defines are saved in keymap files, do not change values but just add new ones */

/* called in transform_ops.c, on each regeneration of keymaps  */
void viewmove_modal_keymap(wmKeyConfig *keyconf)
{
	static const EnumPropertyItem modal_items[] = {
		{VIEW_MODAL_CONFIRM,    "CONFIRM", 0, "Confirm", ""},
		
		{VIEWROT_MODAL_SWITCH_ZOOM, "SWITCH_TO_ZOOM", 0, "Switch to Zoom"},
		{VIEWROT_MODAL_SWITCH_ROTATE, "SWITCH_TO_ROTATE", 0, "Switch to Rotate"},

		{0, NULL, 0, NULL, NULL}
	};

	wmKeyMap *keymap = WM_modalkeymap_get(keyconf, "View3D Move Modal");

	/* this function is called for each spacetype, only needs to add map once */
	if (keymap && keymap->modal_items) return;

	keymap = WM_modalkeymap_add(keyconf, "View3D Move Modal", modal_items);

	/* items for modal map */
	WM_modalkeymap_add_item(keymap, MIDDLEMOUSE, KM_RELEASE, KM_ANY, 0, VIEW_MODAL_CONFIRM);
	WM_modalkeymap_add_item(keymap, ESCKEY, KM_PRESS, KM_ANY, 0, VIEW_MODAL_CONFIRM);

	/* disabled mode switching for now, can re-implement better, later on */
#if 0
	WM_modalkeymap_add_item(keymap, LEFTMOUSE, KM_PRESS, KM_ANY, 0, VIEWROT_MODAL_SWITCH_ZOOM);
	WM_modalkeymap_add_item(keymap, LEFTCTRLKEY, KM_PRESS, KM_ANY, 0, VIEWROT_MODAL_SWITCH_ZOOM);
	WM_modalkeymap_add_item(keymap, LEFTSHIFTKEY, KM_RELEASE, KM_ANY, 0, VIEWROT_MODAL_SWITCH_ROTATE);
#endif
	
	/* assign map to operators */
	WM_modalkeymap_assign(keymap, "VIEW3D_OT_move");
}


static void viewmove_apply(ViewOpsData *vod, int x, int y)
{
	if (ED_view3d_offset_lock_check(vod->v3d, vod->rv3d)) {
		vod->rv3d->ofs_lock[0] -= ((vod->oldx - x) * 2.0f) / (float)vod->ar->winx;
		vod->rv3d->ofs_lock[1] -= ((vod->oldy - y) * 2.0f) / (float)vod->ar->winy;
	}
	else if ((vod->rv3d->persp == RV3D_CAMOB) && !ED_view3d_camera_lock_check(vod->v3d, vod->rv3d)) {
		const float zoomfac = BKE_screen_view3d_zoom_to_fac(vod->rv3d->camzoom) * 2.0f;
		vod->rv3d->camdx += (vod->oldx - x) / (vod->ar->winx * zoomfac);
		vod->rv3d->camdy += (vod->oldy - y) / (vod->ar->winy * zoomfac);
		CLAMP(vod->rv3d->camdx, -1.0f, 1.0f);
		CLAMP(vod->rv3d->camdy, -1.0f, 1.0f);
	}
	else {
		float dvec[3];
		float mval_f[2];

		mval_f[0] = x - vod->oldx;
		mval_f[1] = y - vod->oldy;
		ED_view3d_win_to_delta(vod->ar, mval_f, dvec, vod->zfac);

		add_v3_v3(vod->rv3d->ofs, dvec);

		if (vod->rv3d->viewlock & RV3D_BOXVIEW)
			view3d_boxview_sync(vod->sa, vod->ar);
	}

	vod->oldx = x;
	vod->oldy = y;

	ED_view3d_camera_lock_sync(vod->v3d, vod->rv3d);

	ED_region_tag_redraw(vod->ar);
}


static int viewmove_modal(bContext *C, wmOperator *op, const wmEvent *event)
{

	ViewOpsData *vod = op->customdata;
	short event_code = VIEW_PASS;
	bool use_autokey = false;
	int ret = OPERATOR_RUNNING_MODAL;

	/* execute the events */
	if (event->type == MOUSEMOVE) {
		event_code = VIEW_APPLY;
	}
	else if (event->type == EVT_MODAL_MAP) {
		switch (event->val) {
			case VIEW_MODAL_CONFIRM:
				event_code = VIEW_CONFIRM;
				break;
			case VIEWROT_MODAL_SWITCH_ZOOM:
				WM_operator_name_call(C, "VIEW3D_OT_zoom", WM_OP_INVOKE_DEFAULT, NULL);
				event_code = VIEW_CONFIRM;
				break;
			case VIEWROT_MODAL_SWITCH_ROTATE:
				WM_operator_name_call(C, "VIEW3D_OT_rotate", WM_OP_INVOKE_DEFAULT, NULL);
				event_code = VIEW_CONFIRM;
				break;
		}
	}
	else if (event->type == vod->origkey && event->val == KM_RELEASE) {
		event_code = VIEW_CONFIRM;
	}

	if (event_code == VIEW_APPLY) {
		viewmove_apply(vod, event->x, event->y);
		if (ED_screen_animation_playing(CTX_wm_manager(C))) {
			use_autokey = true;
		}
	}
	else if (event_code == VIEW_CONFIRM) {
		ED_view3d_depth_tag_update(vod->rv3d);
		use_autokey = true;
		ret = OPERATOR_FINISHED;
	}

	if (use_autokey) {
		ED_view3d_camera_lock_autokey(vod->v3d, vod->rv3d, C, false, true);
	}

	if (ret & OPERATOR_FINISHED) {
		viewops_data_free(C, op);
	}

	return ret;
}

static int viewmove_invoke(bContext *C, wmOperator *op, const wmEvent *event)
{
	ViewOpsData *vod;

	/* makes op->customdata */
	viewops_data_alloc(C, op);
	viewops_data_create(C, op, event, false);
	vod = op->customdata;

	ED_view3d_smooth_view_force_finish(C, vod->v3d, vod->ar);

	if (event->type == MOUSEPAN) {
		/* invert it, trackpad scroll follows same principle as 2d windows this way */
		viewmove_apply(vod, 2 * event->x - event->prevx, 2 * event->y - event->prevy);
		ED_view3d_depth_tag_update(vod->rv3d);
		
		viewops_data_free(C, op);
		
		return OPERATOR_FINISHED;
	}
	else {
		/* add temp handler */
		WM_event_add_modal_handler(C, op);

		return OPERATOR_RUNNING_MODAL;
	}
}

static void viewmove_cancel(bContext *C, wmOperator *op)
{
	viewops_data_free(C, op);
}

void VIEW3D_OT_move(wmOperatorType *ot)
{

	/* identifiers */
	ot->name = "Move View";
	ot->description = "Move the view";
	ot->idname = "VIEW3D_OT_move";

	/* api callbacks */
	ot->invoke = viewmove_invoke;
	ot->modal = viewmove_modal;
	ot->poll = ED_operator_view3d_active;
	ot->cancel = viewmove_cancel;

	/* flags */
	ot->flag = OPTYPE_BLOCKING | OPTYPE_GRAB_CURSOR;
}

/** \} */

/* -------------------------------------------------------------------- */
/** \name View Zoom Operator
 * \{ */

/* viewdolly_modal_keymap has an exact copy of this, apply fixes to both */
/* called in transform_ops.c, on each regeneration of keymaps  */
void viewzoom_modal_keymap(wmKeyConfig *keyconf)
{
	static const EnumPropertyItem modal_items[] = {
		{VIEW_MODAL_CONFIRM,    "CONFIRM", 0, "Confirm", ""},
		
		{VIEWROT_MODAL_SWITCH_ROTATE, "SWITCH_TO_ROTATE", 0, "Switch to Rotate"},
		{VIEWROT_MODAL_SWITCH_MOVE, "SWITCH_TO_MOVE", 0, "Switch to Move"},

		{0, NULL, 0, NULL, NULL}
	};

	wmKeyMap *keymap = WM_modalkeymap_get(keyconf, "View3D Zoom Modal");

	/* this function is called for each spacetype, only needs to add map once */
	if (keymap && keymap->modal_items) return;

	keymap = WM_modalkeymap_add(keyconf, "View3D Zoom Modal", modal_items);

	/* items for modal map */
	WM_modalkeymap_add_item(keymap, MIDDLEMOUSE, KM_RELEASE, KM_ANY, 0, VIEW_MODAL_CONFIRM);
	WM_modalkeymap_add_item(keymap, ESCKEY, KM_PRESS, KM_ANY, 0, VIEW_MODAL_CONFIRM);

	/* disabled mode switching for now, can re-implement better, later on */
#if 0
	WM_modalkeymap_add_item(keymap, LEFTMOUSE, KM_RELEASE, KM_ANY, 0, VIEWROT_MODAL_SWITCH_ROTATE);
	WM_modalkeymap_add_item(keymap, LEFTCTRLKEY, KM_RELEASE, KM_ANY, 0, VIEWROT_MODAL_SWITCH_ROTATE);
	WM_modalkeymap_add_item(keymap, LEFTSHIFTKEY, KM_PRESS, KM_ANY, 0, VIEWROT_MODAL_SWITCH_MOVE);
#endif
	
	/* assign map to operators */
	WM_modalkeymap_assign(keymap, "VIEW3D_OT_zoom");
}

static void view_zoom_mouseloc_camera(
        Scene *scene, const Depsgraph *depsgraph, View3D *v3d,
        ARegion *ar, float dfac, int mx, int my)
{
	RegionView3D *rv3d = ar->regiondata;
	const float zoomfac = BKE_screen_view3d_zoom_to_fac(rv3d->camzoom);
	const float zoomfac_new = CLAMPIS(zoomfac * (1.0f / dfac), RV3D_CAMZOOM_MIN_FACTOR, RV3D_CAMZOOM_MAX_FACTOR);
	const float camzoom_new = BKE_screen_view3d_zoom_from_fac(zoomfac_new);


	if (U.uiflag & USER_ZOOM_TO_MOUSEPOS) {
		float zoomfac_px;
		rctf camera_frame_old;
		rctf camera_frame_new;

		const float pt_src[2] = {mx, my};
		float pt_dst[2];
		float delta_px[2];

		ED_view3d_calc_camera_border(scene, depsgraph, ar, v3d, rv3d, &camera_frame_old, false);
		BLI_rctf_translate(&camera_frame_old, ar->winrct.xmin, ar->winrct.ymin);

		rv3d->camzoom = camzoom_new;
		CLAMP(rv3d->camzoom, RV3D_CAMZOOM_MIN, RV3D_CAMZOOM_MAX);

		ED_view3d_calc_camera_border(scene, depsgraph, ar, v3d, rv3d, &camera_frame_new, false);
		BLI_rctf_translate(&camera_frame_new, ar->winrct.xmin, ar->winrct.ymin);

		BLI_rctf_transform_pt_v(&camera_frame_new, &camera_frame_old, pt_dst, pt_src);
		sub_v2_v2v2(delta_px, pt_dst, pt_src);

		/* translate the camera offset using pixel space delta
		 * mapped back to the camera (same logic as panning in camera view) */
		zoomfac_px = BKE_screen_view3d_zoom_to_fac(rv3d->camzoom) * 2.0f;

		rv3d->camdx += delta_px[0] / (ar->winx * zoomfac_px);
		rv3d->camdy += delta_px[1] / (ar->winy * zoomfac_px);
		CLAMP(rv3d->camdx, -1.0f, 1.0f);
		CLAMP(rv3d->camdy, -1.0f, 1.0f);
	}
	else {
		rv3d->camzoom = camzoom_new;
		CLAMP(rv3d->camzoom, RV3D_CAMZOOM_MIN, RV3D_CAMZOOM_MAX);
	}
}

static void view_zoom_mouseloc_3d(ARegion *ar, float dfac, int mx, int my)
{
	RegionView3D *rv3d = ar->regiondata;
	const float dist_new = rv3d->dist * dfac;

	if (U.uiflag & USER_ZOOM_TO_MOUSEPOS) {
		float dvec[3];
		float tvec[3];
		float tpos[3];
		float mval_f[2];

		float zfac;

		negate_v3_v3(tpos, rv3d->ofs);

		mval_f[0] = (float)(((mx - ar->winrct.xmin) * 2) - ar->winx) / 2.0f;
		mval_f[1] = (float)(((my - ar->winrct.ymin) * 2) - ar->winy) / 2.0f;

		/* Project cursor position into 3D space */
		zfac = ED_view3d_calc_zfac(rv3d, tpos, NULL);
		ED_view3d_win_to_delta(ar, mval_f, dvec, zfac);

		/* Calculate view target position for dolly */
		add_v3_v3v3(tvec, tpos, dvec);
		negate_v3(tvec);

		/* Offset to target position and dolly */
		copy_v3_v3(rv3d->ofs, tvec);
		rv3d->dist = dist_new;

		/* Calculate final offset */
		madd_v3_v3v3fl(rv3d->ofs, tvec, dvec, dfac);
	}
	else {
		rv3d->dist = dist_new;
	}
}

static float viewzoom_scale_value(
        const rcti *winrct,
        const short viewzoom,
        const bool zoom_invert, const bool zoom_invert_force,
        const int xy[2], const int xy_orig[2],
        const float val, const float val_orig,
        double *r_timer_lastdraw)
{
	float zfac;

	if (viewzoom == USER_ZOOM_CONT) {
		double time = PIL_check_seconds_timer();
		float time_step = (float)(time - *r_timer_lastdraw);
		float fac;

		if (U.uiflag & USER_ZOOM_HORIZ) {
			fac = (float)(xy_orig[0] - xy[0]);
		}
		else {
			fac = (float)(xy_orig[1] - xy[1]);
		}

		if (zoom_invert != zoom_invert_force) {
			fac = -fac;
		}

		/* oldstyle zoom */
		zfac = 1.0f + ((fac / 20.0f) * time_step);
		*r_timer_lastdraw = time;
	}
	else if (viewzoom == USER_ZOOM_SCALE) {
		/* method which zooms based on how far you move the mouse */

		const int ctr[2] = {
		    BLI_rcti_cent_x(winrct),
		    BLI_rcti_cent_y(winrct),
		};
		float len_new = 5 + len_v2v2_int(ctr, xy);
		float len_old = 5 + len_v2v2_int(ctr, xy_orig);

		/* intentionally ignore 'zoom_invert' for scale */
		if (zoom_invert_force) {
			SWAP(float, len_new, len_old);
		}

		zfac = val_orig * (len_old / max_ff(len_new, 1.0f)) / val;
	}
	else {  /* USER_ZOOM_DOLLY */
		float len_new = 5;
		float len_old = 5;

		if (U.uiflag & USER_ZOOM_HORIZ) {
			len_new += (winrct->xmax - xy[0]);
			len_old += (winrct->xmax - xy_orig[0]);
		}
		else {
			len_new += (winrct->ymax - xy[1]);
			len_old += (winrct->ymax - xy_orig[1]);
		}

		if (zoom_invert != zoom_invert_force) {
			SWAP(float, len_new, len_old);
		}

		zfac = val_orig * (2.0f * ((len_new / max_ff(len_old, 1.0f)) - 1.0f) + 1.0f) / val;
	}


	return zfac;
}

static void viewzoom_apply_camera(
        ViewOpsData *vod, const int xy[2],
        const short viewzoom, const bool zoom_invert)
{
	float zfac;
	float zoomfac_prev = BKE_screen_view3d_zoom_to_fac(vod->camzoom_prev) * 2.0f;
	float zoomfac =      BKE_screen_view3d_zoom_to_fac(vod->rv3d->camzoom) * 2.0f;

	zfac = viewzoom_scale_value(
	       &vod->ar->winrct, viewzoom, zoom_invert, true, xy, &vod->origx,
	       zoomfac, zoomfac_prev,
	       &vod->timer_lastdraw);

	if (zfac != 1.0f && zfac != 0.0f) {
		/* calculate inverted, then invert again (needed because of camera zoom scaling) */
		zfac = 1.0f / zfac;
		view_zoom_mouseloc_camera(
		        vod->scene, vod->depsgraph, vod->v3d,
		        vod->ar, zfac, vod->oldx, vod->oldy);
	}

	ED_region_tag_redraw(vod->ar);
}

static void viewzoom_apply_3d(
        ViewOpsData *vod, const int xy[2],
        const short viewzoom, const bool zoom_invert)
{
	float zfac;
	float dist_range[2];

	ED_view3d_dist_range_get(vod->v3d, dist_range);

	zfac = viewzoom_scale_value(
	       &vod->ar->winrct, viewzoom, zoom_invert, false, xy, &vod->origx,
	       vod->rv3d->dist, vod->dist_prev,
	       &vod->timer_lastdraw);

	if (zfac != 1.0f) {
		const float zfac_min = dist_range[0] / vod->rv3d->dist;
		const float zfac_max = dist_range[1] / vod->rv3d->dist;
		CLAMP(zfac, zfac_min, zfac_max);

		view_zoom_mouseloc_3d(
		        vod->ar, zfac, vod->oldx, vod->oldy);
	}

	/* these limits were in old code too */
	CLAMP(vod->rv3d->dist, dist_range[0], dist_range[1]);

	if (vod->rv3d->viewlock & RV3D_BOXVIEW)
		view3d_boxview_sync(vod->sa, vod->ar);

	ED_view3d_camera_lock_sync(vod->v3d, vod->rv3d);

	ED_region_tag_redraw(vod->ar);
}

static void viewzoom_apply(
        ViewOpsData *vod, const int xy[2],
        const short viewzoom, const bool zoom_invert)
{
	if ((vod->rv3d->persp == RV3D_CAMOB) &&
	    (vod->rv3d->is_persp && ED_view3d_camera_lock_check(vod->v3d, vod->rv3d)) == 0)
	{
		viewzoom_apply_camera(vod, xy, viewzoom, zoom_invert);
	}
	else {
		viewzoom_apply_3d(vod, xy, viewzoom, zoom_invert);
	}
}

static int viewzoom_modal(bContext *C, wmOperator *op, const wmEvent *event)
{
	ViewOpsData *vod = op->customdata;
	short event_code = VIEW_PASS;
	bool use_autokey = false;
	int ret = OPERATOR_RUNNING_MODAL;

	/* execute the events */
	if (event->type == TIMER && event->customdata == vod->timer) {
		/* continuous zoom */
		event_code = VIEW_APPLY;
	}
	else if (event->type == MOUSEMOVE) {
		event_code = VIEW_APPLY;
	}
	else if (event->type == EVT_MODAL_MAP) {
		switch (event->val) {
			case VIEW_MODAL_CONFIRM:
				event_code = VIEW_CONFIRM;
				break;
			case VIEWROT_MODAL_SWITCH_MOVE:
				WM_operator_name_call(C, "VIEW3D_OT_move", WM_OP_INVOKE_DEFAULT, NULL);
				event_code = VIEW_CONFIRM;
				break;
			case VIEWROT_MODAL_SWITCH_ROTATE:
				WM_operator_name_call(C, "VIEW3D_OT_rotate", WM_OP_INVOKE_DEFAULT, NULL);
				event_code = VIEW_CONFIRM;
				break;
		}
	}
	else if (event->type == vod->origkey && event->val == KM_RELEASE) {
		event_code = VIEW_CONFIRM;
	}

	if (event_code == VIEW_APPLY) {
		viewzoom_apply(vod, &event->x, U.viewzoom, (U.uiflag & USER_ZOOM_INVERT) != 0);
		if (ED_screen_animation_playing(CTX_wm_manager(C))) {
			use_autokey = true;
		}
	}
	else if (event_code == VIEW_CONFIRM) {
		ED_view3d_depth_tag_update(vod->rv3d);
		use_autokey = true;
		ret = OPERATOR_FINISHED;
	}

	if (use_autokey) {
		ED_view3d_camera_lock_autokey(vod->v3d, vod->rv3d, C, false, true);
	}

	if (ret & OPERATOR_FINISHED) {
		viewops_data_free(C, op);
	}

	return ret;
}

static int viewzoom_exec(bContext *C, wmOperator *op)
{
	const Depsgraph *depsgraph = CTX_data_depsgraph(C);
	Scene *scene = CTX_data_scene(C);
	View3D *v3d;
	RegionView3D *rv3d;
	ScrArea *sa;
	ARegion *ar;
	bool use_cam_zoom;
	float dist_range[2];

	const int delta = RNA_int_get(op->ptr, "delta");
	int mx, my;

	if (op->customdata) {
		ViewOpsData *vod = op->customdata;

		sa = vod->sa;
		ar = vod->ar;
	}
	else {
		sa = CTX_wm_area(C);
		ar = CTX_wm_region(C);
	}

	v3d = sa->spacedata.first;
	rv3d = ar->regiondata;

	mx = RNA_struct_property_is_set(op->ptr, "mx") ? RNA_int_get(op->ptr, "mx") : ar->winx / 2;
	my = RNA_struct_property_is_set(op->ptr, "my") ? RNA_int_get(op->ptr, "my") : ar->winy / 2;

	use_cam_zoom = (rv3d->persp == RV3D_CAMOB) && !(rv3d->is_persp && ED_view3d_camera_lock_check(v3d, rv3d));

	ED_view3d_dist_range_get(v3d, dist_range);

	if (delta < 0) {
		const float step = 1.2f;
		/* this min and max is also in viewmove() */
		if (use_cam_zoom) {
			view_zoom_mouseloc_camera(scene, depsgraph, v3d, ar, step, mx, my);
		}
		else {
			if (rv3d->dist < dist_range[1]) {
				view_zoom_mouseloc_3d(ar, step, mx, my);
			}
		}
	}
	else {
		const float step = 1.0f / 1.2f;
		if (use_cam_zoom) {
			view_zoom_mouseloc_camera(scene, depsgraph, v3d, ar, step, mx, my);
		}
		else {
			if (rv3d->dist > dist_range[0]) {
				view_zoom_mouseloc_3d(ar, step, mx, my);
			}
		}
	}

	if (rv3d->viewlock & RV3D_BOXVIEW)
		view3d_boxview_sync(sa, ar);

	ED_view3d_depth_tag_update(rv3d);

	ED_view3d_camera_lock_sync(v3d, rv3d);
	ED_view3d_camera_lock_autokey(v3d, rv3d, C, false, true);

	ED_region_tag_redraw(ar);

	viewops_data_free(C, op);

	return OPERATOR_FINISHED;
}

/* viewdolly_invoke() copied this function, changes here may apply there */
static int viewzoom_invoke(bContext *C, wmOperator *op, const wmEvent *event)
{
	ViewOpsData *vod;

	/* makes op->customdata */
	viewops_data_alloc(C, op);
	viewops_data_create(C, op, event, false);
	vod = op->customdata;

	ED_view3d_smooth_view_force_finish(C, vod->v3d, vod->ar);

	/* if one or the other zoom position aren't set, set from event */
	if (!RNA_struct_property_is_set(op->ptr, "mx") || !RNA_struct_property_is_set(op->ptr, "my")) {
		RNA_int_set(op->ptr, "mx", event->x);
		RNA_int_set(op->ptr, "my", event->y);
	}

	if (RNA_struct_property_is_set(op->ptr, "delta")) {
		viewzoom_exec(C, op);
	}
	else {
		if (event->type == MOUSEZOOM || event->type == MOUSEPAN) {

			if (U.uiflag & USER_ZOOM_HORIZ) {
				vod->origx = vod->oldx = event->x;
				viewzoom_apply(vod, &event->prevx, USER_ZOOM_DOLLY, (U.uiflag & USER_ZOOM_INVERT) != 0);
			}
			else {
				/* Set y move = x move as MOUSEZOOM uses only x axis to pass magnification value */
				vod->origy = vod->oldy = vod->origy + event->x - event->prevx;
				viewzoom_apply(vod, &event->prevx, USER_ZOOM_DOLLY, (U.uiflag & USER_ZOOM_INVERT) != 0);
			}
			ED_view3d_camera_lock_autokey(vod->v3d, vod->rv3d, C, false, true);

			ED_view3d_depth_tag_update(vod->rv3d);

			viewops_data_free(C, op);
			return OPERATOR_FINISHED;
		}
		else {
			if (U.viewzoom == USER_ZOOM_CONT) {
				/* needs a timer to continue redrawing */
				vod->timer = WM_event_add_timer(CTX_wm_manager(C), CTX_wm_window(C), TIMER, 0.01f);
				vod->timer_lastdraw = PIL_check_seconds_timer();
			}

			/* add temp handler */
			WM_event_add_modal_handler(C, op);

			return OPERATOR_RUNNING_MODAL;
		}
	}
	return OPERATOR_FINISHED;
}

static void viewzoom_cancel(bContext *C, wmOperator *op)
{
	viewops_data_free(C, op);
}

void VIEW3D_OT_zoom(wmOperatorType *ot)
{
	PropertyRNA *prop;

	/* identifiers */
	ot->name = "Zoom View";
	ot->description = "Zoom in/out in the view";
	ot->idname = "VIEW3D_OT_zoom";

	/* api callbacks */
	ot->invoke = viewzoom_invoke;
	ot->exec = viewzoom_exec;
	ot->modal = viewzoom_modal;
	ot->poll = ED_operator_region_view3d_active;
	ot->cancel = viewzoom_cancel;

	/* flags */
	ot->flag = OPTYPE_BLOCKING | OPTYPE_GRAB_CURSOR;

	RNA_def_int(ot->srna, "delta", 0, INT_MIN, INT_MAX, "Delta", "", INT_MIN, INT_MAX);
	prop = RNA_def_int(ot->srna, "mx", 0, 0, INT_MAX, "Zoom Position X", "", 0, INT_MAX);
	RNA_def_property_flag(prop, PROP_HIDDEN);
	prop = RNA_def_int(ot->srna, "my", 0, 0, INT_MAX, "Zoom Position Y", "", 0, INT_MAX);
	RNA_def_property_flag(prop, PROP_HIDDEN);
}

/** \} */

/* -------------------------------------------------------------------- */
/** \name View Dolly Operator
 *
 * Like zoom but translates the view offset along the view direction
 * which avoids #RegionView3D.dist approaching zero.
 * \{ */

/* this is an exact copy of viewzoom_modal_keymap */
/* called in transform_ops.c, on each regeneration of keymaps  */
void viewdolly_modal_keymap(wmKeyConfig *keyconf)
{
	static const EnumPropertyItem modal_items[] = {
		{VIEW_MODAL_CONFIRM,    "CONFIRM", 0, "Confirm", ""},

		{VIEWROT_MODAL_SWITCH_ROTATE, "SWITCH_TO_ROTATE", 0, "Switch to Rotate"},
		{VIEWROT_MODAL_SWITCH_MOVE, "SWITCH_TO_MOVE", 0, "Switch to Move"},

		{0, NULL, 0, NULL, NULL}
	};

	wmKeyMap *keymap = WM_modalkeymap_get(keyconf, "View3D Dolly Modal");

	/* this function is called for each spacetype, only needs to add map once */
	if (keymap && keymap->modal_items) return;

	keymap = WM_modalkeymap_add(keyconf, "View3D Dolly Modal", modal_items);

	/* items for modal map */
	WM_modalkeymap_add_item(keymap, MIDDLEMOUSE, KM_RELEASE, KM_ANY, 0, VIEW_MODAL_CONFIRM);
	WM_modalkeymap_add_item(keymap, ESCKEY, KM_PRESS, KM_ANY, 0, VIEW_MODAL_CONFIRM);

	/* disabled mode switching for now, can re-implement better, later on */
#if 0
	WM_modalkeymap_add_item(keymap, LEFTMOUSE, KM_RELEASE, KM_ANY, 0, VIEWROT_MODAL_SWITCH_ROTATE);
	WM_modalkeymap_add_item(keymap, LEFTCTRLKEY, KM_RELEASE, KM_ANY, 0, VIEWROT_MODAL_SWITCH_ROTATE);
	WM_modalkeymap_add_item(keymap, LEFTSHIFTKEY, KM_PRESS, KM_ANY, 0, VIEWROT_MODAL_SWITCH_MOVE);
#endif
	
	/* assign map to operators */
	WM_modalkeymap_assign(keymap, "VIEW3D_OT_dolly");
}

static bool viewdolly_offset_lock_check(bContext *C, wmOperator *op)
{
	View3D *v3d = CTX_wm_view3d(C);
	RegionView3D *rv3d = CTX_wm_region_view3d(C);
	if (ED_view3d_offset_lock_check(v3d, rv3d)) {
		BKE_report(op->reports, RPT_WARNING, "Cannot dolly when the view offset is locked");
		return true;
	}
	else {
		return false;
	}
}

static void view_dolly_mouseloc(ARegion *ar, float orig_ofs[3], float dvec[3], float dfac)
{
	RegionView3D *rv3d = ar->regiondata;
	madd_v3_v3v3fl(rv3d->ofs, orig_ofs, dvec, -(1.0f - dfac));
}

static void viewdolly_apply(ViewOpsData *vod, int x, int y, const short zoom_invert)
{
	float zfac = 1.0;

	{
		float len1, len2;

		if (U.uiflag & USER_ZOOM_HORIZ) {
			len1 = (vod->ar->winrct.xmax - x) + 5;
			len2 = (vod->ar->winrct.xmax - vod->origx) + 5;
		}
		else {
			len1 = (vod->ar->winrct.ymax - y) + 5;
			len2 = (vod->ar->winrct.ymax - vod->origy) + 5;
		}
		if (zoom_invert)
			SWAP(float, len1, len2);

		zfac =  1.0f + ((len1 - len2) * 0.01f * vod->rv3d->dist);
	}

	if (zfac != 1.0f)
		view_dolly_mouseloc(vod->ar, vod->ofs, vod->mousevec, zfac);

	if (vod->rv3d->viewlock & RV3D_BOXVIEW)
		view3d_boxview_sync(vod->sa, vod->ar);

	ED_view3d_camera_lock_sync(vod->v3d, vod->rv3d);

	ED_region_tag_redraw(vod->ar);
}


static int viewdolly_modal(bContext *C, wmOperator *op, const wmEvent *event)
{
	ViewOpsData *vod = op->customdata;
	short event_code = VIEW_PASS;
	bool use_autokey = false;
	int ret = OPERATOR_RUNNING_MODAL;

	/* execute the events */
	if (event->type == MOUSEMOVE) {
		event_code = VIEW_APPLY;
	}
	else if (event->type == EVT_MODAL_MAP) {
		switch (event->val) {
			case VIEW_MODAL_CONFIRM:
				event_code = VIEW_CONFIRM;
				break;
			case VIEWROT_MODAL_SWITCH_MOVE:
				WM_operator_name_call(C, "VIEW3D_OT_move", WM_OP_INVOKE_DEFAULT, NULL);
				event_code = VIEW_CONFIRM;
				break;
			case VIEWROT_MODAL_SWITCH_ROTATE:
				WM_operator_name_call(C, "VIEW3D_OT_rotate", WM_OP_INVOKE_DEFAULT, NULL);
				event_code = VIEW_CONFIRM;
				break;
		}
	}
	else if (event->type == vod->origkey && event->val == KM_RELEASE) {
		event_code = VIEW_CONFIRM;
	}

	if (event_code == VIEW_APPLY) {
		viewdolly_apply(vod, event->x, event->y, (U.uiflag & USER_ZOOM_INVERT) != 0);
		if (ED_screen_animation_playing(CTX_wm_manager(C))) {
			use_autokey = true;
		}
	}
	else if (event_code == VIEW_CONFIRM) {
		ED_view3d_depth_tag_update(vod->rv3d);
		use_autokey = true;
		ret = OPERATOR_FINISHED;
	}

	if (use_autokey) {
		ED_view3d_camera_lock_autokey(vod->v3d, vod->rv3d, C, false, true);
	}

	if (ret & OPERATOR_FINISHED) {
		viewops_data_free(C, op);
	}

	return ret;
}

static int viewdolly_exec(bContext *C, wmOperator *op)
{
	View3D *v3d;
	RegionView3D *rv3d;
	ScrArea *sa;
	ARegion *ar;
	float mousevec[3];

	const int delta = RNA_int_get(op->ptr, "delta");

	if (op->customdata) {
		ViewOpsData *vod = op->customdata;

		sa = vod->sa;
		ar = vod->ar;
		copy_v3_v3(mousevec, vod->mousevec);
	}
	else {
		sa = CTX_wm_area(C);
		ar = CTX_wm_region(C);
		negate_v3_v3(mousevec, ((RegionView3D *)ar->regiondata)->viewinv[2]);
		normalize_v3(mousevec);
	}

	v3d = sa->spacedata.first;
	rv3d = ar->regiondata;

	/* overwrite the mouse vector with the view direction (zoom into the center) */
	if ((U.uiflag & USER_ZOOM_TO_MOUSEPOS) == 0) {
		normalize_v3_v3(mousevec, rv3d->viewinv[2]);
	}

	if (delta < 0) {
		view_dolly_mouseloc(ar, rv3d->ofs, mousevec, 0.2f);
	}
	else {
		view_dolly_mouseloc(ar, rv3d->ofs, mousevec, 1.8f);
	}

	if (rv3d->viewlock & RV3D_BOXVIEW)
		view3d_boxview_sync(sa, ar);

	ED_view3d_depth_tag_update(rv3d);

	ED_view3d_camera_lock_sync(v3d, rv3d);

	ED_region_tag_redraw(ar);

	viewops_data_free(C, op);

	return OPERATOR_FINISHED;
}

/* copied from viewzoom_invoke(), changes here may apply there */
static int viewdolly_invoke(bContext *C, wmOperator *op, const wmEvent *event)
{
	ViewOpsData *vod;

	if (viewdolly_offset_lock_check(C, op))
		return OPERATOR_CANCELLED;

	/* makes op->customdata */
	viewops_data_alloc(C, op);
	vod = op->customdata;

	/* poll should check but in some cases fails, see poll func for details */
	if (vod->rv3d->viewlock & RV3D_LOCKED) {
		viewops_data_free(C, op);
		return OPERATOR_PASS_THROUGH;
	}

	ED_view3d_smooth_view_force_finish(C, vod->v3d, vod->ar);

	/* needs to run before 'viewops_data_create' so the backup 'rv3d->ofs' is correct */
	/* switch from camera view when: */
	if (vod->rv3d->persp != RV3D_PERSP) {
		if (vod->rv3d->persp == RV3D_CAMOB) {
			/* ignore rv3d->lpersp because dolly only makes sense in perspective mode */
			view3d_persp_switch_from_camera(vod->v3d, vod->rv3d, RV3D_PERSP);
		}
		else {
			vod->rv3d->persp = RV3D_PERSP;
		}
		ED_region_tag_redraw(vod->ar);
	}

	viewops_data_create(C, op, event, false);


	/* if one or the other zoom position aren't set, set from event */
	if (!RNA_struct_property_is_set(op->ptr, "mx") || !RNA_struct_property_is_set(op->ptr, "my")) {
		RNA_int_set(op->ptr, "mx", event->x);
		RNA_int_set(op->ptr, "my", event->y);
	}

	if (RNA_struct_property_is_set(op->ptr, "delta")) {
		viewdolly_exec(C, op);
	}
	else {
		/* overwrite the mouse vector with the view direction (zoom into the center) */
		if ((U.uiflag & USER_ZOOM_TO_MOUSEPOS) == 0) {
			negate_v3_v3(vod->mousevec, vod->rv3d->viewinv[2]);
			normalize_v3(vod->mousevec);
		}

		if (event->type == MOUSEZOOM) {
			/* Bypass Zoom invert flag for track pads (pass false always) */

			if (U.uiflag & USER_ZOOM_HORIZ) {
				vod->origx = vod->oldx = event->x;
				viewdolly_apply(vod, event->prevx, event->prevy, (U.uiflag & USER_ZOOM_INVERT) == 0);
			}
			else {

				/* Set y move = x move as MOUSEZOOM uses only x axis to pass magnification value */
				vod->origy = vod->oldy = vod->origy + event->x - event->prevx;
				viewdolly_apply(vod, event->prevx, event->prevy, (U.uiflag & USER_ZOOM_INVERT) == 0);
			}
			ED_view3d_depth_tag_update(vod->rv3d);

			viewops_data_free(C, op);
			return OPERATOR_FINISHED;
		}
		else {
			/* add temp handler */
			WM_event_add_modal_handler(C, op);

			return OPERATOR_RUNNING_MODAL;
		}
	}
	return OPERATOR_FINISHED;
}

static void viewdolly_cancel(bContext *C, wmOperator *op)
{
	viewops_data_free(C, op);
}

void VIEW3D_OT_dolly(wmOperatorType *ot)
{
	/* identifiers */
	ot->name = "Dolly View";
	ot->description = "Dolly in/out in the view";
	ot->idname = "VIEW3D_OT_dolly";

	/* api callbacks */
	ot->invoke = viewdolly_invoke;
	ot->exec = viewdolly_exec;
	ot->modal = viewdolly_modal;
	ot->poll = ED_operator_region_view3d_active;
	ot->cancel = viewdolly_cancel;

	/* flags */
	ot->flag = OPTYPE_BLOCKING | OPTYPE_GRAB_CURSOR;

	RNA_def_int(ot->srna, "delta", 0, INT_MIN, INT_MAX, "Delta", "", INT_MIN, INT_MAX);
	RNA_def_int(ot->srna, "mx", 0, 0, INT_MAX, "Zoom Position X", "", 0, INT_MAX);
	RNA_def_int(ot->srna, "my", 0, 0, INT_MAX, "Zoom Position Y", "", 0, INT_MAX);
}

static void view3d_from_minmax(bContext *C, View3D *v3d, ARegion *ar,
                               const float min[3], const float max[3],
                               bool ok_dist, const int smooth_viewtx)
{
	RegionView3D *rv3d = ar->regiondata;
	float afm[3];
	float size;

	ED_view3d_smooth_view_force_finish(C, v3d, ar);

	/* SMOOTHVIEW */
	float new_ofs[3];
	float new_dist;

	sub_v3_v3v3(afm, max, min);
	size = max_fff(afm[0], afm[1], afm[2]);

	if (ok_dist) {
		char persp;

		if (rv3d->is_persp) {
			if (rv3d->persp == RV3D_CAMOB && ED_view3d_camera_lock_check(v3d, rv3d)) {
				persp = RV3D_CAMOB;
			}
			else {
				persp = RV3D_PERSP;
			}
		}
		else { /* ortho */
			if (size < 0.0001f) {
				/* bounding box was a single point so do not zoom */
				ok_dist = false;
			}
			else {
				/* adjust zoom so it looks nicer */
				persp = RV3D_ORTHO;
			}
		}

		if (ok_dist) {
			new_dist = ED_view3d_radius_to_dist(v3d, ar, persp, true, (size / 2) * VIEW3D_MARGIN);
			if (rv3d->is_persp) {
				/* don't zoom closer than the near clipping plane */
				new_dist = max_ff(new_dist, v3d->near * 1.5f);
			}
		}
	}

	mid_v3_v3v3(new_ofs, min, max);
	negate_v3(new_ofs);

	if (rv3d->persp == RV3D_CAMOB && !ED_view3d_camera_lock_check(v3d, rv3d)) {
		rv3d->persp = RV3D_PERSP;
		ED_view3d_smooth_view(
		        C, v3d, ar, smooth_viewtx,
		        &(const V3D_SmoothParams) {
		            .camera_old = v3d->camera, .ofs = new_ofs,
		            .dist = ok_dist ? &new_dist : NULL});
	}
	else {
		ED_view3d_smooth_view(
		        C, v3d, ar, smooth_viewtx,
		        &(const V3D_SmoothParams) {.ofs = new_ofs, .dist = ok_dist ? &new_dist : NULL});
	}

	/* smooth view does viewlock RV3D_BOXVIEW copy */
}

/* same as view3d_from_minmax but for all regions (except cameras) */
static void view3d_from_minmax_multi(
        bContext *C, View3D *v3d,
        const float min[3], const float max[3],
        const bool ok_dist, const int smooth_viewtx)
{
	ScrArea *sa = CTX_wm_area(C);
	ARegion *ar;
	for (ar = sa->regionbase.first; ar; ar = ar->next) {
		if (ar->regiontype == RGN_TYPE_WINDOW) {
			RegionView3D *rv3d = ar->regiondata;
			/* when using all regions, don't jump out of camera view,
			 * but _do_ allow locked cameras to be moved */
			if ((rv3d->persp != RV3D_CAMOB) || ED_view3d_camera_lock_check(v3d, rv3d)) {
				view3d_from_minmax(C, v3d, ar, min, max, ok_dist, smooth_viewtx);
			}
		}
	}
}

static int view3d_all_exec(bContext *C, wmOperator *op) /* was view3d_home() in 2.4x */
{
	ARegion *ar = CTX_wm_region(C);
	View3D *v3d = CTX_wm_view3d(C);
	Scene *scene = CTX_data_scene(C);
	ViewLayer *view_layer = CTX_data_view_layer(C);
	Base *base;
	float *curs;
	const bool use_all_regions = RNA_boolean_get(op->ptr, "use_all_regions");
	const bool skip_camera = (ED_view3d_camera_lock_check(v3d, ar->regiondata) ||
	                          /* any one of the regions may be locked */
	                          (use_all_regions && v3d->flag2 & V3D_LOCK_CAMERA));
	const bool center = RNA_boolean_get(op->ptr, "center");
	const int smooth_viewtx = WM_operator_smooth_viewtx_get(op);

	float min[3], max[3];
	bool changed = false;

	if (center) {
		/* in 2.4x this also move the cursor to (0, 0, 0) (with shift+c). */
		curs = ED_view3d_cursor3d_get(scene, v3d);
		zero_v3(min);
		zero_v3(max);
		zero_v3(curs);
	}
	else {
		INIT_MINMAX(min, max);
	}

	for (base = view_layer->object_bases.first; base; base = base->next) {
		if (BASE_VISIBLE(base)) {
			changed = true;

			if (skip_camera && base->object == v3d->camera) {
				continue;
			}

			BKE_object_minmax(base->object, min, max, false);
		}
	}
	if (!changed) {
		ED_region_tag_redraw(ar);
		/* TODO - should this be cancel?
		 * I think no, because we always move the cursor, with or without
		 * object, but in this case there is no change in the scene,
		 * only the cursor so I choice a ED_region_tag like
		 * view3d_smooth_view do for the center_cursor.
		 * See bug #22640
		 */
		return OPERATOR_FINISHED;
	}

	if (use_all_regions) {
		view3d_from_minmax_multi(C, v3d, min, max, true, smooth_viewtx);
	}
	else {
		view3d_from_minmax(C, v3d, ar, min, max, true, smooth_viewtx);
	}

	return OPERATOR_FINISHED;
}


void VIEW3D_OT_view_all(wmOperatorType *ot)
{
	PropertyRNA *prop;

	/* identifiers */
	ot->name = "View All";
	ot->description = "View all objects in scene";
	ot->idname = "VIEW3D_OT_view_all";

	/* api callbacks */
	ot->exec = view3d_all_exec;
	ot->poll = ED_operator_region_view3d_active;

	/* flags */
	ot->flag = 0;

	prop = RNA_def_boolean(ot->srna, "use_all_regions", 0, "All Regions", "View selected for all regions");
	RNA_def_property_flag(prop, PROP_SKIP_SAVE);
	RNA_def_boolean(ot->srna, "center", 0, "Center", "");
}

/** \} */

/* -------------------------------------------------------------------- */
/** \name View Selected Operator
 *
 * Move & Zoom the view to fit selected contents.
 * \{ */

/* like a localview without local!, was centerview() in 2.4x */
static int viewselected_exec(bContext *C, wmOperator *op)
{
	ARegion *ar = CTX_wm_region(C);
	View3D *v3d = CTX_wm_view3d(C);
	Scene *scene = CTX_data_scene(C);
	ViewLayer *view_layer = CTX_data_view_layer(C);
	bGPdata *gpd = CTX_data_gpencil_data(C);
	const bool is_gp_edit = ((gpd) && (gpd->flag & GP_DATA_STROKE_EDITMODE));
	const bool is_face_map = ((is_gp_edit == false) && ar->manipulator_map &&
	                          WM_manipulatormap_is_any_selected(ar->manipulator_map));
	Object *ob = OBACT(view_layer);
	Object *obedit = CTX_data_edit_object(C);
	float min[3], max[3];
	bool ok = false, ok_dist = true;
	const bool use_all_regions = RNA_boolean_get(op->ptr, "use_all_regions");
	const bool skip_camera = (ED_view3d_camera_lock_check(v3d, ar->regiondata) ||
	                          /* any one of the regions may be locked */
	                          (use_all_regions && v3d->flag2 & V3D_LOCK_CAMERA));
	const int smooth_viewtx = WM_operator_smooth_viewtx_get(op);

	INIT_MINMAX(min, max);
	if (is_gp_edit || is_face_map) {
		ob = NULL;
	}

	if (ob && (ob->mode & OB_MODE_WEIGHT_PAINT)) {
		/* hard-coded exception, we look for the one selected armature */
		/* this is weak code this way, we should make a generic active/selection callback interface once... */
		Base *base;
		for (base = view_layer->object_bases.first; base; base = base->next) {
			if (TESTBASELIB(base)) {
				if (base->object->type == OB_ARMATURE)
					if (base->object->mode & OB_MODE_POSE)
						break;
			}
		}
		if (base)
			ob = base->object;
	}


	if (is_gp_edit) {
		CTX_DATA_BEGIN(C, bGPDstroke *, gps, editable_gpencil_strokes)
		{
			/* we're only interested in selected points here... */
			if ((gps->flag & GP_STROKE_SELECT) && (gps->flag & GP_STROKE_3DSPACE)) {
				if (ED_gpencil_stroke_minmax(gps, true, min, max)) {
					ok = true;
				}
			}
		}
		CTX_DATA_END;
	}
	else if (is_face_map) {
		ok = WM_manipulatormap_minmax(ar->manipulator_map, true, true, min, max);
	}
	else if (obedit) {
		ok = ED_view3d_minmax_verts(obedit, min, max);    /* only selected */
	}
	else if (ob && (ob->mode & OB_MODE_POSE)) {
		ok = BKE_pose_minmax(ob, min, max, true, true);
	}
	else if (BKE_paint_select_face_test(ob)) {
		ok = paintface_minmax(ob, min, max);
	}
	else if (ob && (ob->mode & OB_MODE_PARTICLE_EDIT)) {
		ok = PE_minmax(scene, view_layer, min, max);
	}
	else if (ob &&
	         (ob->mode & (OB_MODE_SCULPT | OB_MODE_VERTEX_PAINT | OB_MODE_WEIGHT_PAINT | OB_MODE_TEXTURE_PAINT)))
	{
		BKE_paint_stroke_get_average(scene, ob, min);
		copy_v3_v3(max, min);
		ok = true;
		ok_dist = 0; /* don't zoom */
	}
	else {
		Base *base;
		for (base = FIRSTBASE(view_layer); base; base = base->next) {
			if (TESTBASE(base)) {

				if (skip_camera && base->object == v3d->camera) {
					continue;
				}

				/* account for duplis */
				if (BKE_object_minmax_dupli(scene, base->object, min, max, false) == 0)
					BKE_object_minmax(base->object, min, max, false);  /* use if duplis not found */

				ok = 1;
			}
		}
	}

	if (ok == 0) {
		return OPERATOR_FINISHED;
	}

	if (use_all_regions) {
		view3d_from_minmax_multi(C, v3d, min, max, ok_dist, smooth_viewtx);
	}
	else {
		view3d_from_minmax(C, v3d, ar, min, max, ok_dist, smooth_viewtx);
	}

	return OPERATOR_FINISHED;
}

void VIEW3D_OT_view_selected(wmOperatorType *ot)
{
	PropertyRNA *prop;

	/* identifiers */
	ot->name = "View Selected";
	ot->description = "Move the view to the selection center";
	ot->idname = "VIEW3D_OT_view_selected";

	/* api callbacks */
	ot->exec = viewselected_exec;
	ot->poll = ED_operator_region_view3d_active;

	/* flags */
	ot->flag = 0;

	/* rna later */
	prop = RNA_def_boolean(ot->srna, "use_all_regions", 0, "All Regions", "View selected for all regions");
	RNA_def_property_flag(prop, PROP_SKIP_SAVE);
}

/** \} */

/* -------------------------------------------------------------------- */
/** \name View Lock Clear Operator
 * \{ */

static int view_lock_clear_exec(bContext *C, wmOperator *UNUSED(op))
{
	View3D *v3d = CTX_wm_view3d(C);

	if (v3d) {
		ED_view3d_lock_clear(v3d);

		WM_event_add_notifier(C, NC_SPACE | ND_SPACE_VIEW3D, v3d);

		return OPERATOR_FINISHED;
	}
	else {
		return OPERATOR_CANCELLED;
	}
}

void VIEW3D_OT_view_lock_clear(wmOperatorType *ot)
{

	/* identifiers */
	ot->name = "View Lock Clear";
	ot->description = "Clear all view locking";
	ot->idname = "VIEW3D_OT_view_lock_clear";

	/* api callbacks */
	ot->exec = view_lock_clear_exec;
	ot->poll = ED_operator_region_view3d_active;

	/* flags */
	ot->flag = 0;
}

/** \} */

/* -------------------------------------------------------------------- */
/** \name View Lock to Active Operator
 * \{ */

static int view_lock_to_active_exec(bContext *C, wmOperator *UNUSED(op))
{
	View3D *v3d = CTX_wm_view3d(C);
	Object *obact = CTX_data_active_object(C);

	if (v3d) {

		ED_view3d_lock_clear(v3d);

		v3d->ob_centre = obact; /* can be NULL */

		if (obact && obact->type == OB_ARMATURE) {
			if (obact->mode & OB_MODE_POSE) {
				bPoseChannel *pcham_act = BKE_pose_channel_active(obact);
				if (pcham_act) {
					BLI_strncpy(v3d->ob_centre_bone, pcham_act->name, sizeof(v3d->ob_centre_bone));
				}
			}
			else {
				EditBone *ebone_act = ((bArmature *)obact->data)->act_edbone;
				if (ebone_act) {
					BLI_strncpy(v3d->ob_centre_bone, ebone_act->name, sizeof(v3d->ob_centre_bone));
				}
			}
		}

		WM_event_add_notifier(C, NC_SPACE | ND_SPACE_VIEW3D, v3d);

		return OPERATOR_FINISHED;
	}
	else {
		return OPERATOR_CANCELLED;
	}
}

void VIEW3D_OT_view_lock_to_active(wmOperatorType *ot)
{

	/* identifiers */
	ot->name = "View Lock to Active";
	ot->description = "Lock the view to the active object/bone";
	ot->idname = "VIEW3D_OT_view_lock_to_active";

	/* api callbacks */
	ot->exec = view_lock_to_active_exec;
	ot->poll = ED_operator_region_view3d_active;

	/* flags */
	ot->flag = 0;
}

/** \} */

/* -------------------------------------------------------------------- */
/** \name View Center Cursor Operator
 * \{ */

static int viewcenter_cursor_exec(bContext *C, wmOperator *op)
{
	View3D *v3d = CTX_wm_view3d(C);
	RegionView3D *rv3d = CTX_wm_region_view3d(C);
	Scene *scene = CTX_data_scene(C);
	
	if (rv3d) {
		ARegion *ar = CTX_wm_region(C);
		const int smooth_viewtx = WM_operator_smooth_viewtx_get(op);

		ED_view3d_smooth_view_force_finish(C, v3d, ar);

		/* non camera center */
		float new_ofs[3];
		negate_v3_v3(new_ofs, ED_view3d_cursor3d_get(scene, v3d));
		ED_view3d_smooth_view(
		        C, v3d, ar, smooth_viewtx,
		        &(const V3D_SmoothParams) {.ofs = new_ofs});

		/* smooth view does viewlock RV3D_BOXVIEW copy */
	}
	
	return OPERATOR_FINISHED;
}

void VIEW3D_OT_view_center_cursor(wmOperatorType *ot)
{
	/* identifiers */
	ot->name = "Center View to Cursor";
	ot->description = "Center the view so that the cursor is in the middle of the view";
	ot->idname = "VIEW3D_OT_view_center_cursor";
	
	/* api callbacks */
	ot->exec = viewcenter_cursor_exec;
	ot->poll = ED_operator_view3d_active;
	
	/* flags */
	ot->flag = 0;
}

/** \} */

/* -------------------------------------------------------------------- */
/** \name View Center Pick Operator
 * \{ */

static int viewcenter_pick_invoke(bContext *C, wmOperator *op, const wmEvent *event)
{
	View3D *v3d = CTX_wm_view3d(C);
	RegionView3D *rv3d = CTX_wm_region_view3d(C);
	ARegion *ar = CTX_wm_region(C);

	if (rv3d) {
		EvaluationContext eval_ctx;
		struct Depsgraph *graph = CTX_data_depsgraph(C);
		float new_ofs[3];
		const int smooth_viewtx = WM_operator_smooth_viewtx_get(op);

		CTX_data_eval_ctx(C, &eval_ctx);

		ED_view3d_smooth_view_force_finish(C, v3d, ar);

		view3d_operator_needs_opengl(C);

		if (ED_view3d_autodist(&eval_ctx, graph, ar, v3d, event->mval, new_ofs, false, NULL)) {
			/* pass */
		}
		else {
			/* fallback to simple pan */
			negate_v3_v3(new_ofs, rv3d->ofs);
			ED_view3d_win_to_3d_int(v3d, ar, new_ofs, event->mval, new_ofs);
		}
		negate_v3(new_ofs);
		ED_view3d_smooth_view(
		        C, v3d, ar, smooth_viewtx,
		        &(const V3D_SmoothParams) {.ofs = new_ofs});
	}

	return OPERATOR_FINISHED;
}

void VIEW3D_OT_view_center_pick(wmOperatorType *ot)
{
	/* identifiers */
	ot->name = "Center View to Mouse";
	ot->description = "Center the view to the Z-depth position under the mouse cursor";
	ot->idname = "VIEW3D_OT_view_center_pick";

	/* api callbacks */
	ot->invoke = viewcenter_pick_invoke;
	ot->poll = ED_operator_view3d_active;

	/* flags */
	ot->flag = 0;
}

/** \} */

/* -------------------------------------------------------------------- */
/** \name View Camera Center Operator
 * \{ */

static int view3d_center_camera_exec(bContext *C, wmOperator *UNUSED(op)) /* was view3d_home() in 2.4x */
{
	const Depsgraph *depsgraph = CTX_data_depsgraph(C);
	Scene *scene = CTX_data_scene(C);
	float xfac, yfac;
	float size[2];

	View3D *v3d;
	ARegion *ar;
	RegionView3D *rv3d;

	/* no NULL check is needed, poll checks */
	ED_view3d_context_user_region(C, &v3d, &ar);
	rv3d = ar->regiondata;

	rv3d->camdx = rv3d->camdy = 0.0f;

	ED_view3d_calc_camera_border_size(scene, depsgraph, ar, v3d, rv3d, size);

	/* 4px is just a little room from the edge of the area */
	xfac = (float)ar->winx / (float)(size[0] + 4);
	yfac = (float)ar->winy / (float)(size[1] + 4);

	rv3d->camzoom = BKE_screen_view3d_zoom_from_fac(min_ff(xfac, yfac));
	CLAMP(rv3d->camzoom, RV3D_CAMZOOM_MIN, RV3D_CAMZOOM_MAX);

	WM_event_add_notifier(C, NC_SPACE | ND_SPACE_VIEW3D, v3d);

	return OPERATOR_FINISHED;
}

void VIEW3D_OT_view_center_camera(wmOperatorType *ot)
{
	/* identifiers */
	ot->name = "View Camera Center";
	ot->description = "Center the camera view";
	ot->idname = "VIEW3D_OT_view_center_camera";

	/* api callbacks */
	ot->exec = view3d_center_camera_exec;
	ot->poll = view3d_camera_user_poll;

	/* flags */
	ot->flag = 0;
}

/** \} */

/* -------------------------------------------------------------------- */
/** \name View Lock Center Operator
 * \{ */

static int view3d_center_lock_exec(bContext *C, wmOperator *UNUSED(op)) /* was view3d_home() in 2.4x */
{
	RegionView3D *rv3d = CTX_wm_region_view3d(C);

	zero_v2(rv3d->ofs_lock);

	WM_event_add_notifier(C, NC_SPACE | ND_SPACE_VIEW3D, CTX_wm_view3d(C));

	return OPERATOR_FINISHED;
}

void VIEW3D_OT_view_center_lock(wmOperatorType *ot)
{
	/* identifiers */
	ot->name = "View Lock Center";
	ot->description = "Center the view lock offset";
	ot->idname = "VIEW3D_OT_view_center_lock";

	/* api callbacks */
	ot->exec = view3d_center_lock_exec;
	ot->poll = view3d_lock_poll;

	/* flags */
	ot->flag = 0;
}

/** \} */

/* -------------------------------------------------------------------- */
/** \name Set Render Border Operator
 * \{ */

static int render_border_exec(bContext *C, wmOperator *op)
{
	const Depsgraph *depsgraph = CTX_data_depsgraph(C);
	View3D *v3d = CTX_wm_view3d(C);
	ARegion *ar = CTX_wm_region(C);
	RegionView3D *rv3d = ED_view3d_context_rv3d(C);

	Scene *scene = CTX_data_scene(C);

	rcti rect;
	rctf vb, border;

	const bool camera_only = RNA_boolean_get(op->ptr, "camera_only");

	if (camera_only && rv3d->persp != RV3D_CAMOB)
		return OPERATOR_PASS_THROUGH;

	/* get border select values using rna */
	WM_operator_properties_border_to_rcti(op, &rect);

	/* calculate range */

	if (rv3d->persp == RV3D_CAMOB) {
		ED_view3d_calc_camera_border(scene, depsgraph, ar, v3d, rv3d, &vb, false);
	}
	else {
		vb.xmin = 0;
		vb.ymin = 0;
		vb.xmax = ar->winx;
		vb.ymax = ar->winy;
	}

	border.xmin = ((float)rect.xmin - vb.xmin) / BLI_rctf_size_x(&vb);
	border.ymin = ((float)rect.ymin - vb.ymin) / BLI_rctf_size_y(&vb);
	border.xmax = ((float)rect.xmax - vb.xmin) / BLI_rctf_size_x(&vb);
	border.ymax = ((float)rect.ymax - vb.ymin) / BLI_rctf_size_y(&vb);

	/* actually set border */
	CLAMP(border.xmin, 0.0f, 1.0f);
	CLAMP(border.ymin, 0.0f, 1.0f);
	CLAMP(border.xmax, 0.0f, 1.0f);
	CLAMP(border.ymax, 0.0f, 1.0f);

	if (rv3d->persp == RV3D_CAMOB) {
		scene->r.border = border;

		WM_event_add_notifier(C, NC_SCENE | ND_RENDER_OPTIONS, NULL);
	}
	else {
		v3d->render_border = border;

		WM_event_add_notifier(C, NC_SPACE | ND_SPACE_VIEW3D, NULL);
	}

	/* drawing a border outside the camera view switches off border rendering */
	if ((border.xmin == border.xmax || border.ymin == border.ymax)) {
		if (rv3d->persp == RV3D_CAMOB)
			scene->r.mode &= ~R_BORDER;
		else
			v3d->flag2 &= ~V3D_RENDER_BORDER;
	}
	else {
		if (rv3d->persp == RV3D_CAMOB)
			scene->r.mode |= R_BORDER;
		else
			v3d->flag2 |= V3D_RENDER_BORDER;
	}

	return OPERATOR_FINISHED;

}

void VIEW3D_OT_render_border(wmOperatorType *ot)
{
	PropertyRNA *prop;

	/* identifiers */
	ot->name = "Set Render Border";
	ot->description = "Set the boundaries of the border render and enable border render";
	ot->idname = "VIEW3D_OT_render_border";

	/* api callbacks */
	ot->invoke = WM_gesture_border_invoke;
	ot->exec = render_border_exec;
	ot->modal = WM_gesture_border_modal;
	ot->cancel = WM_gesture_border_cancel;

	ot->poll = ED_operator_view3d_active;

	/* flags */
	ot->flag = OPTYPE_REGISTER | OPTYPE_UNDO;

	/* rna */
	WM_operator_properties_border(ot);

	prop = RNA_def_boolean(ot->srna, "camera_only", false, "Camera Only",
	                       "Set render border for camera view and final render only");
	RNA_def_property_flag(prop, PROP_HIDDEN);
}

/** \} */

/* -------------------------------------------------------------------- */
/** \name Clear Render Border Operator
 * \{ */

static int clear_render_border_exec(bContext *C, wmOperator *UNUSED(op))
{
	View3D *v3d = CTX_wm_view3d(C);
	RegionView3D *rv3d = ED_view3d_context_rv3d(C);

	Scene *scene = CTX_data_scene(C);
	rctf *border = NULL;

	if (rv3d->persp == RV3D_CAMOB) {
		scene->r.mode &= ~R_BORDER;
		border = &scene->r.border;

		WM_event_add_notifier(C, NC_SCENE | ND_RENDER_OPTIONS, NULL);
	}
	else {
		v3d->flag2 &= ~V3D_RENDER_BORDER;
		border = &v3d->render_border;

		WM_event_add_notifier(C, NC_SPACE | ND_SPACE_VIEW3D, NULL);
	}

	border->xmin = 0.0f;
	border->ymin = 0.0f;
	border->xmax = 1.0f;
	border->ymax = 1.0f;

	return OPERATOR_FINISHED;

}

void VIEW3D_OT_clear_render_border(wmOperatorType *ot)
{
	/* identifiers */
	ot->name = "Clear Render Border";
	ot->description = "Clear the boundaries of the border render and disable border render";
	ot->idname = "VIEW3D_OT_clear_render_border";

	/* api callbacks */
	ot->exec = clear_render_border_exec;
	ot->poll = ED_operator_view3d_active;

	/* flags */
	ot->flag = OPTYPE_REGISTER | OPTYPE_UNDO;
}

/** \} */

/* -------------------------------------------------------------------- */
/** \name Border Zoom Operator
 * \{ */

static int view3d_zoom_border_exec(bContext *C, wmOperator *op)
{
	EvaluationContext eval_ctx;
	ARegion *ar = CTX_wm_region(C);
	View3D *v3d = CTX_wm_view3d(C);
	RegionView3D *rv3d = CTX_wm_region_view3d(C);
	const int smooth_viewtx = WM_operator_smooth_viewtx_get(op);

	/* Zooms in on a border drawn by the user */
	rcti rect;
	float dvec[3], vb[2], xscale, yscale;
	float dist_range[2];

	/* SMOOTHVIEW */
	float new_dist;
	float new_ofs[3];

	/* ZBuffer depth vars */
	float depth_close = FLT_MAX;
	float p[3];

	/* note; otherwise opengl won't work */
	view3d_operator_needs_opengl(C);

	CTX_data_eval_ctx(C, &eval_ctx);

	/* get border select values using rna */
	WM_operator_properties_border_to_rcti(op, &rect);

	/* check if zooming in/out view */
	const bool zoom_in = !RNA_boolean_get(op->ptr, "zoom_out");

	ED_view3d_dist_range_get(v3d, dist_range);

	/* Get Z Depths, needed for perspective, nice for ortho */
	ED_view3d_draw_depth(&eval_ctx, CTX_data_depsgraph(C), ar, v3d, true);
	
	{
		/* avoid allocating the whole depth buffer */
		ViewDepths depth_temp = {0};

		/* avoid view3d_update_depths() for speed. */
		view3d_update_depths_rect(ar, &depth_temp, &rect);
	
		/* find the closest Z pixel */
		depth_close = view3d_depth_near(&depth_temp);
	
		MEM_SAFE_FREE(depth_temp.depths);
	}

	float centx = (((float)rect.xmin) + ((float)rect.xmax)) / 2;
	float centy = (((float)rect.ymin) + ((float)rect.ymax)) / 2;

	if (rv3d->is_persp) {
		float p_corner[3];

		/* no depths to use, we cant do anything! */
		if (depth_close == FLT_MAX) {
			BKE_report(op->reports, RPT_ERROR, "Depth too large");
			return OPERATOR_CANCELLED;
		}
		/* convert border to 3d coordinates */
		if ((!ED_view3d_unproject(ar, centx, centy, depth_close, p)) ||
		    (!ED_view3d_unproject(ar, rect.xmin, rect.ymin, depth_close, p_corner)))
		{
			return OPERATOR_CANCELLED;
		}

		sub_v3_v3v3(dvec, p, p_corner);
		negate_v3_v3(new_ofs, p);

		new_dist = len_v3(dvec);

		/* ignore dist_range min */
		dist_range[0] = v3d->near * 1.5f;
	}
	else { /* othographic */
		/* find the current window width and height */
		vb[0] = ar->winx;
		vb[1] = ar->winy;

		new_dist = rv3d->dist;

		/* convert the drawn rectangle into 3d space */
		if (depth_close != FLT_MAX && ED_view3d_unproject(ar, centx, centy, depth_close, p)) {
			negate_v3_v3(new_ofs, p);
		}
		else {
			float mval_f[2];
			float zfac;

			/* We cant use the depth, fallback to the old way that dosnt set the center depth */
			copy_v3_v3(new_ofs, rv3d->ofs);

			{
				float tvec[3];
				negate_v3_v3(tvec, new_ofs);
				zfac = ED_view3d_calc_zfac(rv3d, tvec, NULL);
			}

			mval_f[0] = (rect.xmin + rect.xmax - vb[0]) / 2.0f;
			mval_f[1] = (rect.ymin + rect.ymax - vb[1]) / 2.0f;
			ED_view3d_win_to_delta(ar, mval_f, dvec, zfac);
			/* center the view to the center of the rectangle */
			sub_v3_v3(new_ofs, dvec);
		}

		/* work out the ratios, so that everything selected fits when we zoom */
		xscale = (BLI_rcti_size_x(&rect) / vb[0]);
		yscale = (BLI_rcti_size_y(&rect) / vb[1]);
		new_dist *= max_ff(xscale, yscale);
	}

	if (!zoom_in) {
		sub_v3_v3v3(dvec, new_ofs, rv3d->ofs);
		new_dist = rv3d->dist * (rv3d->dist / new_dist);
		add_v3_v3v3(new_ofs, rv3d->ofs, dvec);
	}

	/* clamp after because we may have been zooming out */
	CLAMP(new_dist, dist_range[0], dist_range[1]);

	ED_view3d_smooth_view(
	        C, v3d, ar, smooth_viewtx,
	        &(const V3D_SmoothParams) {.ofs = new_ofs, .dist = &new_dist});

	if (rv3d->viewlock & RV3D_BOXVIEW)
		view3d_boxview_sync(CTX_wm_area(C), ar);

	return OPERATOR_FINISHED;
}

static int view3d_zoom_border_invoke(bContext *C, wmOperator *op, const wmEvent *event)
{
	View3D *v3d = CTX_wm_view3d(C);
	RegionView3D *rv3d = CTX_wm_region_view3d(C);

	/* if in camera view do not exec the operator so we do not conflict with set render border*/
	if ((rv3d->persp != RV3D_CAMOB) || ED_view3d_camera_lock_check(v3d, rv3d))
		return WM_gesture_border_invoke(C, op, event);
	else
		return OPERATOR_PASS_THROUGH;
}

void VIEW3D_OT_zoom_border(wmOperatorType *ot)
{
	/* identifiers */
	ot->name = "Zoom to Border";
	ot->description = "Zoom in the view to the nearest object contained in the border";
	ot->idname = "VIEW3D_OT_zoom_border";

	/* api callbacks */
	ot->invoke = view3d_zoom_border_invoke;
	ot->exec = view3d_zoom_border_exec;
	ot->modal = WM_gesture_border_modal;
	ot->cancel = WM_gesture_border_cancel;

	ot->poll = ED_operator_region_view3d_active;

	/* flags */
	ot->flag = 0;

	/* rna */
	WM_operator_properties_gesture_border_zoom(ot);
}

/** \} */

/* -------------------------------------------------------------------- */
/** \name Set Camera Zoom 1:1 Operator
 *
 * Sets the view to 1:1 camera/render-pixel.
 * \{ */

static void view3d_set_1_to_1_viewborder(Scene *scene, const Depsgraph *depsgraph, ARegion *ar, View3D *v3d)
{
	RegionView3D *rv3d = ar->regiondata;
	float size[2];
	int im_width = (scene->r.size * scene->r.xsch) / 100;
	
	ED_view3d_calc_camera_border_size(scene, depsgraph, ar, v3d, rv3d, size);

	rv3d->camzoom = BKE_screen_view3d_zoom_from_fac((float)im_width / size[0]);
	CLAMP(rv3d->camzoom, RV3D_CAMZOOM_MIN, RV3D_CAMZOOM_MAX);
}

static int view3d_zoom_1_to_1_camera_exec(bContext *C, wmOperator *UNUSED(op))
{
	const Depsgraph *depsgraph = CTX_data_depsgraph(C);
	Scene *scene = CTX_data_scene(C);

	View3D *v3d;
	ARegion *ar;

	/* no NULL check is needed, poll checks */
	ED_view3d_context_user_region(C, &v3d, &ar);

	view3d_set_1_to_1_viewborder(scene, depsgraph, ar, v3d);

	WM_event_add_notifier(C, NC_SPACE | ND_SPACE_VIEW3D, v3d);

	return OPERATOR_FINISHED;
}

void VIEW3D_OT_zoom_camera_1_to_1(wmOperatorType *ot)
{
	/* identifiers */
	ot->name = "Zoom Camera 1:1";
	ot->description = "Match the camera to 1:1 to the render output";
	ot->idname = "VIEW3D_OT_zoom_camera_1_to_1";

	/* api callbacks */
	ot->exec = view3d_zoom_1_to_1_camera_exec;
	ot->poll = view3d_camera_user_poll;

	/* flags */
	ot->flag = 0;
}

/** \} */

/* -------------------------------------------------------------------- */
/** \name View Axis/Type Operator
 * \{ */

static const EnumPropertyItem prop_view_items[] = {
	{RV3D_VIEW_LEFT, "LEFT", ICON_TRIA_LEFT, "Left", "View From the Left"},
	{RV3D_VIEW_RIGHT, "RIGHT", ICON_TRIA_RIGHT, "Right", "View From the Right"},
	{RV3D_VIEW_BOTTOM, "BOTTOM", ICON_TRIA_DOWN, "Bottom", "View From the Bottom"},
	{RV3D_VIEW_TOP, "TOP", ICON_TRIA_UP, "Top", "View From the Top"},
	{RV3D_VIEW_FRONT, "FRONT", 0, "Front", "View From the Front"},
	{RV3D_VIEW_BACK, "BACK", 0, "Back", "View From the Back"},
	{RV3D_VIEW_CAMERA, "CAMERA", ICON_CAMERA_DATA, "Camera", "View From the Active Camera"},
	{0, NULL, 0, NULL, NULL}
};


/* would like to make this a generic function - outside of transform */

static void axis_set_view(
        bContext *C, View3D *v3d, ARegion *ar,
        const float quat_[4],
        short view, int perspo, bool align_active,
        const int smooth_viewtx)
{
	RegionView3D *rv3d = ar->regiondata; /* no NULL check is needed, poll checks */
	float quat[4];
	const short orig_persp = rv3d->persp;


	normalize_qt_qt(quat, quat_);

	if (align_active) {
		/* align to active object */
		Object *obact = CTX_data_active_object(C);
		if (obact == NULL) {
			/* no active object, ignore this option */
			align_active = false;
		}
		else {
			float obact_quat[4];
			float twmat[3][3];

			/* same as transform manipulator when normal is set */
			ED_getTransformOrientationMatrix(C, twmat, V3D_AROUND_ACTIVE);

			mat3_to_quat(obact_quat, twmat);
			invert_qt_normalized(obact_quat);
			mul_qt_qtqt(quat, quat, obact_quat);

			rv3d->view = view = RV3D_VIEW_USER;
		}
	}

	if (align_active == false) {
		rv3d->view = view;
	}

	if (rv3d->viewlock & RV3D_LOCKED) {
		ED_region_tag_redraw(ar);
		return;
	}

	if (U.uiflag & USER_AUTOPERSP) {
		rv3d->persp = RV3D_VIEW_IS_AXIS(view) ? RV3D_ORTHO : perspo;
	}
	else if (rv3d->persp == RV3D_CAMOB) {
		rv3d->persp = perspo;
	}

	if (rv3d->persp == RV3D_CAMOB && v3d->camera) {
		/* to camera */
		ED_view3d_smooth_view(
		        C, v3d, ar, smooth_viewtx,
		        &(const V3D_SmoothParams) {.camera_old = v3d->camera, .ofs = rv3d->ofs, .quat = quat});
	}
	else if (orig_persp == RV3D_CAMOB && v3d->camera) {
		/* from camera */
		float ofs[3], dist;

		copy_v3_v3(ofs, rv3d->ofs);
		dist = rv3d->dist;

		/* so we animate _from_ the camera location */
		ED_view3d_from_object(v3d->camera, rv3d->ofs, NULL, &rv3d->dist, NULL);

		ED_view3d_smooth_view(
		        C, v3d, ar, smooth_viewtx,
		        &(const V3D_SmoothParams) {.ofs = ofs, .quat = quat, .dist = &dist});
	}
	else {
		/* rotate around selection */
		const float *dyn_ofs_pt = NULL;
		float dyn_ofs[3];

		if (U.uiflag & USER_ORBIT_SELECTION) {
			if (view3d_orbit_calc_center(C, dyn_ofs)) {
				negate_v3(dyn_ofs);
				dyn_ofs_pt = dyn_ofs;
			}
		}

		/* no camera involved */
		ED_view3d_smooth_view(
		        C, v3d, ar, smooth_viewtx,
		        &(const V3D_SmoothParams) {.quat = quat, .dyn_ofs = dyn_ofs_pt});
	}
}

static int viewnumpad_exec(bContext *C, wmOperator *op)
{
	View3D *v3d;
	ARegion *ar;
	RegionView3D *rv3d;
	Scene *scene = CTX_data_scene(C);
	ViewLayer *view_layer = CTX_data_view_layer(C);
	static int perspo = RV3D_PERSP;
	int viewnum, nextperspo;
	bool align_active;
	const int smooth_viewtx = WM_operator_smooth_viewtx_get(op);

	/* no NULL check is needed, poll checks */
	ED_view3d_context_user_region(C, &v3d, &ar);
	rv3d = ar->regiondata;

	ED_view3d_smooth_view_force_finish(C, v3d, ar);

	viewnum = RNA_enum_get(op->ptr, "type");
	align_active = RNA_boolean_get(op->ptr, "align_active");

	/* Use this to test if we started out with a camera */

	if (rv3d->persp == RV3D_CAMOB) {
		nextperspo = rv3d->lpersp;
	}
	else {
		nextperspo = perspo;
	}

	if (RV3D_VIEW_IS_AXIS(viewnum)) {
		float quat[4];

		ED_view3d_quat_from_axis_view(viewnum, quat);
		axis_set_view(C, v3d, ar, quat, viewnum, nextperspo, align_active, smooth_viewtx);
	}
	else if (viewnum == RV3D_VIEW_CAMERA) {
		if ((rv3d->viewlock & RV3D_LOCKED) == 0) {
			/* lastview -  */

			if (rv3d->persp != RV3D_CAMOB) {
				Object *ob = OBACT(view_layer);

				if (!rv3d->smooth_timer) {
					/* store settings of current view before allowing overwriting with camera view
					 * only if we're not currently in a view transition */

					ED_view3d_lastview_store(rv3d);
				}

#if 0
				if (G.qual == LR_ALTKEY) {
					if (oldcamera && is_an_active_object(oldcamera)) {
						v3d->camera = oldcamera;
					}
					handle_view3d_lock();
				}
#endif

				/* first get the default camera for the view lock type */
				if (v3d->scenelock) {
					/* sets the camera view if available */
					v3d->camera = scene->camera;
				}
				else {
					/* use scene camera if one is not set (even though we're unlocked) */
					if (v3d->camera == NULL) {
						v3d->camera = scene->camera;
					}
				}

				/* if the camera isn't found, check a number of options */
				if (v3d->camera == NULL && ob && ob->type == OB_CAMERA)
					v3d->camera = ob;

				if (v3d->camera == NULL)
					v3d->camera = BKE_view_layer_camera_find(view_layer);

				/* couldnt find any useful camera, bail out */
				if (v3d->camera == NULL)
					return OPERATOR_CANCELLED;

				/* important these don't get out of sync for locked scenes */
				if (v3d->scenelock)
					scene->camera = v3d->camera;

				/* finally do snazzy view zooming */
				rv3d->persp = RV3D_CAMOB;
				ED_view3d_smooth_view(
				        C, v3d, ar, smooth_viewtx,
				        &(const V3D_SmoothParams) {
				            .camera = v3d->camera, .ofs = rv3d->ofs, .quat = rv3d->viewquat,
				            .dist = &rv3d->dist, .lens = &v3d->lens});

			}
			else {
				/* return to settings of last view */
				/* does view3d_smooth_view too */
				axis_set_view(C, v3d, ar,
				              rv3d->lviewquat,
				              rv3d->lview, rv3d->lpersp, 0,
				              smooth_viewtx);
			}
		}
	}

	if (rv3d->persp != RV3D_CAMOB) perspo = rv3d->persp;

	return OPERATOR_FINISHED;
}


void VIEW3D_OT_viewnumpad(wmOperatorType *ot)
{
	PropertyRNA *prop;

	/* identifiers */
	ot->name = "View Numpad";
	ot->description = "Use a preset viewpoint";
	ot->idname = "VIEW3D_OT_viewnumpad";

	/* api callbacks */
	ot->exec = viewnumpad_exec;
	ot->poll = ED_operator_rv3d_user_region_poll;

	/* flags */
	ot->flag = 0;

	ot->prop = RNA_def_enum(ot->srna, "type", prop_view_items, 0, "View", "Preset viewpoint to use");
	RNA_def_property_flag(ot->prop, PROP_SKIP_SAVE);
	prop = RNA_def_boolean(ot->srna, "align_active", 0, "Align Active", "Align to the active object's axis");
	RNA_def_property_flag(prop, PROP_SKIP_SAVE);
}

/** \} */

/* -------------------------------------------------------------------- */
/** \name View Orbit Operator
 * \{ */

static const EnumPropertyItem prop_view_orbit_items[] = {
	{V3D_VIEW_STEPLEFT, "ORBITLEFT", 0, "Orbit Left", "Orbit the view around to the Left"},
	{V3D_VIEW_STEPRIGHT, "ORBITRIGHT", 0, "Orbit Right", "Orbit the view around to the Right"},
	{V3D_VIEW_STEPUP, "ORBITUP", 0, "Orbit Up", "Orbit the view Up"},
	{V3D_VIEW_STEPDOWN, "ORBITDOWN", 0, "Orbit Down", "Orbit the view Down"},
	{0, NULL, 0, NULL, NULL}
};

static int vieworbit_exec(bContext *C, wmOperator *op)
{
	View3D *v3d;
	ARegion *ar;
	RegionView3D *rv3d;
	int orbitdir;
	char view_opposite;
	PropertyRNA *prop_angle = RNA_struct_find_property(op->ptr, "angle");
	float angle = RNA_property_is_set(op->ptr, prop_angle) ?
	              RNA_property_float_get(op->ptr, prop_angle) : DEG2RADF(U.pad_rot_angle);

	/* no NULL check is needed, poll checks */
	v3d = CTX_wm_view3d(C);
	ar = CTX_wm_region(C);
	rv3d = ar->regiondata;

	/* support for switching to the opposite view (even when in locked views) */
	view_opposite = (fabsf(angle) == (float)M_PI) ? ED_view3d_axis_view_opposite(rv3d->view) : RV3D_VIEW_USER;
	orbitdir = RNA_enum_get(op->ptr, "type");

	if ((rv3d->viewlock & RV3D_LOCKED) && (view_opposite == RV3D_VIEW_USER)) {
		/* no NULL check is needed, poll checks */
		ED_view3d_context_user_region(C, &v3d, &ar);
		rv3d = ar->regiondata;
	}

	ED_view3d_smooth_view_force_finish(C, v3d, ar);

	if ((rv3d->viewlock & RV3D_LOCKED) == 0 || (view_opposite != RV3D_VIEW_USER)) {
		if ((rv3d->persp != RV3D_CAMOB) || ED_view3d_camera_lock_check(v3d, rv3d)) {
			int smooth_viewtx = WM_operator_smooth_viewtx_get(op);
			float quat_mul[4];
			float quat_new[4];

			if (view_opposite == RV3D_VIEW_USER) {
				view3d_ensure_persp(v3d, ar);
			}

			if (ELEM(orbitdir, V3D_VIEW_STEPLEFT, V3D_VIEW_STEPRIGHT)) {
				if (orbitdir == V3D_VIEW_STEPRIGHT) {
					angle = -angle;
				}

				/* z-axis */
				axis_angle_to_quat_single(quat_mul, 'Z', angle);
			}
			else {

				if (orbitdir == V3D_VIEW_STEPDOWN) {
					angle = -angle;
				}

				/* horizontal axis */
				axis_angle_to_quat(quat_mul, rv3d->viewinv[0], angle);
			}

			mul_qt_qtqt(quat_new, rv3d->viewquat, quat_mul);

			/* avoid precision loss over time */
			normalize_qt(quat_new);

			if (view_opposite != RV3D_VIEW_USER) {
				rv3d->view = view_opposite;
				/* avoid float in-precision, just get a new orientation */
				ED_view3d_quat_from_axis_view(view_opposite, quat_new);
			}
			else {
				rv3d->view = RV3D_VIEW_USER;
			}


			float dyn_ofs[3], *dyn_ofs_pt = NULL;

			if (U.uiflag & USER_ORBIT_SELECTION) {
				if (view3d_orbit_calc_center(C, dyn_ofs)) {
					negate_v3(dyn_ofs);
					dyn_ofs_pt = dyn_ofs;
				}
			}

			ED_view3d_smooth_view(
			        C, v3d, ar, smooth_viewtx,
			        &(const V3D_SmoothParams) {.quat = quat_new, .dyn_ofs = dyn_ofs_pt});

			return OPERATOR_FINISHED;
		}
	}

	return OPERATOR_CANCELLED;
}

void VIEW3D_OT_view_orbit(wmOperatorType *ot)
{
	PropertyRNA *prop;

	/* identifiers */
	ot->name = "View Orbit";
	ot->description = "Orbit the view";
	ot->idname = "VIEW3D_OT_view_orbit";

	/* api callbacks */
	ot->exec = vieworbit_exec;
	ot->poll = ED_operator_rv3d_user_region_poll;

	/* flags */
	ot->flag = 0;
	
	/* properties */
	prop = RNA_def_float(ot->srna, "angle", 0, -FLT_MAX, FLT_MAX, "Roll", "", -FLT_MAX, FLT_MAX);
	RNA_def_property_flag(prop, PROP_SKIP_SAVE);

	ot->prop = RNA_def_enum(ot->srna, "type", prop_view_orbit_items, 0, "Orbit", "Direction of View Orbit");
}

/** \} */

/* -------------------------------------------------------------------- */
/** \name View Roll Operator
 * \{ */

static void view_roll_angle(ARegion *ar, float quat[4], const float orig_quat[4], const float dvec[3], float angle)
{
	RegionView3D *rv3d = ar->regiondata;
	float quat_mul[4];

	/* camera axis */
	axis_angle_normalized_to_quat(quat_mul, dvec, angle);

	mul_qt_qtqt(quat, orig_quat, quat_mul);

	/* avoid precision loss over time */
	normalize_qt(quat);

	rv3d->view = RV3D_VIEW_USER;
}

static void viewroll_apply(ViewOpsData *vod, int x, int UNUSED(y))
{
	float angle = 0.0;

	{
		float len1, len2, tot;

		tot = vod->ar->winrct.xmax - vod->ar->winrct.xmin;
		len1 = (vod->ar->winrct.xmax - x) / tot;
		len2 = (vod->ar->winrct.xmax - vod->origx) / tot;
		angle = (len1 - len2) * (float)M_PI * 4.0f;
	}

	if (angle != 0.0f)
		view_roll_angle(vod->ar, vod->rv3d->viewquat, vod->oldquat, vod->mousevec, angle);

	if (vod->use_dyn_ofs) {
		view3d_orbit_apply_dyn_ofs(vod->rv3d->ofs, vod->ofs, vod->oldquat, vod->rv3d->viewquat, vod->dyn_ofs);
	}

	if (vod->rv3d->viewlock & RV3D_BOXVIEW)
		view3d_boxview_sync(vod->sa, vod->ar);

	ED_view3d_camera_lock_sync(vod->v3d, vod->rv3d);

	ED_region_tag_redraw(vod->ar);
}

static int viewroll_modal(bContext *C, wmOperator *op, const wmEvent *event)
{
	ViewOpsData *vod = op->customdata;
	short event_code = VIEW_PASS;
	bool use_autokey = false;
	int ret = OPERATOR_RUNNING_MODAL;

	/* execute the events */
	if (event->type == MOUSEMOVE) {
		event_code = VIEW_APPLY;
	}
	else if (event->type == EVT_MODAL_MAP) {
		switch (event->val) {
			case VIEW_MODAL_CONFIRM:
				event_code = VIEW_CONFIRM;
				break;
			case VIEWROT_MODAL_SWITCH_MOVE:
				WM_operator_name_call(C, "VIEW3D_OT_move", WM_OP_INVOKE_DEFAULT, NULL);
				event_code = VIEW_CONFIRM;
				break;
			case VIEWROT_MODAL_SWITCH_ROTATE:
				WM_operator_name_call(C, "VIEW3D_OT_rotate", WM_OP_INVOKE_DEFAULT, NULL);
				event_code = VIEW_CONFIRM;
				break;
		}
	}
	else if (event->type == vod->origkey && event->val == KM_RELEASE) {
		event_code = VIEW_CONFIRM;
	}

	if (event_code == VIEW_APPLY) {
		viewroll_apply(vod, event->x, event->y);
		if (ED_screen_animation_playing(CTX_wm_manager(C))) {
			use_autokey = true;
		}
	}
	else if (event_code == VIEW_CONFIRM) {
		ED_view3d_depth_tag_update(vod->rv3d);
		use_autokey = true;
		ret = OPERATOR_FINISHED;
	}

	if (use_autokey) {
		ED_view3d_camera_lock_autokey(vod->v3d, vod->rv3d, C, true, false);
	}

	if (ret & OPERATOR_FINISHED) {
		viewops_data_free(C, op);
	}

	return ret;
}

static const EnumPropertyItem prop_view_roll_items[] = {
	{0, "ANGLE", 0, "Roll Angle", "Roll the view using an angle value"},
	{V3D_VIEW_STEPLEFT, "LEFT", 0, "Roll Left", "Roll the view around to the Left"},
	{V3D_VIEW_STEPRIGHT, "RIGHT", 0, "Roll Right", "Roll the view around to the Right"},
	{0, NULL, 0, NULL, NULL}
};


static int viewroll_exec(bContext *C, wmOperator *op)
{
	View3D *v3d;
	RegionView3D *rv3d;
	ARegion *ar;

	if (op->customdata) {
		ViewOpsData *vod = op->customdata;
		ar = vod->ar;
		v3d = vod->v3d;
	}
	else {
		ED_view3d_context_user_region(C, &v3d, &ar);
	}

	rv3d = ar->regiondata;
	if ((rv3d->persp != RV3D_CAMOB) || ED_view3d_camera_lock_check(v3d, rv3d)) {

		ED_view3d_smooth_view_force_finish(C, v3d, ar);

		int type = RNA_enum_get(op->ptr, "type");
		float angle = (type == 0) ? RNA_float_get(op->ptr, "angle") : DEG2RADF(U.pad_rot_angle);
		float mousevec[3];
		float quat_new[4];

		const int smooth_viewtx = WM_operator_smooth_viewtx_get(op);

		if (type == V3D_VIEW_STEPLEFT) {
			angle = -angle;
		}

		normalize_v3_v3(mousevec, rv3d->viewinv[2]);
		negate_v3(mousevec);
		view_roll_angle(ar, quat_new, rv3d->viewquat, mousevec, angle);

		const float *dyn_ofs_pt = NULL;
		float dyn_ofs[3];
		if (U.uiflag & USER_ORBIT_SELECTION) {
			if (view3d_orbit_calc_center(C, dyn_ofs)) {
				negate_v3(dyn_ofs);
				dyn_ofs_pt = dyn_ofs;
			}
		}

		ED_view3d_smooth_view(
		        C, v3d, ar, smooth_viewtx,
		        &(const V3D_SmoothParams) {.quat = quat_new, .dyn_ofs = dyn_ofs_pt});

		viewops_data_free(C, op);
		return OPERATOR_FINISHED;
	}
	else {
		viewops_data_free(C, op);
		return OPERATOR_CANCELLED;
	}
}

static int viewroll_invoke(bContext *C, wmOperator *op, const wmEvent *event)
{
	ViewOpsData *vod;

	bool use_angle = RNA_enum_get(op->ptr, "type") != 0;

	if (use_angle || RNA_struct_property_is_set(op->ptr, "angle")) {
		viewroll_exec(C, op);
	}
	else {
		/* makes op->customdata */
		viewops_data_alloc(C, op);
		viewops_data_create(C, op, event, false);
		vod = op->customdata;

		ED_view3d_smooth_view_force_finish(C, vod->v3d, vod->ar);

		/* overwrite the mouse vector with the view direction */
		normalize_v3_v3(vod->mousevec, vod->rv3d->viewinv[2]);
		negate_v3(vod->mousevec);

		if (event->type == MOUSEROTATE) {
			vod->origx = vod->oldx = event->x;
			viewroll_apply(vod, event->prevx, event->prevy);
			ED_view3d_depth_tag_update(vod->rv3d);

			viewops_data_free(C, op);
			return OPERATOR_FINISHED;
		}
		else {
			/* add temp handler */
			WM_event_add_modal_handler(C, op);

			return OPERATOR_RUNNING_MODAL;
		}
	}
	return OPERATOR_FINISHED;
}

static void viewroll_cancel(bContext *C, wmOperator *op)
{
	viewops_data_free(C, op);
}

void VIEW3D_OT_view_roll(wmOperatorType *ot)
{
	PropertyRNA *prop;

	/* identifiers */
	ot->name = "View Roll";
	ot->description = "Roll the view";
	ot->idname = "VIEW3D_OT_view_roll";

	/* api callbacks */
	ot->invoke = viewroll_invoke;
	ot->exec = viewroll_exec;
	ot->modal = viewroll_modal;
	ot->poll = ED_operator_rv3d_user_region_poll;
	ot->cancel = viewroll_cancel;

	/* flags */
	ot->flag = 0;

	/* properties */
	ot->prop = prop = RNA_def_float(ot->srna, "angle", 0, -FLT_MAX, FLT_MAX, "Roll", "", -FLT_MAX, FLT_MAX);
	RNA_def_property_flag(prop, PROP_SKIP_SAVE);
	prop = RNA_def_enum(ot->srna, "type", prop_view_roll_items, 0, "Roll Angle Source", "How roll angle is calculated");
	RNA_def_property_flag(prop, PROP_SKIP_SAVE);
}

static const EnumPropertyItem prop_view_pan_items[] = {
	{V3D_VIEW_PANLEFT, "PANLEFT", 0, "Pan Left", "Pan the view to the Left"},
	{V3D_VIEW_PANRIGHT, "PANRIGHT", 0, "Pan Right", "Pan the view to the Right"},
	{V3D_VIEW_PANUP, "PANUP", 0, "Pan Up", "Pan the view Up"},
	{V3D_VIEW_PANDOWN, "PANDOWN", 0, "Pan Down", "Pan the view Down"},
	{0, NULL, 0, NULL, NULL}
};

/** \} */

/* -------------------------------------------------------------------- */
/** \name View Pan Operator
 *
 * Move (pan) in incremental steps.
 * \{ */

static int viewpan_invoke(bContext *C, wmOperator *op, const wmEvent *event)
{
	int x = 0, y = 0;
	int pandir = RNA_enum_get(op->ptr, "type");

	if      (pandir == V3D_VIEW_PANRIGHT)  { x = -32; }
	else if (pandir == V3D_VIEW_PANLEFT)   { x =  32; }
	else if (pandir == V3D_VIEW_PANUP)     { y = -25; }
	else if (pandir == V3D_VIEW_PANDOWN)   { y =  25; }

	viewops_data_alloc(C, op);
	viewops_data_create(C, op, event, false);
	ViewOpsData *vod = op->customdata;

	viewmove_apply(vod, vod->oldx + x, vod->oldy + y);

	ED_view3d_depth_tag_update(vod->rv3d);
	viewops_data_free(C, op);

	return OPERATOR_FINISHED;
}

void VIEW3D_OT_view_pan(wmOperatorType *ot)
{
	/* identifiers */
	ot->name = "View Pan";
	ot->description = "Pan the view";
	ot->idname = "VIEW3D_OT_view_pan";

	/* api callbacks */
	ot->invoke = viewpan_invoke;
	ot->poll = ED_operator_region_view3d_active;

	/* flags */
	ot->flag = 0;
	
	/* Properties */
	ot->prop = RNA_def_enum(ot->srna, "type", prop_view_pan_items, 0, "Pan", "Direction of View Pan");
}

/** \} */

/* -------------------------------------------------------------------- */
/** \name View Toggle Perspective/Orthographic Operator
 * \{ */

static int viewpersportho_exec(bContext *C, wmOperator *UNUSED(op))
{
	View3D *v3d_dummy;
	ARegion *ar;
	RegionView3D *rv3d;

	/* no NULL check is needed, poll checks */
	ED_view3d_context_user_region(C, &v3d_dummy, &ar);
	rv3d = ar->regiondata;

	if ((rv3d->viewlock & RV3D_LOCKED) == 0) {
		if (rv3d->persp != RV3D_ORTHO)
			rv3d->persp = RV3D_ORTHO;
		else rv3d->persp = RV3D_PERSP;
		ED_region_tag_redraw(ar);
	}

	return OPERATOR_FINISHED;

}

void VIEW3D_OT_view_persportho(wmOperatorType *ot)
{
	/* identifiers */
	ot->name = "View Persp/Ortho";
	ot->description = "Switch the current view from perspective/orthographic projection";
	ot->idname = "VIEW3D_OT_view_persportho";

	/* api callbacks */
	ot->exec = viewpersportho_exec;
	ot->poll = ED_operator_rv3d_user_region_poll;

	/* flags */
	ot->flag = 0;
}

/** \} */

/* -------------------------------------------------------------------- */
/** \name View Navigate Operator
 *
 * Wraps walk/fly modes.
 * \{ */

static int view3d_navigate_invoke(bContext *C, wmOperator *UNUSED(op), const wmEvent *UNUSED(event))
{
	eViewNavigation_Method mode = U.navigation_mode;

	switch (mode) {
		case VIEW_NAVIGATION_FLY:
			WM_operator_name_call(C, "VIEW3D_OT_fly", WM_OP_INVOKE_DEFAULT, NULL);
			break;
		case VIEW_NAVIGATION_WALK:
		default:
			WM_operator_name_call(C, "VIEW3D_OT_walk", WM_OP_INVOKE_DEFAULT, NULL);
			break;
	}

	return OPERATOR_FINISHED;
}

void VIEW3D_OT_navigate(wmOperatorType *ot)
{
	/* identifiers */
	ot->name = "View Navigation";
	ot->description = "Interactively navigate around the scene (uses the mode (walk/fly) preference)";
	ot->idname = "VIEW3D_OT_navigate";

	/* api callbacks */
	ot->invoke = view3d_navigate_invoke;
	ot->poll = ED_operator_view3d_active;
}

/** \} */

/* -------------------------------------------------------------------- */
/** \name Background Image Add Operator
 * \{ */

static CameraBGImage *background_image_add(bContext *C)
{
	Camera *cam = CTX_data_pointer_get_type(C, "camera", &RNA_Camera).data;

<<<<<<< HEAD
	return BKE_camera_background_image_new(cam);
=======
	return ED_view3d_background_image_new(v3d);
>>>>>>> bd5696f8
}

static int background_image_add_exec(bContext *C, wmOperator *UNUSED(op))
{
	background_image_add(C);

	return OPERATOR_FINISHED;
}

static int background_image_add_invoke(bContext *C, wmOperator *op, const wmEvent *UNUSED(event))
{
	Camera *cam = CTX_data_pointer_get_type(C, "camera", &RNA_Camera).data;
	Image *ima;
	CameraBGImage *bgpic;
	
	ima = (Image *)WM_operator_drop_load_path(C, op, ID_IM);
	/* may be NULL, continue anyway */

	bgpic = background_image_add(C);
	bgpic->ima = ima;

	cam->flag |= CAM_SHOW_BG_IMAGE;

	WM_event_add_notifier(C, NC_CAMERA | ND_DRAW_RENDER_VIEWPORT, cam);

	return OPERATOR_FINISHED;
}

void VIEW3D_OT_background_image_add(wmOperatorType *ot)
{
	/* identifiers */
	/* note: having key shortcut here is bad practice,
	 * but for now keep because this displays when dragging an image over the 3D viewport */
	ot->name   = "Add Background Image (Ctrl for Empty Object)";
	ot->description = "Add a new background image (Ctrl for Empty Object)";
	ot->idname = "VIEW3D_OT_background_image_add";

	/* api callbacks */
	ot->invoke = background_image_add_invoke;
	ot->exec   = background_image_add_exec;
	ot->poll   = ED_operator_camera;

	/* flags */
	ot->flag   = OPTYPE_UNDO;
	
	/* properties */
	RNA_def_string(ot->srna, "name", "Image", MAX_ID_NAME - 2, "Name", "Image name to assign");
	WM_operator_properties_filesel(
	        ot, FILE_TYPE_FOLDER | FILE_TYPE_IMAGE | FILE_TYPE_MOVIE, FILE_SPECIAL, FILE_OPENFILE,
	        WM_FILESEL_FILEPATH | WM_FILESEL_RELPATH, FILE_DEFAULTDISPLAY, FILE_SORT_ALPHA);
}

/** \} */

/* -------------------------------------------------------------------- */
/** \name Background Image Remove Operator
 * \{ */

static int background_image_remove_exec(bContext *C, wmOperator *op)
{
	Camera *cam = CTX_data_pointer_get_type(C, "camera", &RNA_Camera).data;
	const int index = RNA_int_get(op->ptr, "index");
	CameraBGImage *bgpic_rem = BLI_findlink(&cam->bg_images, index);

	if (bgpic_rem) {
		if (bgpic_rem->source == CAM_BGIMG_SOURCE_IMAGE) {
			id_us_min((ID *)bgpic_rem->ima);
		}
		else if (bgpic_rem->source == CAM_BGIMG_SOURCE_MOVIE) {
			id_us_min((ID *)bgpic_rem->clip);
		}

<<<<<<< HEAD
		BKE_camera_background_image_remove(cam, bgpic_rem);

		WM_event_add_notifier(C, NC_CAMERA | ND_DRAW_RENDER_VIEWPORT, cam);
=======
		ED_view3d_background_image_remove(v3d, bgpic_rem);
>>>>>>> bd5696f8

		return OPERATOR_FINISHED;
	}
	else {
		return OPERATOR_CANCELLED;
	}

}

void VIEW3D_OT_background_image_remove(wmOperatorType *ot)
{
	/* identifiers */
	ot->name   = "Remove Background Image";
	ot->description = "Remove a background image from the 3D view";
	ot->idname = "VIEW3D_OT_background_image_remove";

	/* api callbacks */
	ot->exec   = background_image_remove_exec;
	ot->poll   = ED_operator_camera;

	/* flags */
	ot->flag   = 0;
	
	/* properties */
	RNA_def_int(ot->srna, "index", 0, 0, INT_MAX, "Index", "Background image index to remove", 0, INT_MAX);
}

/** \} */

/* -------------------------------------------------------------------- */
/** \name View Clipping Planes Operator
 *
 * Draw border or toggle off.
 * \{ */

static void calc_local_clipping(float clip_local[6][4], BoundBox *clipbb, float mat[4][4])
{
	BoundBox clipbb_local;
	float imat[4][4];
	int i;

	invert_m4_m4(imat, mat);

	for (i = 0; i < 8; i++) {
		mul_v3_m4v3(clipbb_local.vec[i], imat, clipbb->vec[i]);
	}

	ED_view3d_clipping_calc_from_boundbox(clip_local, &clipbb_local, is_negative_m4(mat));
}

void ED_view3d_clipping_local(RegionView3D *rv3d, float mat[4][4])
{
	if (rv3d->rflag & RV3D_CLIPPING)
		calc_local_clipping(rv3d->clip_local, rv3d->clipbb, mat);
}

static int view3d_clipping_exec(bContext *C, wmOperator *op)
{
	ARegion *ar = CTX_wm_region(C);
	RegionView3D *rv3d = CTX_wm_region_view3d(C);
	rcti rect;

	WM_operator_properties_border_to_rcti(op, &rect);

	rv3d->rflag |= RV3D_CLIPPING;
	rv3d->clipbb = MEM_callocN(sizeof(BoundBox), "clipbb");

	/* NULL object because we don't want it in object space */
	ED_view3d_clipping_calc(rv3d->clipbb, rv3d->clip, ar, NULL, &rect);

	return OPERATOR_FINISHED;
}

static int view3d_clipping_invoke(bContext *C, wmOperator *op, const wmEvent *event)
{
	RegionView3D *rv3d = CTX_wm_region_view3d(C);
	ARegion *ar = CTX_wm_region(C);

	if (rv3d->rflag & RV3D_CLIPPING) {
		rv3d->rflag &= ~RV3D_CLIPPING;
		ED_region_tag_redraw(ar);
		if (rv3d->clipbb) MEM_freeN(rv3d->clipbb);
		rv3d->clipbb = NULL;
		return OPERATOR_FINISHED;
	}
	else {
		return WM_gesture_border_invoke(C, op, event);
	}
}

/* toggles */
void VIEW3D_OT_clip_border(wmOperatorType *ot)
{

	/* identifiers */
	ot->name = "Clipping Border";
	ot->description = "Set the view clipping border";
	ot->idname = "VIEW3D_OT_clip_border";

	/* api callbacks */
	ot->invoke = view3d_clipping_invoke;
	ot->exec = view3d_clipping_exec;
	ot->modal = WM_gesture_border_modal;
	ot->cancel = WM_gesture_border_cancel;

	ot->poll = ED_operator_region_view3d_active;

	/* flags */
	ot->flag = 0;

	/* rna */
	WM_operator_properties_border(ot);
}

/** \} */

/* -------------------------------------------------------------------- */
/** \name Set Cursor Operator
 * \{ */

/* cursor position in vec, result in vec, mval in region coords */
/* note: cannot use event->mval here (called by object_add() */
void ED_view3d_cursor3d_position(bContext *C, float fp[3], const int mval[2])
{
	ARegion *ar = CTX_wm_region(C);
	View3D *v3d = CTX_wm_view3d(C);
	RegionView3D *rv3d = ar->regiondata;
	bool flip;
	bool depth_used = false;
	
	/* normally the caller should ensure this,
	 * but this is called from areas that aren't already dealing with the viewport */
	if (rv3d == NULL)
		return;

	ED_view3d_calc_zfac(rv3d, fp, &flip);
	
	/* reset the depth based on the view offset (we _know_ the offset is infront of us) */
	if (flip) {
		negate_v3_v3(fp, rv3d->ofs);
		/* re initialize, no need to check flip again */
		ED_view3d_calc_zfac(rv3d, fp, NULL /* &flip */ );
	}

	if (U.uiflag & USER_ZBUF_CURSOR) {  /* maybe this should be accessed some other way */
		EvaluationContext eval_ctx;
		struct Depsgraph *graph = CTX_data_depsgraph(C);

		CTX_data_eval_ctx(C, &eval_ctx);

		view3d_operator_needs_opengl(C);
		if (ED_view3d_autodist(&eval_ctx, graph, ar, v3d, mval, fp, true, NULL)) {
			depth_used = true;
		}
	}

	if (depth_used == false) {
		float depth_pt[3];
		copy_v3_v3(depth_pt, fp);
		ED_view3d_win_to_3d_int(v3d, ar, depth_pt, mval, fp);
	}
}

void ED_view3d_cursor3d_update(bContext *C, const int mval[2])
{
	Scene *scene = CTX_data_scene(C);
	View3D *v3d = CTX_wm_view3d(C);

	float *fp_curr = ED_view3d_cursor3d_get(scene, v3d);
	float  fp_prev[3];

	copy_v3_v3(fp_prev, fp_curr);

	ED_view3d_cursor3d_position(C, fp_curr, mval);

	/* offset the cursor lock to avoid jumping to new offset */
	if (v3d->ob_centre_cursor) {
		ARegion *ar = CTX_wm_region(C);
		RegionView3D *rv3d = ar->regiondata;

		if (U.uiflag & USER_LOCK_CURSOR_ADJUST) {

			float co_curr[2], co_prev[2];

			if ((ED_view3d_project_float_global(ar, fp_prev, co_prev, V3D_PROJ_TEST_NOP) == V3D_PROJ_RET_OK) &&
			    (ED_view3d_project_float_global(ar, fp_curr, co_curr, V3D_PROJ_TEST_NOP) == V3D_PROJ_RET_OK))
			{
				rv3d->ofs_lock[0] += (co_curr[0] - co_prev[0]) / (ar->winx * 0.5f);
				rv3d->ofs_lock[1] += (co_curr[1] - co_prev[1]) / (ar->winy * 0.5f);
			}
		}
		else {
			/* Cursor may be outside of the view, prevent it getting 'lost', see: T40353 & T45301 */
			zero_v2(rv3d->ofs_lock);
		}
	}

	if (v3d->localvd)
		WM_event_add_notifier(C, NC_SPACE | ND_SPACE_VIEW3D, v3d);
	else
		WM_event_add_notifier(C, NC_SCENE | NA_EDITED, scene);
}

static int view3d_cursor3d_invoke(bContext *C, wmOperator *UNUSED(op), const wmEvent *event)
{
	ED_view3d_cursor3d_update(C, event->mval);

	return OPERATOR_FINISHED;
}

void VIEW3D_OT_cursor3d(wmOperatorType *ot)
{

	/* identifiers */
	ot->name = "Set 3D Cursor";
	ot->description = "Set the location of the 3D cursor";
	ot->idname = "VIEW3D_OT_cursor3d";

	/* api callbacks */
	ot->invoke = view3d_cursor3d_invoke;

	ot->poll = ED_operator_region_view3d_active;

	/* flags */
//	ot->flag = OPTYPE_REGISTER|OPTYPE_UNDO;

	/* rna later */

}

/** \} */

/* -------------------------------------------------------------------- */
/** \name Enable Transform Manipulator Operator
 * \{ */

static int enable_manipulator_invoke(bContext *C, wmOperator *op, const wmEvent *UNUSED(event))
{
	View3D *v3d = CTX_wm_view3d(C);

	v3d->twtype = 0;
	
	if (RNA_boolean_get(op->ptr, "translate"))
		v3d->twtype |= V3D_MANIP_TRANSLATE;
	if (RNA_boolean_get(op->ptr, "rotate"))
		v3d->twtype |= V3D_MANIP_ROTATE;
	if (RNA_boolean_get(op->ptr, "scale"))
		v3d->twtype |= V3D_MANIP_SCALE;
		
	WM_event_add_notifier(C, NC_SPACE | ND_SPACE_VIEW3D, v3d);

	return OPERATOR_FINISHED;
}

void VIEW3D_OT_enable_manipulator(wmOperatorType *ot)
{
	PropertyRNA *prop;

	/* identifiers */
	ot->name = "Enable 3D Manipulator";
	ot->description = "Enable the transform manipulator for use";
	ot->idname = "VIEW3D_OT_enable_manipulator";
	
	/* api callbacks */
	ot->invoke = enable_manipulator_invoke;
	ot->poll = ED_operator_view3d_active;
	
	/* rna later */
	prop = RNA_def_boolean(ot->srna, "translate", 0, "Translate", "Enable the translate manipulator");
	RNA_def_property_flag(prop, PROP_SKIP_SAVE);
	prop = RNA_def_boolean(ot->srna, "rotate", 0, "Rotate", "Enable the rotate manipulator");
	RNA_def_property_flag(prop, PROP_SKIP_SAVE);
	prop = RNA_def_boolean(ot->srna, "scale", 0, "Scale", "Enable the scale manipulator");
	RNA_def_property_flag(prop, PROP_SKIP_SAVE);
}

/** \} */

/* -------------------------------------------------------------------- */
/** \name Toggle Render Shading Operator
 * \{ */

static int toggle_render_exec(bContext *C, wmOperator *UNUSED(op))
{
	View3D *v3d = CTX_wm_view3d(C);
	if (v3d->drawtype == OB_RENDER) {
		v3d->drawtype = v3d->prev_drawtype;
	}
	else {
		v3d->prev_drawtype = v3d->drawtype;
		v3d->drawtype = OB_RENDER;
	}
	ED_view3d_shade_update(CTX_data_main(C), CTX_data_scene(C), v3d, CTX_wm_area(C));
	WM_event_add_notifier(C, NC_SPACE | ND_SPACE_VIEW3D, v3d);
	return OPERATOR_FINISHED;
}

void VIEW3D_OT_toggle_render(wmOperatorType *ot)
{
	/* identifiers */
	ot->name = "Toggle Rendered Shading";
	ot->description = "Toggle rendered shading mode of the viewport";
	ot->idname = "VIEW3D_OT_toggle_render";

	/* api callbacks */
	ot->exec = toggle_render_exec;
	ot->poll = ED_operator_view3d_active;
}

/** \} */

/* -------------------------------------------------------------------- */
/** \name View Distance Utilities
 * \{ */

static float view_autodist_depth_margin(ARegion *ar, const int mval[2], int margin)
{
	ViewDepths depth_temp = {0};
	rcti rect;
	float depth_close;

	if (margin == 0) {
		/* Get Z Depths, needed for perspective, nice for ortho */
		rect.xmin = mval[0];
		rect.ymin = mval[1];
		rect.xmax = mval[0] + 1;
		rect.ymax = mval[1] + 1;
	}
	else {
		BLI_rcti_init_pt_radius(&rect, mval, margin);
	}

	view3d_update_depths_rect(ar, &depth_temp, &rect);
	depth_close = view3d_depth_near(&depth_temp);
	MEM_SAFE_FREE(depth_temp.depths);
	return depth_close;
}

/**
 * Get the world-space 3d location from a screen-space 2d point.
 *
 * \param mval: Input screen-space pixel location.
 * \param mouse_worldloc: Output world-space location.
 * \param fallback_depth_pt: Use this points depth when no depth can be found.
 */
bool ED_view3d_autodist(
        const EvaluationContext *eval_ctx, struct Depsgraph *graph, ARegion *ar, View3D *v3d,
        const int mval[2], float mouse_worldloc[3],
        const bool alphaoverride, const float fallback_depth_pt[3])
{
	float depth_close;
	int margin_arr[] = {0, 2, 4};
	int i;
	bool depth_ok = false;

	/* Get Z Depths, needed for perspective, nice for ortho */
	ED_view3d_draw_depth(eval_ctx, graph, ar, v3d, alphaoverride);

	/* Attempt with low margin's first */
	i = 0;
	do {
		depth_close = view_autodist_depth_margin(ar, mval, margin_arr[i++] * U.pixelsize);
		depth_ok = (depth_close != FLT_MAX);
	} while ((depth_ok == false) && (i < ARRAY_SIZE(margin_arr)));

	if (depth_ok) {
		float centx = (float)mval[0] + 0.5f;
		float centy = (float)mval[1] + 0.5f;

		if (ED_view3d_unproject(ar, centx, centy, depth_close, mouse_worldloc)) {
			return true;
		}
	}

	if (fallback_depth_pt) {
		ED_view3d_win_to_3d_int(v3d, ar, fallback_depth_pt, mval, mouse_worldloc);
		return true;
	}
	else {
		return false;
	}
}

void ED_view3d_autodist_init(
        const EvaluationContext *eval_ctx, struct Depsgraph *graph,
        ARegion *ar, View3D *v3d, int mode)
{
	/* Get Z Depths, needed for perspective, nice for ortho */
	switch (mode) {
		case 0:
			ED_view3d_draw_depth(eval_ctx, graph, ar, v3d, true);
			break;
		case 1:
		{
			Scene *scene = DEG_get_evaluated_scene(graph);
			ED_view3d_draw_depth_gpencil(eval_ctx, scene, ar, v3d);
			break;
		}
	}
}

/* no 4x4 sampling, run #ED_view3d_autodist_init first */
bool ED_view3d_autodist_simple(ARegion *ar, const int mval[2], float mouse_worldloc[3],
                               int margin, float *force_depth)
{
	float depth;

	/* Get Z Depths, needed for perspective, nice for ortho */
	if (force_depth)
		depth = *force_depth;
	else
		depth = view_autodist_depth_margin(ar, mval, margin);

	if (depth == FLT_MAX)
		return false;

	float centx = (float)mval[0] + 0.5f;
	float centy = (float)mval[1] + 0.5f;
	return ED_view3d_unproject(ar, centx, centy, depth, mouse_worldloc);
}

bool ED_view3d_autodist_depth(ARegion *ar, const int mval[2], int margin, float *depth)
{
	*depth = view_autodist_depth_margin(ar, mval, margin);

	return (*depth != FLT_MAX);
}

static bool depth_segment_cb(int x, int y, void *userData)
{
	struct { ARegion *ar; int margin; float depth; } *data = userData;
	int mval[2];
	float depth;

	mval[0] = x;
	mval[1] = y;

	depth = view_autodist_depth_margin(data->ar, mval, data->margin);

	if (depth != FLT_MAX) {
		data->depth = depth;
		return 0;
	}
	else {
		return 1;
	}
}

bool ED_view3d_autodist_depth_seg(
        ARegion *ar, const int mval_sta[2], const int mval_end[2],
        int margin, float *depth)
{
	struct { ARegion *ar; int margin; float depth; } data = {NULL};
	int p1[2];
	int p2[2];

	data.ar = ar;
	data.margin = margin;
	data.depth = FLT_MAX;

	copy_v2_v2_int(p1, mval_sta);
	copy_v2_v2_int(p2, mval_end);

	BLI_bitmap_draw_2d_line_v2v2i(p1, p2, depth_segment_cb, &data);

	*depth = data.depth;

	return (*depth != FLT_MAX);
}

/* problem - ofs[3] can be on same location as camera itself.
 * Blender needs proper dist value for zoom.
 * use fallback_dist to override small values
 */
float ED_view3d_offset_distance(float mat[4][4], const float ofs[3], const float fallback_dist)
{
	float pos[4] = {0.0f, 0.0f, 0.0f, 1.0f};
	float dir[4] = {0.0f, 0.0f, 1.0f, 0.0f};
	float dist;
	
	mul_m4_v4(mat, pos);
	add_v3_v3(pos, ofs);
	mul_m4_v4(mat, dir);
	normalize_v3(dir);

	dist = dot_v3v3(pos, dir);

	if ((dist < FLT_EPSILON) && (fallback_dist != 0.0f)) {
		dist = fallback_dist;
	}

	return dist;
}

/**
 * Set the dist without moving the view (compensate with #RegionView3D.ofs)
 *
 * \note take care that viewinv is up to date, #ED_view3d_update_viewmat first.
 */
void ED_view3d_distance_set(RegionView3D *rv3d, const float dist)
{
	float viewinv[4];
	float tvec[3];

	BLI_assert(dist >= 0.0f);

	copy_v3_fl3(tvec, 0.0f, 0.0f, rv3d->dist - dist);
	/* rv3d->viewinv isn't always valid */
#if 0
	mul_mat3_m4_v3(rv3d->viewinv, tvec);
#else
	invert_qt_qt_normalized(viewinv, rv3d->viewquat);
	mul_qt_v3(viewinv, tvec);
#endif
	sub_v3_v3(rv3d->ofs, tvec);

	rv3d->dist = dist;
}

/** \} */

/* -------------------------------------------------------------------- */
/** \name View Transform Utilities
 * \{ */

/**
 * Set the view transformation from a 4x4 matrix.
 *
 * \param mat The view 4x4 transformation matrix to assign.
 * \param ofs The view offset, normally from RegionView3D.ofs.
 * \param quat The view rotation, quaternion normally from RegionView3D.viewquat.
 * \param dist The view distance from ofs, normally from RegionView3D.dist.
 */
void ED_view3d_from_m4(float mat[4][4], float ofs[3], float quat[4], float *dist)
{
	float nmat[3][3];

	/* dist depends on offset */
	BLI_assert(dist == NULL || ofs != NULL);

	copy_m3_m4(nmat, mat);
	normalize_m3(nmat);

	/* Offset */
	if (ofs)
		negate_v3_v3(ofs, mat[3]);

	/* Quat */
	if (quat) {
		mat3_normalized_to_quat(quat, nmat);
		invert_qt_normalized(quat);
	}

	if (ofs && dist) {
		madd_v3_v3fl(ofs, nmat[2], *dist);
	}
}

/**
 * Calculate the view transformation matrix from RegionView3D input.
 * The resulting matrix is equivalent to RegionView3D.viewinv
 * \param mat The view 4x4 transformation matrix to calculate.
 * \param ofs The view offset, normally from RegionView3D.ofs.
 * \param quat The view rotation, quaternion normally from RegionView3D.viewquat.
 * \param dist The view distance from ofs, normally from RegionView3D.dist.
 */
void ED_view3d_to_m4(float mat[4][4], const float ofs[3], const float quat[4], const float dist)
{
	float iviewquat[4] = {-quat[0], quat[1], quat[2], quat[3]};
	float dvec[3] = {0.0f, 0.0f, dist};

	quat_to_mat4(mat, iviewquat);
	mul_mat3_m4_v3(mat, dvec);
	sub_v3_v3v3(mat[3], dvec, ofs);
}

/**
 * Set the RegionView3D members from an objects transformation and optionally lens.
 * \param ob The object to set the view to.
 * \param ofs The view offset to be set, normally from RegionView3D.ofs.
 * \param quat The view rotation to be set, quaternion normally from RegionView3D.viewquat.
 * \param dist The view distance from ofs to be set, normally from RegionView3D.dist.
 * \param lens The view lens angle set for cameras and lamps, normally from View3D.lens.
 */
void ED_view3d_from_object(Object *ob, float ofs[3], float quat[4], float *dist, float *lens)
{
	ED_view3d_from_m4(ob->obmat, ofs, quat, dist);

	if (lens) {
		CameraParams params;

		BKE_camera_params_init(&params);
		BKE_camera_params_from_object(&params, ob);
		*lens = params.lens;
	}
}

/**
 * Set the object transformation from RegionView3D members.
 * \param ob The object which has the transformation assigned.
 * \param ofs The view offset, normally from RegionView3D.ofs.
 * \param quat The view rotation, quaternion normally from RegionView3D.viewquat.
 * \param dist The view distance from ofs, normally from RegionView3D.dist.
 */
void ED_view3d_to_object(Object *ob, const float ofs[3], const float quat[4], const float dist)
{
	float mat[4][4];
	ED_view3d_to_m4(mat, ofs, quat, dist);
	BKE_object_apply_mat4(ob, mat, true, true);
}

/** \} */

<<<<<<< HEAD
=======
/* -------------------------------------------------------------------- */
/** \name Background Image Utilities
 * \{ */

BGpic *ED_view3d_background_image_new(View3D *v3d)
{
	BGpic *bgpic = MEM_callocN(sizeof(BGpic), "Background Image");

	bgpic->rotation = 0.0f;
	bgpic->size = 5.0f;
	bgpic->blend = 0.5f;
	bgpic->iuser.fie_ima = 2;
	bgpic->iuser.ok = 1;
	bgpic->view = 0; /* 0 for all */
	bgpic->flag |= V3D_BGPIC_EXPANDED;

	BLI_addtail(&v3d->bgpicbase, bgpic);

	return bgpic;
}

void ED_view3d_background_image_remove(View3D *v3d, BGpic *bgpic)
{
	BLI_remlink(&v3d->bgpicbase, bgpic);

	MEM_freeN(bgpic);
}

void ED_view3d_background_image_clear(View3D *v3d)
{
	BGpic *bgpic = v3d->bgpicbase.first;

	while (bgpic) {
		BGpic *next_bgpic = bgpic->next;

		ED_view3d_background_image_remove(v3d, bgpic);

		bgpic = next_bgpic;
	}
}

/** \} */
>>>>>>> bd5696f8
<|MERGE_RESOLUTION|>--- conflicted
+++ resolved
@@ -4691,11 +4691,7 @@
 {
 	Camera *cam = CTX_data_pointer_get_type(C, "camera", &RNA_Camera).data;
 
-<<<<<<< HEAD
 	return BKE_camera_background_image_new(cam);
-=======
-	return ED_view3d_background_image_new(v3d);
->>>>>>> bd5696f8
 }
 
 static int background_image_add_exec(bContext *C, wmOperator *UNUSED(op))
@@ -4768,13 +4764,9 @@
 			id_us_min((ID *)bgpic_rem->clip);
 		}
 
-<<<<<<< HEAD
 		BKE_camera_background_image_remove(cam, bgpic_rem);
 
 		WM_event_add_notifier(C, NC_CAMERA | ND_DRAW_RENDER_VIEWPORT, cam);
-=======
-		ED_view3d_background_image_remove(v3d, bgpic_rem);
->>>>>>> bd5696f8
 
 		return OPERATOR_FINISHED;
 	}
@@ -5388,48 +5380,3 @@
 
 /** \} */
 
-<<<<<<< HEAD
-=======
-/* -------------------------------------------------------------------- */
-/** \name Background Image Utilities
- * \{ */
-
-BGpic *ED_view3d_background_image_new(View3D *v3d)
-{
-	BGpic *bgpic = MEM_callocN(sizeof(BGpic), "Background Image");
-
-	bgpic->rotation = 0.0f;
-	bgpic->size = 5.0f;
-	bgpic->blend = 0.5f;
-	bgpic->iuser.fie_ima = 2;
-	bgpic->iuser.ok = 1;
-	bgpic->view = 0; /* 0 for all */
-	bgpic->flag |= V3D_BGPIC_EXPANDED;
-
-	BLI_addtail(&v3d->bgpicbase, bgpic);
-
-	return bgpic;
-}
-
-void ED_view3d_background_image_remove(View3D *v3d, BGpic *bgpic)
-{
-	BLI_remlink(&v3d->bgpicbase, bgpic);
-
-	MEM_freeN(bgpic);
-}
-
-void ED_view3d_background_image_clear(View3D *v3d)
-{
-	BGpic *bgpic = v3d->bgpicbase.first;
-
-	while (bgpic) {
-		BGpic *next_bgpic = bgpic->next;
-
-		ED_view3d_background_image_remove(v3d, bgpic);
-
-		bgpic = next_bgpic;
-	}
-}
-
-/** \} */
->>>>>>> bd5696f8
