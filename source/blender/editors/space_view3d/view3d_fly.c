--- conflicted
+++ resolved
@@ -195,13 +195,8 @@
 	int xoff, yoff;
 	float x1, x2, y1, y2;
 
-<<<<<<< HEAD
-	if (fly->scene->camera) {
+	if (ED_view3d_cameracontrol_object_get(fly->v3d_camera_control)) {
 		ED_view3d_calc_camera_border(fly->scene, fly->depsgraph, fly->ar, fly->v3d, fly->rv3d, &viewborder, false);
-=======
-	if (ED_view3d_cameracontrol_object_get(fly->v3d_camera_control)) {
-		ED_view3d_calc_camera_border(fly->scene, fly->ar, fly->v3d, fly->rv3d, &viewborder, false);
->>>>>>> 45c11c1a
 		xoff = viewborder.xmin;
 		yoff = viewborder.ymin;
 	}
@@ -302,7 +297,6 @@
 static bool initFlyInfo(bContext *C, FlyInfo *fly, wmOperator *op, const wmEvent *event)
 {
 	wmWindow *win = CTX_wm_window(C);
-
 	rctf viewborder;
 
 	float upvec[3]; /* tmp */
@@ -382,13 +376,8 @@
 	        (U.uiflag & USER_CAM_LOCK_NO_PARENT) == 0);
 
 	/* calculate center */
-<<<<<<< HEAD
-	if (fly->scene->camera) {
+	if (ED_view3d_cameracontrol_object_get(fly->v3d_camera_control)) {
 		ED_view3d_calc_camera_border(fly->scene, fly->depsgraph, fly->ar, fly->v3d, fly->rv3d, &viewborder, false);
-=======
-	if (ED_view3d_cameracontrol_object_get(fly->v3d_camera_control)) {
-		ED_view3d_calc_camera_border(fly->scene, fly->ar, fly->v3d, fly->rv3d, &viewborder, false);
->>>>>>> 45c11c1a
 
 		fly->width = BLI_rctf_size_x(&viewborder);
 		fly->height = BLI_rctf_size_y(&viewborder);
