/*
 * ***** BEGIN GPL LICENSE BLOCK *****
 *
 * This program is free software; you can redistribute it and/or
 * modify it under the terms of the GNU General Public License
 * as published by the Free Software Foundation; either version 2
 * of the License, or (at your option) any later version.
 *
 * This program is distributed in the hope that it will be useful,
 * but WITHOUT ANY WARRANTY; without even the implied warranty of
 * MERCHANTABILITY or FITNESS FOR A PARTICULAR PURPOSE.  See the
 * GNU General Public License for more details.
 *
 * You should have received a copy of the GNU General Public License
 * along with this program; if not, write to the Free Software Foundation,
 * Inc., 51 Franklin Street, Fifth Floor, Boston, MA 02110-1301, USA.
 *
 * The Original Code is Copyright (C) 2001-2002 by NaN Holding BV.
 * All rights reserved.
 *
 * Contributor(s): Blender Foundation, full recode and added functions
 *
 * ***** END GPL LICENSE BLOCK *****
 */

/** \file blender/editors/space_view3d/drawobject.c
 *  \ingroup spview3d
 */


#include <string.h>
#include <math.h>

#include "MEM_guardedalloc.h"

#include "DNA_camera_types.h"
#include "DNA_curve_types.h"
#include "DNA_constraint_types.h" // for drawing constraint
#include "DNA_dynamicpaint_types.h"
#include "DNA_lamp_types.h"
#include "DNA_lattice_types.h"
#include "DNA_material_types.h"
#include "DNA_meshdata_types.h"
#include "DNA_meta_types.h"
#include "DNA_scene_types.h"
#include "DNA_smoke_types.h"
#include "DNA_speaker_types.h"
#include "DNA_world_types.h"
#include "DNA_armature_types.h"

#include "BLI_blenlib.h"
#include "BLI_math.h"
#include "BLI_editVert.h"
#include "BLI_edgehash.h"
#include "BLI_rand.h"
#include "BLI_utildefines.h"

#include "BKE_anim.h"			//for the where_on_path function
#include "BKE_camera.h"
#include "BKE_constraint.h" // for the get_constraint_target function
#include "BKE_curve.h"
#include "BKE_DerivedMesh.h"
#include "BKE_deform.h"
#include "BKE_displist.h"
#include "BKE_font.h"
#include "BKE_global.h"
#include "BKE_image.h"
#include "BKE_key.h"
#include "BKE_lattice.h"
#include "BKE_mesh.h"
#include "BKE_material.h"
#include "BKE_mball.h"
#include "BKE_modifier.h"
#include "BKE_object.h"
#include "BKE_paint.h"
#include "BKE_particle.h"
#include "BKE_pointcache.h"
#include "BKE_scene.h"
#include "BKE_unit.h"
#include "BKE_movieclip.h"
#include "BKE_tracking.h"

#include "smoke_API.h"

#include "IMB_imbuf.h"
#include "IMB_imbuf_types.h"

#include "BIF_gl.h"
#include "BIF_glutil.h"

#include "GPU_draw.h"
#include "GPU_extensions.h"

#include "ED_mesh.h"
#include "ED_particle.h"
#include "ED_screen.h"
#include "ED_sculpt.h"
#include "ED_types.h"
#include "ED_curve.h" /* for curve_editnurbs */

#include "UI_resources.h"

#include "WM_api.h"
#include "wm_subwindow.h"
#include "BLF_api.h"

#include "view3d_intern.h"	// own include


/* this condition has been made more complex since editmode can draw textures */
#define CHECK_OB_DRAWTEXTURE(vd, dt)                                          \
	((ELEM(vd->drawtype, OB_TEXTURE, OB_MATERIAL) && dt>OB_SOLID) ||          \
	(vd->drawtype==OB_SOLID && vd->flag2 & V3D_SOLID_TEX))

typedef enum eWireDrawMode {
	OBDRAW_WIRE_OFF= 0,
	OBDRAW_WIRE_ON= 1,
	OBDRAW_WIRE_ON_DEPTH= 2
} eWireDrawMode;

/* user data structures for derived mesh callbacks */
typedef struct foreachScreenVert_userData {
	void (*func)(void *userData, EditVert *eve, int x, int y, int index);
	void *userData;
	ViewContext vc;
	eV3DClipTest clipVerts;
} foreachScreenVert_userData;

typedef struct foreachScreenEdge_userData {
	void (*func)(void *userData, EditEdge *eed, int x0, int y0, int x1, int y1, int index);
	void *userData;
	ViewContext vc;
	eV3DClipTest clipVerts;
} foreachScreenEdge_userData;

typedef struct foreachScreenFace_userData {
	void (*func)(void *userData, EditFace *efa, int x, int y, int index);
	void *userData;
	ViewContext vc;
} foreachScreenFace_userData;

typedef struct drawDMVerts_userData {
	int sel;
	EditVert *eve_act;
} drawDMVerts_userData;

typedef struct drawDMEdgesSel_userData {
	unsigned char *baseCol, *selCol, *actCol;
	EditEdge *eed_act;
} drawDMEdgesSel_userData;

typedef struct drawDMFacesSel_userData {
	unsigned char *cols[3];
	EditFace *efa_act;
	int *orig_index;
} drawDMFacesSel_userData;

typedef struct bbsObmodeMeshVerts_userData {
	void *offset;
	MVert *mvert;
} bbsObmodeMeshVerts_userData;

static void draw_bounding_volume(Scene *scene, Object *ob, char type);

static void drawcube_size(float size);
static void drawcircle_size(float size);
static void draw_empty_sphere(float size);
static void draw_empty_cone(float size);

static int check_ob_drawface_dot(Scene *sce, View3D *vd, char dt)
{
	if((sce->toolsettings->selectmode & SCE_SELECT_FACE) == 0)
		return 0;

	if(G.f & G_BACKBUFSEL)
		return 0;

	if((vd->flag & V3D_ZBUF_SELECT) == 0)
		return 1;

	/* if its drawing textures with zbuf sel, then dont draw dots */
	if(dt==OB_TEXTURE && vd->drawtype==OB_TEXTURE)
		return 0;

	if(vd->drawtype>=OB_SOLID && vd->flag2 & V3D_SOLID_TEX)
		return 0;

	return 1;
}

/* ************* only use while object drawing **************
 * or after running ED_view3d_init_mats_rv3d
 * */
static void view3d_project_short_clip(ARegion *ar, const float vec[3], short adr[2], int local)
{
	RegionView3D *rv3d= ar->regiondata;
	float fx, fy, vec4[4];
	
	adr[0]= IS_CLIPPED;
	
	/* clipplanes in eye space */
	if(rv3d->rflag & RV3D_CLIPPING) {
		if(ED_view3d_test_clipping(rv3d, vec, local))
			return;
	}
	
	copy_v3_v3(vec4, vec);
	vec4[3]= 1.0;
	
	mul_m4_v4(rv3d->persmatob, vec4);
	
	/* clipplanes in window space */
	if( vec4[3] > (float)BL_NEAR_CLIP ) {	/* is the NEAR clipping cutoff for picking */
		fx= (ar->winx/2)*(1 + vec4[0]/vec4[3]);
		
		if( fx>0 && fx<ar->winx) {
			
			fy= (ar->winy/2)*(1 + vec4[1]/vec4[3]);
			
			if(fy > 0.0f && fy < (float)ar->winy) {
				adr[0]= (short)floorf(fx);
				adr[1]= (short)floorf(fy);
			}
		}
	}
}

/* only use while object drawing */
static void view3d_project_short_noclip(ARegion *ar, const float vec[3], short adr[2])
{
	RegionView3D *rv3d= ar->regiondata;
	float fx, fy, vec4[4];
	
	adr[0]= IS_CLIPPED;
	
	copy_v3_v3(vec4, vec);
	vec4[3]= 1.0;
	
	mul_m4_v4(rv3d->persmatob, vec4);
	
	if( vec4[3] > (float)BL_NEAR_CLIP ) {	/* is the NEAR clipping cutoff for picking */
		fx= (ar->winx/2)*(1 + vec4[0]/vec4[3]);
		
		if( fx>-32700 && fx<32700) {
			
			fy= (ar->winy/2)*(1 + vec4[1]/vec4[3]);
			
			if(fy > -32700.0f && fy < 32700.0f) {
				adr[0]= (short)floorf(fx);
				adr[1]= (short)floorf(fy);
			}
		}
	}
}

/* same as view3d_project_short_clip but use persmat instead of persmatob for projection */
static void view3d_project_short_clip_persmat(ARegion *ar, float *vec, short adr[2], int local)
{
	RegionView3D *rv3d= ar->regiondata;
	float fx, fy, vec4[4];

	adr[0]= IS_CLIPPED;

	/* clipplanes in eye space */
	if(rv3d->rflag & RV3D_CLIPPING) {
		if(ED_view3d_test_clipping(rv3d, vec, local))
			return;
	}

	copy_v3_v3(vec4, vec);
	vec4[3]= 1.0;

	mul_m4_v4(rv3d->persmat, vec4);

	/* clipplanes in window space */
	if( vec4[3] > (float)BL_NEAR_CLIP ) {	/* is the NEAR clipping cutoff for picking */
		fx= (ar->winx/2)*(1 + vec4[0]/vec4[3]);

		if( fx>0 && fx<ar->winx) {

			fy= (ar->winy/2)*(1 + vec4[1]/vec4[3]);

			if(fy > 0.0f && fy < (float)ar->winy) {
				adr[0]= (short)floorf(fx);
				adr[1]= (short)floorf(fy);
			}
		}
	}
}
/* ************************ */

/* check for glsl drawing */

int draw_glsl_material(Scene *scene, Object *ob, View3D *v3d, int dt)
{
	if(!GPU_glsl_support())
		return 0;
	if(G.f & G_PICKSEL)
		return 0;
	if(!CHECK_OB_DRAWTEXTURE(v3d, dt))
		return 0;
	if(ob==OBACT && (ob && ob->mode & OB_MODE_WEIGHT_PAINT))
		return 0;
	if(scene_use_new_shading_nodes(scene))
		return 0;
	
	return (scene->gm.matmode == GAME_MAT_GLSL) && (dt > OB_SOLID);
}

static int check_alpha_pass(Base *base)
{
	if(base->flag & OB_FROMDUPLI)
		return 0;

	if(G.f & G_PICKSEL)
		return 0;
	
	return (base->object->dtx & OB_DRAWTRANSP);
}

	/***/
static unsigned int colortab[24]=
	{0x0,		0xFF88FF, 0xFFBBFF, 
	 0x403000,	0xFFFF88, 0xFFFFBB, 
	 0x104040,	0x66CCCC, 0x77CCCC, 
	 0x104010,	0x55BB55, 0x66FF66, 
	 0xFFFFFF
};


static float cube[8][3] = {
	{-1.0, -1.0, -1.0},
	{-1.0, -1.0,  1.0},
	{-1.0,  1.0,  1.0},
	{-1.0,  1.0, -1.0},
	{ 1.0, -1.0, -1.0},
	{ 1.0, -1.0,  1.0},
	{ 1.0,  1.0,  1.0},
	{ 1.0,  1.0, -1.0},
};

/* ----------------- OpenGL Circle Drawing - Tables for Optimised Drawing Speed ------------------ */
/* 32 values of sin function (still same result!) */
#define CIRCLE_RESOL 32

static const float sinval[CIRCLE_RESOL] = {
	0.00000000,
	0.20129852,
	0.39435585,
	0.57126821,
	0.72479278,
	0.84864425,
	0.93775213,
	0.98846832,
	0.99871650,
	0.96807711,
	0.89780453,
	0.79077573,
	0.65137248,
	0.48530196,
	0.29936312,
	0.10116832,
	-0.10116832,
	-0.29936312,
	-0.48530196,
	-0.65137248,
	-0.79077573,
	-0.89780453,
	-0.96807711,
	-0.99871650,
	-0.98846832,
	-0.93775213,
	-0.84864425,
	-0.72479278,
	-0.57126821,
	-0.39435585,
	-0.20129852,
	0.00000000
};

/* 32 values of cos function (still same result!) */
static const float cosval[CIRCLE_RESOL] = {
	1.00000000,
	0.97952994,
	0.91895781,
	0.82076344,
	0.68896691,
	0.52896401,
	0.34730525,
	0.15142777,
	-0.05064916,
	-0.25065253,
	-0.44039415,
	-0.61210598,
	-0.75875812,
	-0.87434661,
	-0.95413925,
	-0.99486932,
	-0.99486932,
	-0.95413925,
	-0.87434661,
	-0.75875812,
	-0.61210598,
	-0.44039415,
	-0.25065253,
	-0.05064916,
	0.15142777,
	0.34730525,
	0.52896401,
	0.68896691,
	0.82076344,
	0.91895781,
	0.97952994,
	1.00000000
};

static void draw_xyz_wire(const float c[3], float size, int axis)
{
	float v1[3]= {0.f, 0.f, 0.f}, v2[3] = {0.f, 0.f, 0.f};
	float dim = size * 0.1f;
	float dx[3], dy[3], dz[3];

	dx[0]=dim; dx[1]=0.f; dx[2]=0.f;
	dy[0]=0.f; dy[1]=dim; dy[2]=0.f;
	dz[0]=0.f; dz[1]=0.f; dz[2]=dim;

	switch(axis) {
		case 0:		/* x axis */
			glBegin(GL_LINES);
			
			/* bottom left to top right */
			sub_v3_v3v3(v1, c, dx);
			sub_v3_v3(v1, dy);
			add_v3_v3v3(v2, c, dx);
			add_v3_v3(v2, dy);
			
			glVertex3fv(v1);
			glVertex3fv(v2);
			
			/* top left to bottom right */
			mul_v3_fl(dy, 2.f);
			add_v3_v3(v1, dy);
			sub_v3_v3(v2, dy);
			
			glVertex3fv(v1);
			glVertex3fv(v2);
			
			glEnd();
			break;
		case 1:		/* y axis */
			glBegin(GL_LINES);
			
			/* bottom left to top right */
			mul_v3_fl(dx, 0.75f);
			sub_v3_v3v3(v1, c, dx);
			sub_v3_v3(v1, dy);
			add_v3_v3v3(v2, c, dx);
			add_v3_v3(v2, dy);
			
			glVertex3fv(v1);
			glVertex3fv(v2);
			
			/* top left to center */
			mul_v3_fl(dy, 2.f);
			add_v3_v3(v1, dy);
			copy_v3_v3(v2, c);
			
			glVertex3fv(v1);
			glVertex3fv(v2);
			
			glEnd();
			break;
		case 2:		/* z axis */
			glBegin(GL_LINE_STRIP);
			
			/* start at top left */
			sub_v3_v3v3(v1, c, dx);
			add_v3_v3v3(v1, c, dz);
			
			glVertex3fv(v1);
			
			mul_v3_fl(dx, 2.f);
			add_v3_v3(v1, dx);

			glVertex3fv(v1);
			
			mul_v3_fl(dz, 2.f);
			sub_v3_v3(v1, dx);
			sub_v3_v3(v1, dz);
			
			glVertex3fv(v1);
			
			add_v3_v3(v1, dx);
		
			glVertex3fv(v1);
			
			glEnd();
			break;
	}
	
}

void drawaxes(float size, char drawtype)
{
	int axis;
	float v1[3]= {0.0, 0.0, 0.0};
	float v2[3]= {0.0, 0.0, 0.0};
	float v3[3]= {0.0, 0.0, 0.0};
	
	switch(drawtype) {
	
	case OB_PLAINAXES:
		for (axis=0; axis<3; axis++) {
			glBegin(GL_LINES);
			
			v1[axis]= size;
			v2[axis]= -size;
			glVertex3fv(v1);
			glVertex3fv(v2);

			/* reset v1 & v2 to zero */
			v1[axis]= v2[axis]= 0.0f;

			glEnd();
		}
		break;
	case OB_SINGLE_ARROW:
	
		glBegin(GL_LINES);
		/* in positive z direction only */
		v1[2]= size;
		glVertex3fv(v1);
		glVertex3fv(v2);
		glEnd();
		
		/* square pyramid */
		glBegin(GL_TRIANGLES);
		
		v2[0]= size * 0.035f; v2[1] = size * 0.035f;
		v3[0]= size * -0.035f; v3[1] = size * 0.035f;
		v2[2]= v3[2]= size * 0.75f;
		
		for (axis=0; axis<4; axis++) {
			if (axis % 2 == 1) {
				v2[0] = -v2[0];
				v3[1] = -v3[1];
			} else {
				v2[1] = -v2[1];
				v3[0] = -v3[0];
			}
			
			glVertex3fv(v1);
			glVertex3fv(v2);
			glVertex3fv(v3);
			
		}
		glEnd();
		
		break;
	case OB_CUBE:
		drawcube_size(size);
		break;
		
	case OB_CIRCLE:
		drawcircle_size(size);
		break;
	
	case OB_EMPTY_SPHERE:
		draw_empty_sphere(size);
		break;

	case OB_EMPTY_CONE:
		draw_empty_cone(size);
		break;

	case OB_ARROWS:
	default:
		for (axis=0; axis<3; axis++) {
			const int arrow_axis= (axis==0) ? 1:0;

			glBegin(GL_LINES);
			
			v2[axis]= size;
			glVertex3fv(v1);
			glVertex3fv(v2);
				
			v1[axis]= size*0.85f;
			v1[arrow_axis]= -size*0.08f;
			glVertex3fv(v1);
			glVertex3fv(v2);
				
			v1[arrow_axis]= size*0.08f;
			glVertex3fv(v1);
			glVertex3fv(v2);
			
			glEnd();
				
			v2[axis]+= size*0.125f;
			
			draw_xyz_wire(v2, size, axis);
			
			
			/* reset v1 & v2 to zero */
			v1[arrow_axis]= v1[axis]= v2[axis]= 0.0f;
		}
		break;
	}
}


/* Function to draw an Image on a empty Object */
static void draw_empty_image(Object *ob)
{
	Image *ima = (Image*)ob->data;
	ImBuf *ibuf = ima ? BKE_image_get_ibuf(ima, NULL) : NULL;

	float scale, ofs_x, ofs_y, sca_x, sca_y;
	int ima_x, ima_y;

	if(ibuf && (ibuf->rect == NULL) && (ibuf->rect_float != NULL)) {
		IMB_rect_from_float(ibuf);
	}

	/* Get the buffer dimensions so we can fallback to fake ones */
	if(ibuf && ibuf->rect) {
		ima_x= ibuf->x;
		ima_y= ibuf->y;
	}
	else {
		ima_x= 1;
		ima_y= 1;
	}

	/* Get the image aspect even if the buffer is invalid */
	if(ima) {
		if(ima->aspx > ima->aspy) {
			sca_x= 1.0f;
			sca_y= ima->aspy / ima->aspx;
		}
		else if(ima->aspx < ima->aspy) {
			sca_x= ima->aspx / ima->aspy;
			sca_y= 1.0f;
		}
		else {
			sca_x= 1.0f;
			sca_y= 1.0f;
		}
	}
	else {
		sca_x= 1.0f;
		sca_y= 1.0f;
	}

	/* Calculate the scale center based on objects origin */
	ofs_x= ob->ima_ofs[0] * ima_x;
	ofs_y= ob->ima_ofs[1] * ima_y;

	glMatrixMode(GL_MODELVIEW);
	glPushMatrix();

	/* Make sure we are drawing at the origin */
	glTranslatef(0.0f,  0.0f,  0.0f);

	/* Calculate Image scale */
	scale= (ob->empty_drawsize / (float)MAX2(ima_x * sca_x, ima_y * sca_y));

	/* Set the object scale */
	glScalef(scale * sca_x, scale * sca_y, 1.0f);

	if(ibuf && ibuf->rect) {
		/* Setup GL params */
		glEnable(GL_BLEND);
		glBlendFunc(GL_SRC_ALPHA,  GL_ONE_MINUS_SRC_ALPHA);

		/* Use the object color and alpha */
		glColor4fv(ob->col);

		/* Draw the Image on the screen */
		glaDrawPixelsTex(ofs_x, ofs_y, ima_x, ima_y, GL_UNSIGNED_BYTE, ibuf->rect);
		glPixelTransferf(GL_ALPHA_SCALE, 1.0f);

		glDisable(GL_BLEND);
	}

	UI_ThemeColor((ob->flag & SELECT) ? TH_SELECT : TH_WIRE);

	/* Calculate the outline vertex positions */
	glBegin(GL_LINE_LOOP);
	glVertex2f(ofs_x, ofs_y);
	glVertex2f(ofs_x + ima_x, ofs_y);
	glVertex2f(ofs_x + ima_x, ofs_y + ima_y);
	glVertex2f(ofs_x, ofs_y + ima_y);
	glEnd();

	/* Reset GL settings */
	glMatrixMode(GL_MODELVIEW);
	glPopMatrix();
}

static void circball_array_fill(float verts[CIRCLE_RESOL][3], const float cent[3], float rad, float tmat[][4])
{
	float vx[3], vy[3];
	float *viter= (float *)verts;
	unsigned int a;

	mul_v3_v3fl(vx, tmat[0], rad);
	mul_v3_v3fl(vy, tmat[1], rad);

	for (a=0; a < CIRCLE_RESOL; a++, viter += 3) {
		viter[0]= cent[0] + sinval[a] * vx[0] + cosval[a] * vy[0];
		viter[1]= cent[1] + sinval[a] * vx[1] + cosval[a] * vy[1];
		viter[2]= cent[2] + sinval[a] * vx[2] + cosval[a] * vy[2];
	}
}

void drawcircball(int mode, const float cent[3], float rad, float tmat[][4])
{
	float verts[CIRCLE_RESOL][3];

	circball_array_fill(verts, cent, rad, tmat);

	glEnableClientState(GL_VERTEX_ARRAY);
	glVertexPointer(3, GL_FLOAT, 0, verts);
	glDrawArrays(mode, 0, CIRCLE_RESOL);
	glDisableClientState(GL_VERTEX_ARRAY);
}

/* circle for object centers, special_color is for library or ob users */
static void drawcentercircle(View3D *v3d, RegionView3D *rv3d, const float co[3], int selstate, int special_color)
{
	const float size= ED_view3d_pixel_size(rv3d, co) * (float)U.obcenter_dia * 0.5f;
	float verts[CIRCLE_RESOL][3];

	/* using gldepthfunc guarantees that it does write z values,
	 * but not checks for it, so centers remain visible independt order of drawing */
	if(v3d->zbuf)  glDepthFunc(GL_ALWAYS);
	glEnable(GL_BLEND);
	
	if(special_color) {
		if (selstate==ACTIVE || selstate==SELECT) glColor4ub(0x88, 0xFF, 0xFF, 155);

		else glColor4ub(0x55, 0xCC, 0xCC, 155);
	}
	else {
		if (selstate == ACTIVE) UI_ThemeColorShadeAlpha(TH_ACTIVE, 0, -80);
		else if (selstate == SELECT) UI_ThemeColorShadeAlpha(TH_SELECT, 0, -80);
		else if (selstate == DESELECT) UI_ThemeColorShadeAlpha(TH_TRANSFORM, 0, -80);
	}

	circball_array_fill(verts, co, size, rv3d->viewinv);

	/* enable vertex array */
	glEnableClientState(GL_VERTEX_ARRAY);
	glVertexPointer(3, GL_FLOAT, 0, verts);

	/* 1. draw filled, blended polygon */
	glDrawArrays(GL_POLYGON, 0, CIRCLE_RESOL);

	/* 2. draw outline */
	UI_ThemeColorShadeAlpha(TH_WIRE, 0, -30);
	glDrawArrays(GL_LINE_LOOP, 0, CIRCLE_RESOL);

	/* finishe up */
	glDisableClientState(GL_VERTEX_ARRAY);

	glDisable(GL_BLEND);

	if(v3d->zbuf)  glDepthFunc(GL_LEQUAL);
}

/* *********** text drawing for object/particles/armature ************* */
static ListBase CachedText[3];
static int CachedTextLevel= 0;

typedef struct ViewCachedString {
	struct ViewCachedString *next, *prev;
	float vec[3];
	union {
		unsigned char ub[4];
		int pack;
	} col;
	short sco[2];
	short xoffs;
	short flag;
	int str_len, pad;
	/* str is allocated past the end */
} ViewCachedString;

void view3d_cached_text_draw_begin(void)
{
	ListBase *strings= &CachedText[CachedTextLevel];
	strings->first= strings->last= NULL;
	CachedTextLevel++;
}

void view3d_cached_text_draw_add(const float co[3],
                                 const char *str,
                                 short xoffs, short flag,
                                 const unsigned char col[4])
{
	int alloc_len= strlen(str) + 1;
	ListBase *strings= &CachedText[CachedTextLevel-1];
	/* TODO, replace with more efficient malloc, perhaps memarena per draw? */
	ViewCachedString *vos= MEM_callocN(sizeof(ViewCachedString) + alloc_len, "ViewCachedString");

	BLI_addtail(strings, vos);
	copy_v3_v3(vos->vec, co);
	vos->col.pack= *((int *)col);
	vos->xoffs= xoffs;
	vos->flag= flag;
	vos->str_len= alloc_len-1;

	/* allocate past the end */
	memcpy(++vos, str, alloc_len);
}

void view3d_cached_text_draw_end(View3D *v3d, ARegion *ar, int depth_write, float mat[][4])
{
	RegionView3D *rv3d= ar->regiondata;
	ListBase *strings= &CachedText[CachedTextLevel-1];
	ViewCachedString *vos;
	int a, tot= 0;
	
	/* project first and test */
	for(vos= strings->first; vos; vos= vos->next) {
		if(mat && !(vos->flag & V3D_CACHE_TEXT_WORLDSPACE))
			mul_m4_v3(mat, vos->vec);

		if(vos->flag&V3D_CACHE_TEXT_GLOBALSPACE)
			view3d_project_short_clip_persmat(ar, vos->vec, vos->sco, 0);
		else
			view3d_project_short_clip(ar, vos->vec, vos->sco, 0);

		if(vos->sco[0]!=IS_CLIPPED)
			tot++;
	}

	if(tot) {
		int col_pack_prev= 0;

#if 0
		bglMats mats; /* ZBuffer depth vars */
		double ux, uy, uz;
		float depth;

		if(v3d->zbuf)
			bgl_get_mats(&mats);
#endif
		if(rv3d->rflag & RV3D_CLIPPING)
			for(a=0; a<6; a++)
				glDisable(GL_CLIP_PLANE0+a);
		
		glMatrixMode(GL_PROJECTION);
		glPushMatrix();
		glMatrixMode(GL_MODELVIEW);
		glPushMatrix();
		ED_region_pixelspace(ar);
		
		if(depth_write) {
			if(v3d->zbuf) glDisable(GL_DEPTH_TEST);
		}
		else glDepthMask(0);
		
		for(vos= strings->first; vos; vos= vos->next) {
			/* too slow, reading opengl info while drawing is very bad,
			 * better to see if we can use the zbuffer while in pixel space - campbell */
#if 0
			if(v3d->zbuf && (vos->flag & V3D_CACHE_TEXT_ZBUF)) {
				gluProject(vos->vec[0], vos->vec[1], vos->vec[2], mats.modelview, mats.projection, (GLint *)mats.viewport, &ux, &uy, &uz);
				glReadPixels(ar->winrct.xmin+vos->mval[0]+vos->xoffs, ar->winrct.ymin+vos->mval[1], 1, 1, GL_DEPTH_COMPONENT, GL_FLOAT, &depth);

				if(uz > depth)
					continue;
			}
#endif
			if(vos->sco[0]!=IS_CLIPPED) {
				const char *str= (char *)(vos+1);

				if(col_pack_prev != vos->col.pack) {
					glColor3ubv(vos->col.ub);
					col_pack_prev= vos->col.pack;
				}
				((vos->flag & V3D_CACHE_TEXT_ASCII) ?
				            BLF_draw_default_ascii :
				            BLF_draw_default
				            ) ( (float)vos->sco[0] + vos->xoffs,
				                (float)vos->sco[1],
				                (depth_write) ? 0.0f: 2.0f,
				                str,
				                vos->str_len);
			}
		}
		
		if(depth_write) {
			if(v3d->zbuf) glEnable(GL_DEPTH_TEST);
		}
		else glDepthMask(1);
		
		glMatrixMode(GL_PROJECTION);
		glPopMatrix();
		glMatrixMode(GL_MODELVIEW);
		glPopMatrix();

		if(rv3d->rflag & RV3D_CLIPPING)
			for(a=0; a<6; a++)
				glEnable(GL_CLIP_PLANE0+a);
	}
	
	if(strings->first) 
		BLI_freelistN(strings);
	
	CachedTextLevel--;
}

/* ******************** primitive drawing ******************* */

static void drawcube(void)
{

	glBegin(GL_LINE_STRIP);
		glVertex3fv(cube[0]); glVertex3fv(cube[1]);glVertex3fv(cube[2]); glVertex3fv(cube[3]);
		glVertex3fv(cube[0]); glVertex3fv(cube[4]);glVertex3fv(cube[5]); glVertex3fv(cube[6]);
		glVertex3fv(cube[7]); glVertex3fv(cube[4]);
	glEnd();

	glBegin(GL_LINE_STRIP);
		glVertex3fv(cube[1]); glVertex3fv(cube[5]);
	glEnd();

	glBegin(GL_LINE_STRIP);
		glVertex3fv(cube[2]); glVertex3fv(cube[6]);
	glEnd();

	glBegin(GL_LINE_STRIP);
		glVertex3fv(cube[3]); glVertex3fv(cube[7]);
	glEnd();
}

/* draws a cube on given the scaling of the cube, assuming that 
 * all required matrices have been set (used for drawing empties)
 */
static void drawcube_size(float size)
{
	glBegin(GL_LINE_STRIP);
		glVertex3f(-size,-size,-size); glVertex3f(-size,-size,size);
		glVertex3f(-size,size,size); glVertex3f(-size,size,-size);

		glVertex3f(-size,-size,-size); glVertex3f(size,-size,-size);
		glVertex3f(size,-size,size); glVertex3f(size,size,size);

		glVertex3f(size,size,-size); glVertex3f(size,-size,-size);
	glEnd();

	glBegin(GL_LINE_STRIP);
		glVertex3f(-size,-size,size); glVertex3f(size,-size,size);
	glEnd();

	glBegin(GL_LINE_STRIP);
		glVertex3f(-size,size,size); glVertex3f(size,size,size);
	glEnd();

	glBegin(GL_LINE_STRIP);
		glVertex3f(-size,size,-size); glVertex3f(size,size,-size);
	glEnd();
}

/* this is an unused (old) cube-drawing function based on a given size */
#if 0
static void drawcube_size(const float size[3])
{

	glPushMatrix();
	glScalef(size[0],  size[1],  size[2]);
	

	glBegin(GL_LINE_STRIP);
		glVertex3fv(cube[0]); glVertex3fv(cube[1]);glVertex3fv(cube[2]); glVertex3fv(cube[3]);
		glVertex3fv(cube[0]); glVertex3fv(cube[4]);glVertex3fv(cube[5]); glVertex3fv(cube[6]);
		glVertex3fv(cube[7]); glVertex3fv(cube[4]);
	glEnd();

	glBegin(GL_LINE_STRIP);
		glVertex3fv(cube[1]); glVertex3fv(cube[5]);
	glEnd();

	glBegin(GL_LINE_STRIP);
		glVertex3fv(cube[2]); glVertex3fv(cube[6]);
	glEnd();

	glBegin(GL_LINE_STRIP);
		glVertex3fv(cube[3]); glVertex3fv(cube[7]);
	glEnd();
	
	glPopMatrix();
}
#endif

static void drawshadbuflimits(Lamp *la, float mat[][4])
{
	float sta[3], end[3], lavec[3];

	negate_v3_v3(lavec, mat[2]);
	normalize_v3(lavec);

	madd_v3_v3v3fl(sta, mat[3], lavec, la->clipsta);
	madd_v3_v3v3fl(end, mat[3], lavec, la->clipend);

	glBegin(GL_LINE_STRIP);
		glVertex3fv(sta);
		glVertex3fv(end);
	glEnd();

	glPointSize(3.0);
	bglBegin(GL_POINTS);
	bglVertex3fv(sta);
	bglVertex3fv(end);
	bglEnd();
	glPointSize(1.0);
}



static void spotvolume(float lvec[3], float vvec[3], const float inp)
{
	/* camera is at 0,0,0 */
	float temp[3],plane[3],mat1[3][3],mat2[3][3],mat3[3][3],mat4[3][3],q[4],co,si,angle;

	normalize_v3(lvec);
	normalize_v3(vvec);				/* is this the correct vector ? */

	cross_v3_v3v3(temp,vvec,lvec);		/* equation for a plane through vvec en lvec */
	cross_v3_v3v3(plane,lvec,temp);		/* a plane perpendicular to this, parrallel with lvec */

	/* vectors are exactly aligned, use the X axis, this is arbitrary */
	if(normalize_v3(plane) == 0.0f)
		plane[1]= 1.0f;

	/* now we've got two equations: one of a cone and one of a plane, but we have
	three unknowns. We remove one unkown by rotating the plane to z=0 (the plane normal) */

	/* rotate around cross product vector of (0,0,1) and plane normal, dot product degrees */
	/* according definition, we derive cross product is (plane[1],-plane[0],0), en cos = plane[2]);*/

	/* translating this comment to english didnt really help me understanding the math! :-) (ton) */
	
	q[1] = plane[1] ; 
	q[2] = -plane[0] ; 
	q[3] = 0 ;
	normalize_v3(&q[1]);

	angle = saacos(plane[2])/2.0f;
	co = cosf(angle);
	si = sqrtf(1-co*co);

	q[0] =  co;
	q[1] *= si;
	q[2] *= si;
	q[3] =  0;

	quat_to_mat3(mat1,q);

	/* rotate lamp vector now over acos(inp) degrees */
	copy_v3_v3(vvec, lvec);

	unit_m3(mat2);
	co = inp;
	si = sqrtf(1.0f-inp*inp);

	mat2[0][0] =  co;
	mat2[1][0] = -si;
	mat2[0][1] =  si;
	mat2[1][1] =  co;
	mul_m3_m3m3(mat3,mat2,mat1);

	mat2[1][0] =  si;
	mat2[0][1] = -si;
	mul_m3_m3m3(mat4,mat2,mat1);
	transpose_m3(mat1);

	mul_m3_m3m3(mat2,mat1,mat3);
	mul_m3_v3(mat2,lvec);
	mul_m3_m3m3(mat2,mat1,mat4);
	mul_m3_v3(mat2,vvec);

	return;
}

static void draw_spot_cone(Lamp *la, float x, float z)
{
	z= fabs(z);

	glBegin(GL_TRIANGLE_FAN);
	glVertex3f(0.0f, 0.0f, -x);

	if(la->mode & LA_SQUARE) {
		glVertex3f(z, z, 0);
		glVertex3f(-z, z, 0);
		glVertex3f(-z, -z, 0);
		glVertex3f(z, -z, 0);
		glVertex3f(z, z, 0);
	}
	else {
		float angle;
		int a;

		for(a=0; a<33; a++) {
			angle= a*M_PI*2/(33-1);
			glVertex3f(z*cosf(angle), z*sinf(angle), 0);
		}
	}

	glEnd();
}

static void draw_transp_spot_volume(Lamp *la, float x, float z)
{
	glEnable(GL_CULL_FACE);
	glEnable(GL_BLEND);
	glDepthMask(0);

	/* draw backside darkening */
	glCullFace(GL_FRONT);

	glBlendFunc(GL_ZERO, GL_SRC_ALPHA);
	glColor4f(0.0f, 0.0f, 0.0f, 0.4f);

	draw_spot_cone(la, x, z);

	/* draw front side lighting */
	glCullFace(GL_BACK);

	glBlendFunc(GL_ONE,  GL_ONE); 
	glColor4f(0.2f, 0.2f, 0.2f, 1.0f);

	draw_spot_cone(la, x, z);

	/* restore state */
	glBlendFunc(GL_SRC_ALPHA, GL_ONE_MINUS_SRC_ALPHA);
	glDisable(GL_BLEND);
	glDepthMask(1);
	glDisable(GL_CULL_FACE);
	glCullFace(GL_BACK);
}

static void drawlamp(Scene *scene, View3D *v3d, RegionView3D *rv3d, Base *base, int dt, int flag)
{
	Object *ob= base->object;
	const float pixsize= ED_view3d_pixel_size(rv3d, ob->obmat[3]);
	Lamp *la= ob->data;
	float vec[3], lvec[3], vvec[3], circrad, x,y,z;
	float lampsize;
	float imat[4][4], curcol[4];
	unsigned char col[4];
	/* cone can't be drawn for duplicated lamps, because duplilist would be freed to */
	/* the moment of view3d_draw_transp() call */
	const short is_view= (rv3d->persp==RV3D_CAMOB && v3d->camera == base->object);
	const short drawcone= ((dt > OB_WIRE) &&
	                       !(G.f & G_PICKSEL) &&
	                       (la->type == LA_SPOT) &&
	                       (la->mode & LA_SHOW_CONE) &&
	                       !(base->flag & OB_FROMDUPLI) &&
	                       !is_view);

	if(drawcone && !v3d->transp) {
		/* in this case we need to draw delayed */
		add_view3d_after(&v3d->afterdraw_transp, base, flag);
		return;
	}
	
	/* we first draw only the screen aligned & fixed scale stuff */
	glPushMatrix();
	glLoadMatrixf(rv3d->viewmat);

	/* lets calculate the scale: */
	lampsize= pixsize*((float)U.obcenter_dia*0.5f);

	/* and view aligned matrix: */
	copy_m4_m4(imat, rv3d->viewinv);
	normalize_v3(imat[0]);
	normalize_v3(imat[1]);

	/* lamp center */
	copy_v3_v3(vec, ob->obmat[3]);
	
	/* for AA effects */
	glGetFloatv(GL_CURRENT_COLOR, curcol);
	curcol[3]= 0.6;
	glColor4fv(curcol);
	
	if(lampsize > 0.0f) {

		if(ob->id.us>1) {
			if (ob==OBACT || (ob->flag & SELECT)) glColor4ub(0x88, 0xFF, 0xFF, 155);
			else glColor4ub(0x77, 0xCC, 0xCC, 155);
		}
		
		/* Inner Circle */
		glEnable(GL_BLEND);
		drawcircball(GL_LINE_LOOP, vec, lampsize, imat);
		glDisable(GL_BLEND);
		drawcircball(GL_POLYGON, vec, lampsize, imat);
		
		/* restore */
		if(ob->id.us>1)
			glColor4fv(curcol);
			
		/* Outer circle */
		circrad = 3.0f*lampsize;
		setlinestyle(3);

		drawcircball(GL_LINE_LOOP, vec, circrad, imat);

		/* draw dashed outer circle if shadow is on. remember some lamps can't have certain shadows! */
		if(la->type!=LA_HEMI) {
			if(	(la->mode & LA_SHAD_RAY) ||
				((la->mode & LA_SHAD_BUF) && (la->type==LA_SPOT))
			) {
				drawcircball(GL_LINE_LOOP, vec, circrad + 3.0f*pixsize, imat);
			}
		}
	}
	else {
		setlinestyle(3);
		circrad = 0.0f;
	}
	
	/* draw the pretty sun rays */
	if(la->type==LA_SUN) {
		float v1[3], v2[3], mat[3][3];
		short axis;
		
		/* setup a 45 degree rotation matrix */
		vec_rot_to_mat3(mat, imat[2], (float)M_PI/4.0f);
		
		/* vectors */
		mul_v3_v3fl(v1, imat[0], circrad * 1.2f);
		mul_v3_v3fl(v2, imat[0], circrad * 2.5f);
		
		/* center */
		glTranslatef(vec[0], vec[1], vec[2]);
		
		setlinestyle(3);
		
		glBegin(GL_LINES);
		for (axis=0; axis<8; axis++) {
			glVertex3fv(v1);
			glVertex3fv(v2);
			mul_m3_v3(mat, v1);
			mul_m3_v3(mat, v2);
		}
		glEnd();
		
		glTranslatef(-vec[0], -vec[1], -vec[2]);

	}		
	
	if (la->type==LA_LOCAL) {
		if(la->mode & LA_SPHERE) {
			drawcircball(GL_LINE_LOOP, vec, la->dist, imat);
		}
		/* yafray: for photonlight also draw lightcone as for spot */
	}
	
	glPopMatrix();	/* back in object space */
	zero_v3(vec);
	
	if(is_view) {
		/* skip drawing extra info */
	}
	else if ((la->type==LA_SPOT) || (la->type==LA_YF_PHOTON)) {
		lvec[0]=lvec[1]= 0.0; 
		lvec[2] = 1.0;
		x = rv3d->persmat[0][2];
		y = rv3d->persmat[1][2];
		z = rv3d->persmat[2][2];
		vvec[0]= x*ob->obmat[0][0] + y*ob->obmat[0][1] + z*ob->obmat[0][2];
		vvec[1]= x*ob->obmat[1][0] + y*ob->obmat[1][1] + z*ob->obmat[1][2];
		vvec[2]= x*ob->obmat[2][0] + y*ob->obmat[2][1] + z*ob->obmat[2][2];

		y = cosf(la->spotsize*(float)(M_PI/360.0));
		spotvolume(lvec, vvec, y);
		x = -la->dist;
		mul_v3_fl(lvec, x);
		mul_v3_fl(vvec, x);

		/* draw the angled sides of the cone */
		glBegin(GL_LINE_STRIP);
			glVertex3fv(vvec);
			glVertex3fv(vec);
			glVertex3fv(lvec);
		glEnd();
		
		z = x*sqrtf(1.0f - y*y);
		x *= y;

		/* draw the circle/square at the end of the cone */
		glTranslatef(0.0, 0.0 ,  x);
		if(la->mode & LA_SQUARE) {
			float tvec[3];
			float z_abs= fabs(z);

			tvec[0]= tvec[1]= z_abs;
			tvec[2]= 0.0;

			glBegin(GL_LINE_LOOP);
				glVertex3fv(tvec);
				tvec[1]= -z_abs; /* neg */
				glVertex3fv(tvec);
				tvec[0]= -z_abs; /* neg */
				glVertex3fv(tvec);
				tvec[1]= z_abs; /* pos */
				glVertex3fv(tvec);
			glEnd();
		}
		else circ(0.0, 0.0, fabsf(z));
		
		/* draw the circle/square representing spotbl */
		if(la->type==LA_SPOT) {
			float spotblcirc = fabs(z)*(1 - pow(la->spotblend, 2));
			/* hide line if it is zero size or overlaps with outer border,
			   previously it adjusted to always to show it but that seems
			   confusing because it doesn't show the actual blend size */
			if (spotblcirc != 0 && spotblcirc != fabsf(z))
				circ(0.0, 0.0, spotblcirc);
		}

		if(drawcone)
			draw_transp_spot_volume(la, x, z);

		/* draw clip start, useful for wide cones where its not obvious where the start is */
		glTranslatef(0.0, 0.0 , -x); /* reverse translation above */
		if(la->type==LA_SPOT && (la->mode & LA_SHAD_BUF) ) {
			float lvec_clip[3];
			float vvec_clip[3];
			float clipsta_fac= la->clipsta / -x;

			interp_v3_v3v3(lvec_clip, vec, lvec, clipsta_fac);
			interp_v3_v3v3(vvec_clip, vec, vvec, clipsta_fac);

			glBegin(GL_LINE_STRIP);
				glVertex3fv(lvec_clip);
				glVertex3fv(vvec_clip);
			glEnd();
		}
	}
	else if ELEM(la->type, LA_HEMI, LA_SUN) {
		
		/* draw the line from the circle along the dist */
		glBegin(GL_LINE_STRIP);
			vec[2] = -circrad;
			glVertex3fv(vec); 
			vec[2]= -la->dist; 
			glVertex3fv(vec);
		glEnd();
		
		if(la->type==LA_HEMI) {
			/* draw the hemisphere curves */
			short axis, steps, dir;
			float outdist, zdist, mul;
			zero_v3(vec);
			outdist = 0.14; mul = 1.4; dir = 1;
			
			setlinestyle(4);
			/* loop over the 4 compass points, and draw each arc as a LINE_STRIP */
			for (axis=0; axis<4; axis++) {
				float v[3]= {0.0, 0.0, 0.0};
				zdist = 0.02;
				
				glBegin(GL_LINE_STRIP);
				
				for (steps=0; steps<6; steps++) {
					if (axis == 0 || axis == 1) { 		/* x axis up, x axis down */	
						/* make the arcs start at the edge of the energy circle */
						if (steps == 0) v[0] = dir*circrad;
						else v[0] = v[0] + dir*(steps*outdist);
					} else if (axis == 2 || axis == 3) { 		/* y axis up, y axis down */
						/* make the arcs start at the edge of the energy circle */
						if (steps == 0) v[1] = dir*circrad;
						else v[1] = v[1] + dir*(steps*outdist); 
					}
		
					v[2] = v[2] - steps*zdist;
					
					glVertex3fv(v);
					
					zdist = zdist * mul;
				}
				
				glEnd();
				/* flip the direction */
				dir = -dir;
			}
		}
	} else if(la->type==LA_AREA) {
		setlinestyle(3);
		if(la->area_shape==LA_AREA_SQUARE) 
			fdrawbox(-la->area_size*0.5f, -la->area_size*0.5f, la->area_size*0.5f, la->area_size*0.5f);
		else if(la->area_shape==LA_AREA_RECT) 
			fdrawbox(-la->area_size*0.5f, -la->area_sizey*0.5f, la->area_size*0.5f, la->area_sizey*0.5f);

		glBegin(GL_LINE_STRIP); 
		glVertex3f(0.0,0.0,-circrad);
		glVertex3f(0.0,0.0,-la->dist);
		glEnd();
	}
	
	/* and back to viewspace */
	glLoadMatrixf(rv3d->viewmat);
	copy_v3_v3(vec, ob->obmat[3]);

	setlinestyle(0);
	
	if((la->type == LA_SPOT) && (la->mode & LA_SHAD_BUF) && (is_view == FALSE)) {
		drawshadbuflimits(la, ob->obmat);
	}
	
	UI_GetThemeColor4ubv(TH_LAMP, col);
	glColor4ubv(col);
	 
	glEnable(GL_BLEND);
	
	if (vec[2]>0) vec[2] -= circrad;
	else vec[2] += circrad;
	
	glBegin(GL_LINE_STRIP);
		glVertex3fv(vec); 
		vec[2]= 0; 
		glVertex3fv(vec);
	glEnd();
	
	glPointSize(2.0);
	glBegin(GL_POINTS);
		glVertex3fv(vec);
	glEnd();
	glPointSize(1.0);
	
	glDisable(GL_BLEND);
	
	/* restore for drawing extra stuff */
	glColor3fv(curcol);

}

static void draw_limit_line(float sta, float end, unsigned int col)
{
	glBegin(GL_LINES);
	glVertex3f(0.0, 0.0, -sta);
	glVertex3f(0.0, 0.0, -end);
	glEnd();

	glPointSize(3.0);
	glBegin(GL_POINTS);
	cpack(col);
	glVertex3f(0.0, 0.0, -sta);
	glVertex3f(0.0, 0.0, -end);
	glEnd();
	glPointSize(1.0);
}		


/* yafray: draw camera focus point (cross, similar to aqsis code in tuhopuu) */
/* qdn: now also enabled for Blender to set focus point for defocus composit node */
static void draw_focus_cross(float dist, float size)
{
	glBegin(GL_LINES);
	glVertex3f(-size, 0.f, -dist);
	glVertex3f(size, 0.f, -dist);
	glVertex3f(0.f, -size, -dist);
	glVertex3f(0.f, size, -dist);
	glEnd();
}

#ifdef VIEW3D_CAMERA_BORDER_HACK
float view3d_camera_border_hack_col[4];
short view3d_camera_border_hack_test= FALSE;
#endif

/* ****************** draw clip data *************** */

static void draw_bundle_sphere(void)
{
	static GLuint displist= 0;

	if (displist == 0) {
		GLUquadricObj *qobj;

		displist= glGenLists(1);
		glNewList(displist, GL_COMPILE);

		qobj= gluNewQuadric();
		gluQuadricDrawStyle(qobj, GLU_FILL);
		glShadeModel(GL_SMOOTH);
		gluSphere(qobj, 0.05, 8, 8);
		glShadeModel(GL_FLAT);
		gluDeleteQuadric(qobj);

		glEndList();
	}

	glCallList(displist);
}

static void draw_viewport_reconstruction(Scene *scene, Base *base, View3D *v3d, MovieClip *clip, int flag)
{
	MovieTracking *tracking= &clip->tracking;
	MovieTrackingTrack *track;
	float mat[4][4], imat[4][4], curcol[4];
	unsigned char col[4], scol[4];
	int bundlenr= 1;

	if((v3d->flag2&V3D_SHOW_RECONSTRUCTION)==0)
		return;

	if(v3d->flag2&V3D_RENDER_OVERRIDE)
		return;

	glGetFloatv(GL_CURRENT_COLOR, curcol);

	UI_GetThemeColor4ubv(TH_TEXT, col);
	UI_GetThemeColor4ubv(TH_SELECT, scol);

	BKE_get_tracking_mat(scene, base->object, mat);

	glEnable(GL_LIGHTING);
	glColorMaterial(GL_FRONT_AND_BACK, GL_DIFFUSE);
	glEnable(GL_COLOR_MATERIAL);
	glShadeModel(GL_SMOOTH);

	/* current ogl matrix is translated in camera space, bundles should
	   be rendered in world space, so camera matrix should be "removed"
	   from current ogl matrix */
	invert_m4_m4(imat, base->object->obmat);

	glPushMatrix();
	glMultMatrixf(imat);
	glMultMatrixf(mat);

	for ( track= tracking->tracks.first; track; track= track->next) {
		int selected= track->flag&SELECT || track->pat_flag&SELECT || track->search_flag&SELECT;
		if((track->flag&TRACK_HAS_BUNDLE)==0)
			continue;

		if(flag&DRAW_PICKING)
			glLoadName(base->selcol + (bundlenr<<16));

		glPushMatrix();
			glTranslatef(track->bundle_pos[0], track->bundle_pos[1], track->bundle_pos[2]);
			glScalef(v3d->bundle_size/0.05f, v3d->bundle_size/0.05f, v3d->bundle_size/0.05f);

			if(v3d->drawtype==OB_WIRE) {
				glDisable(GL_LIGHTING);
				glDepthMask(0);

				if(selected) {
					if(base==BASACT) UI_ThemeColor(TH_ACTIVE);
					else UI_ThemeColor(TH_SELECT);
				} else {
					if(track->flag&TRACK_CUSTOMCOLOR) glColor3fv(track->color);
					else UI_ThemeColor(TH_WIRE);
				}

				drawaxes(0.05f, v3d->bundle_drawtype);

				glDepthMask(1);
				glEnable(GL_LIGHTING);
			} else if(v3d->drawtype>OB_WIRE) {
				if(v3d->bundle_drawtype==OB_EMPTY_SPHERE) {
					/* selection outline */
					if(selected) {
						if(base==BASACT) UI_ThemeColor(TH_ACTIVE);
						else UI_ThemeColor(TH_SELECT);

						glDepthMask(0);
						glLineWidth(2.f);
						glDisable(GL_LIGHTING);
						glPolygonMode(GL_FRONT_AND_BACK, GL_LINE);

						draw_bundle_sphere();

						glPolygonMode(GL_FRONT_AND_BACK, GL_FILL);
						glEnable(GL_LIGHTING);
						glLineWidth(1.f);
						glDepthMask(1);
					}

					if(track->flag&TRACK_CUSTOMCOLOR) glColor3fv(track->color);
					else UI_ThemeColor(TH_BUNDLE_SOLID);

					draw_bundle_sphere();
				} else {
					glDisable(GL_LIGHTING);
					glDepthMask(0);

					if(selected) {
						if(base==BASACT) UI_ThemeColor(TH_ACTIVE);
						else UI_ThemeColor(TH_SELECT);
					} else {
						if(track->flag&TRACK_CUSTOMCOLOR) glColor3fv(track->color);
						else UI_ThemeColor(TH_WIRE);
					}

					drawaxes(0.05f, v3d->bundle_drawtype);

					glDepthMask(1);
					glEnable(GL_LIGHTING);
				}
			}

		glPopMatrix();

		if((flag & DRAW_PICKING)==0 && (v3d->flag2&V3D_SHOW_BUNDLENAME)) {
			float pos[3];
			unsigned char tcol[4];

			if(selected) memcpy(tcol, scol, sizeof(tcol));
			else memcpy(tcol, col, sizeof(tcol));

			mul_v3_m4v3(pos, mat, track->bundle_pos);
			view3d_cached_text_draw_add(pos, track->name, 10, V3D_CACHE_TEXT_GLOBALSPACE, tcol);
		}

		bundlenr++;
	}

	if((flag & DRAW_PICKING)==0) {
		if(v3d->flag2&V3D_SHOW_CAMERAPATH && clip->tracking.reconstruction.camnr) {
			int a= 0;
			MovieTrackingReconstruction *reconstruction= &tracking->reconstruction;
			MovieReconstructedCamera *camera= tracking->reconstruction.cameras;

			glDisable(GL_LIGHTING);
			UI_ThemeColor(TH_CAMERA_PATH);
			glLineWidth(2.0f);

			glBegin(GL_LINE_STRIP);
				for(a= 0; a<reconstruction->camnr; a++, camera++) {
					glVertex3fv(camera->mat[3]);
				}
			glEnd();

			glLineWidth(1.0f);
			glEnable(GL_LIGHTING);
		}
	}

	glPopMatrix();

	/* restore */
	glShadeModel(GL_FLAT);
	glDisable(GL_COLOR_MATERIAL);
	glDisable(GL_LIGHTING);

	glColor4fv(curcol);

	if(flag&DRAW_PICKING)
		glLoadName(base->selcol);
}

/* flag similar to draw_object() */
static void drawcamera(Scene *scene, View3D *v3d, RegionView3D *rv3d, Base *base, int flag)
{
	/* a standing up pyramid with (0,0,0) as top */
	Camera *cam;
	Object *ob= base->object;
	float tvec[3];
	float vec[4][3], asp[2], shift[2], scale[3];
	int i;
	float drawsize;
	const short is_view= (rv3d->persp==RV3D_CAMOB && ob==v3d->camera);
	MovieClip *clip= object_get_movieclip(scene, base->object, 0);

	/* draw data for movie clip set as active for scene */
	if(clip)
		draw_viewport_reconstruction(scene, base, v3d, clip, flag);

#ifdef VIEW3D_CAMERA_BORDER_HACK
	if(is_view && !(G.f & G_PICKSEL)) {
		glGetFloatv(GL_CURRENT_COLOR, view3d_camera_border_hack_col);
		view3d_camera_border_hack_test= TRUE;
		return;
	}
#endif

	cam= ob->data;

	scale[0]= 1.0f / len_v3(ob->obmat[0]);
	scale[1]= 1.0f / len_v3(ob->obmat[1]);
	scale[2]= 1.0f / len_v3(ob->obmat[2]);

	camera_view_frame_ex(scene, cam, cam->drawsize, is_view, scale,
	                     asp, shift, &drawsize, vec);

	glDisable(GL_LIGHTING);
	glDisable(GL_CULL_FACE);

	/* camera frame */
	glBegin(GL_LINE_LOOP);
	glVertex3fv(vec[0]);
	glVertex3fv(vec[1]);
	glVertex3fv(vec[2]);
	glVertex3fv(vec[3]);
	glEnd();

	if(is_view)
		return;

	zero_v3(tvec);

	/* center point to camera frame */
	glBegin(GL_LINE_STRIP);
	glVertex3fv(vec[1]);
	glVertex3fv(tvec);
	glVertex3fv(vec[0]);
	glVertex3fv(vec[3]);
	glVertex3fv(tvec);
	glVertex3fv(vec[2]);
	glEnd();


	/* arrow on top */
	tvec[2]= vec[1][2]; /* copy the depth */


	/* draw an outline arrow for inactive cameras and filled
	 * for active cameras. We actually draw both outline+filled
	 * for active cameras so the wire can be seen side-on */	
	for (i=0;i<2;i++) {
		if (i==0) glBegin(GL_LINE_LOOP);
		else if (i==1 && (ob == v3d->camera)) glBegin(GL_TRIANGLES);
		else break;

		tvec[0]= shift[0] + ((-0.7f * drawsize) * scale[0]);
		tvec[1]= shift[1] + ((drawsize * (asp[1] + 0.1f)) * scale[1]);
		glVertex3fv(tvec); /* left */
		
		tvec[0]= shift[0] + ((0.7f * drawsize) * scale[0]);
		glVertex3fv(tvec); /* right */
		
		tvec[0]= shift[0];
		tvec[1]= shift[1] + ((1.1f * drawsize * (asp[1] + 0.7f)) * scale[1]);
		glVertex3fv(tvec); /* top */
	
		glEnd();
	}

	if(flag==0) {
		if(cam->flag & (CAM_SHOWLIMITS+CAM_SHOWMIST)) {
			float nobmat[4][4];
			World *wrld;
	
			/* draw in normalized object matrix space */
			copy_m4_m4(nobmat, ob->obmat);
			normalize_m4(nobmat);

			glPushMatrix();
			glLoadMatrixf(rv3d->viewmat);
			glMultMatrixf(nobmat);

			if(cam->flag & CAM_SHOWLIMITS) {
				draw_limit_line(cam->clipsta, cam->clipend, 0x77FFFF);
				/* qdn: was yafray only, now also enabled for Blender to be used with defocus composit node */
				draw_focus_cross(object_camera_dof_distance(ob), cam->drawsize);
			}

			wrld= scene->world;
			if(cam->flag & CAM_SHOWMIST) 
				if(wrld) draw_limit_line(wrld->miststa, wrld->miststa+wrld->mistdist, 0xFFFFFF);
				
			glPopMatrix();
		}
	}
}

/* flag similar to draw_object() */
static void drawspeaker(Scene *UNUSED(scene), View3D *UNUSED(v3d), RegionView3D *UNUSED(rv3d),
                        Object *UNUSED(ob), int UNUSED(flag))
{
	//Speaker *spk = ob->data;

	float vec[3];
	int i, j;

	glEnable(GL_BLEND);

	for(j = 0; j < 3; j++) {
		vec[2] = 0.25f * j -0.125f;

		glBegin(GL_LINE_LOOP);
		for(i = 0; i < 16; i++) {
			vec[0] = cosf((float)M_PI * i / 8.0f) * (j == 0 ? 0.5f : 0.25f);
			vec[1] = sinf((float)M_PI * i / 8.0f) * (j == 0 ? 0.5f : 0.25f);
			glVertex3fv(vec);
		}
		glEnd();
	}

	for(j = 0; j < 4; j++) {
		vec[0] = (((j + 1) % 2) * (j - 1)) * 0.5f;
		vec[1] = ((j % 2) * (j - 2)) * 0.5f;
		glBegin(GL_LINE_STRIP);
		for(i = 0; i < 3; i++) {
			if(i == 1) {
				vec[0] *= 0.5f;
				vec[1] *= 0.5f;
			}

			vec[2] = 0.25f * i -0.125f;
			glVertex3fv(vec);
		}
		glEnd();
	}

	glDisable(GL_BLEND);
}

static void lattice_draw_verts(Lattice *lt, DispList *dl, short sel)
{
	BPoint *bp = lt->def;
	float *co = dl?dl->verts:NULL;
	int u, v, w;

	UI_ThemeColor(sel?TH_VERTEX_SELECT:TH_VERTEX);
	glPointSize(UI_GetThemeValuef(TH_VERTEX_SIZE));
	bglBegin(GL_POINTS);

	for(w=0; w<lt->pntsw; w++) {
		int wxt = (w==0 || w==lt->pntsw-1);
		for(v=0; v<lt->pntsv; v++) {
			int vxt = (v==0 || v==lt->pntsv-1);
			for(u=0; u<lt->pntsu; u++, bp++, co+=3) {
				int uxt = (u==0 || u==lt->pntsu-1);
				if(!(lt->flag & LT_OUTSIDE) || uxt || vxt || wxt) {
					if(bp->hide==0) {
						if((bp->f1 & SELECT)==sel) {
							bglVertex3fv(dl?co:bp->vec);
						}
					}
				}
			}
		}
	}
	
	glPointSize(1.0);
	bglEnd();	
}

void lattice_foreachScreenVert(ViewContext *vc, void (*func)(void *userData, BPoint *bp, int x, int y), void *userData)
{
	Object *obedit= vc->obedit;
	Lattice *lt= obedit->data;
	BPoint *bp = lt->editlatt->latt->def;
	DispList *dl = find_displist(&obedit->disp, DL_VERTS);
	float *co = dl?dl->verts:NULL;
	int i, N = lt->editlatt->latt->pntsu*lt->editlatt->latt->pntsv*lt->editlatt->latt->pntsw;
	short s[2] = {IS_CLIPPED, 0};

	ED_view3d_local_clipping(vc->rv3d, obedit->obmat); /* for local clipping lookups */

	for (i=0; i<N; i++, bp++, co+=3) {
		if (bp->hide==0) {
			view3d_project_short_clip(vc->ar, dl?co:bp->vec, s, 1);
			if (s[0] != IS_CLIPPED)
				func(userData, bp, s[0], s[1]);
		}
	}
}

static void drawlattice__point(Lattice *lt, DispList *dl, int u, int v, int w, int use_wcol)
{
	int index = ((w*lt->pntsv + v)*lt->pntsu) + u;

	if(use_wcol) {
		float col[3];
		MDeformWeight *mdw= defvert_find_index (lt->dvert+index, use_wcol-1);
		
		weight_to_rgb(col, mdw?mdw->weight:0.0f);
		glColor3fv(col);

	}
	
	if (dl) {
		glVertex3fv(&dl->verts[index*3]);
	} else {
		glVertex3fv(lt->def[index].vec);
	}
}

/* lattice color is hardcoded, now also shows weightgroup values in edit mode */
static void drawlattice(Scene *scene, View3D *v3d, Object *ob)
{
	Lattice *lt= ob->data;
	DispList *dl;
	int u, v, w;
	int use_wcol= 0, is_edit= (lt->editlatt != NULL);

	/* now we default make displist, this will modifiers work for non animated case */
	if(ob->disp.first==NULL)
		lattice_calc_modifiers(scene, ob);
	dl= find_displist(&ob->disp, DL_VERTS);
	
	if(is_edit) {
		lt= lt->editlatt->latt;

		cpack(0x004000);
		
		if(ob->defbase.first && lt->dvert) {
			use_wcol= ob->actdef;
			glShadeModel(GL_SMOOTH);
		}
	}
	
	glBegin(GL_LINES);
	for(w=0; w<lt->pntsw; w++) {
		int wxt = (w==0 || w==lt->pntsw-1);
		for(v=0; v<lt->pntsv; v++) {
			int vxt = (v==0 || v==lt->pntsv-1);
			for(u=0; u<lt->pntsu; u++) {
				int uxt = (u==0 || u==lt->pntsu-1);

				if(w && ((uxt || vxt) || !(lt->flag & LT_OUTSIDE))) {
					drawlattice__point(lt, dl, u, v, w-1, use_wcol);
					drawlattice__point(lt, dl, u, v, w, use_wcol);
				}
				if(v && ((uxt || wxt) || !(lt->flag & LT_OUTSIDE))) {
					drawlattice__point(lt, dl, u, v-1, w, use_wcol);
					drawlattice__point(lt, dl, u, v, w, use_wcol);
				}
				if(u && ((vxt || wxt) || !(lt->flag & LT_OUTSIDE))) {
					drawlattice__point(lt, dl, u-1, v, w, use_wcol);
					drawlattice__point(lt, dl, u, v, w, use_wcol);
				}
			}
		}
	}		
	glEnd();
	
	/* restoration for weight colors */
	if(use_wcol)
		glShadeModel(GL_FLAT);

	if(is_edit) {
		if(v3d->zbuf) glDisable(GL_DEPTH_TEST);
		
		lattice_draw_verts(lt, dl, 0);
		lattice_draw_verts(lt, dl, 1);
		
		if(v3d->zbuf) glEnable(GL_DEPTH_TEST); 
	}
}

/* ***************** ******************** */

/* Note! - foreach funcs should be called while drawing or directly after
 * if not, ED_view3d_init_mats_rv3d() can be used for selection tools
 * but would not give correct results with dupli's for eg. which dont
 * use the object matrix in the useual way */
static void mesh_foreachScreenVert__mapFunc(void *userData, int index, float *co, float *UNUSED(no_f), short *UNUSED(no_s))
{
	foreachScreenVert_userData *data = userData;
	EditVert *eve = EM_get_vert_for_index(index);

	if (eve->h==0) {
		short s[2]= {IS_CLIPPED, 0};

		if (data->clipVerts != V3D_CLIP_TEST_OFF) {
			view3d_project_short_clip(data->vc.ar, co, s, 1);
		} else {
			view3d_project_short_noclip(data->vc.ar, co, s);
		}

		if (s[0]!=IS_CLIPPED)
			data->func(data->userData, eve, s[0], s[1], index);
	}
}

void mesh_foreachScreenVert(
        ViewContext *vc,
        void (*func)(void *userData, EditVert *eve, int x, int y, int index),
        void *userData, eV3DClipTest clipVerts)
{
	foreachScreenVert_userData data;
	DerivedMesh *dm = editmesh_get_derived_cage(vc->scene, vc->obedit, vc->em, CD_MASK_BAREMESH);
	
	data.vc= *vc;
	data.func = func;
	data.userData = userData;
	data.clipVerts = clipVerts;

	if(clipVerts != V3D_CLIP_TEST_OFF)
		ED_view3d_local_clipping(vc->rv3d, vc->obedit->obmat); /* for local clipping lookups */

	EM_init_index_arrays(vc->em, 1, 0, 0);
	dm->foreachMappedVert(dm, mesh_foreachScreenVert__mapFunc, &data);
	EM_free_index_arrays();

	dm->release(dm);
}

/*  draw callback */
static void drawSelectedVertices__mapFunc(void *userData, int index, float *co, float *UNUSED(no_f), short *UNUSED(no_s))
{
	MVert *mv = &((MVert *)userData)[index];

	if(!(mv->flag & ME_HIDE)) {
		const char sel= mv->flag & SELECT;

		// TODO define selected color
		if(sel) {
			glColor3f(1.0f, 1.0f, 0.0f);
		}
		else {
			glColor3f(0.0f, 0.0f, 0.0f);
		}

		glVertex3fv(co);
	}
}

static void drawSelectedVertices(DerivedMesh *dm, Mesh *me)
{
	glBegin(GL_POINTS);
	dm->foreachMappedVert(dm, drawSelectedVertices__mapFunc, me->mvert);
	glEnd();
}
static int is_co_in_region(ARegion *ar, const short co[2])
{
	return ( (co[0] != IS_CLIPPED) && /* may be the only initialized value, check first */
	         (co[0] >= 0)          &&
	         (co[0] <  ar->winx)   &&
	         (co[1] >= 0)          &&
	         (co[1] <  ar->winy));
}
static void mesh_foreachScreenEdge__mapFunc(void *userData, int index, float *v0co, float *v1co)
{
	foreachScreenEdge_userData *data = userData;
	EditEdge *eed = EM_get_edge_for_index(index);
	short s[2][2];

	if (eed->h==0) {
		if (data->clipVerts == V3D_CLIP_TEST_RV3D_CLIPPING) {
			view3d_project_short_clip(data->vc.ar, v0co, s[0], 1);
			view3d_project_short_clip(data->vc.ar, v1co, s[1], 1);
		}
		else {
			view3d_project_short_noclip(data->vc.ar, v0co, s[0]);
			view3d_project_short_noclip(data->vc.ar, v1co, s[1]);

			if (data->clipVerts == V3D_CLIP_TEST_REGION) {
				if ( !is_co_in_region(data->vc.ar, s[0]) &&
				     !is_co_in_region(data->vc.ar, s[1]))
				{
					return;
				}
			}
		}

		data->func(data->userData, eed, s[0][0], s[0][1], s[1][0], s[1][1], index);
	}
}

void mesh_foreachScreenEdge(
        ViewContext *vc,
        void (*func)(void *userData, EditEdge *eed, int x0, int y0, int x1, int y1, int index),
        void *userData, eV3DClipTest clipVerts)
{
	foreachScreenEdge_userData data;
	DerivedMesh *dm = editmesh_get_derived_cage(vc->scene, vc->obedit, vc->em, CD_MASK_BAREMESH);

	data.vc= *vc;
	data.func = func;
	data.userData = userData;
	data.clipVerts = clipVerts;

	if(clipVerts != V3D_CLIP_TEST_OFF)
		ED_view3d_local_clipping(vc->rv3d, vc->obedit->obmat); /* for local clipping lookups */

	EM_init_index_arrays(vc->em, 0, 1, 0);
	dm->foreachMappedEdge(dm, mesh_foreachScreenEdge__mapFunc, &data);
	EM_free_index_arrays();

	dm->release(dm);
}

static void mesh_foreachScreenFace__mapFunc(void *userData, int index, float *cent, float *UNUSED(no))
{
	foreachScreenFace_userData *data = userData;
	EditFace *efa = EM_get_face_for_index(index);
	short s[2];

	if (efa && efa->h==0 && efa->fgonf!=EM_FGON) {
		view3d_project_short_clip(data->vc.ar, cent, s, 1);

		if (s[0] != IS_CLIPPED) {
			data->func(data->userData, efa, s[0], s[1], index);
		}
	}
}

void mesh_foreachScreenFace(
        ViewContext *vc,
        void (*func)(void *userData, EditFace *efa, int x, int y, int index),
        void *userData)
{
	foreachScreenFace_userData data;
	DerivedMesh *dm = editmesh_get_derived_cage(vc->scene, vc->obedit, vc->em, CD_MASK_BAREMESH);

	data.vc= *vc;
	data.func = func;
	data.userData = userData;

	//if(clipVerts)
	ED_view3d_local_clipping(vc->rv3d, vc->obedit->obmat); /* for local clipping lookups */

	EM_init_index_arrays(vc->em, 0, 0, 1);
	dm->foreachMappedFaceCenter(dm, mesh_foreachScreenFace__mapFunc, &data);
	EM_free_index_arrays();

	dm->release(dm);
}

void nurbs_foreachScreenVert(
        ViewContext *vc,
        void (*func)(void *userData, Nurb *nu, BPoint *bp, BezTriple *bezt, int beztindex, int x, int y),
        void *userData)
{
	Curve *cu= vc->obedit->data;
	short s[2] = {IS_CLIPPED, 0};
	Nurb *nu;
	int i;
	ListBase *nurbs= curve_editnurbs(cu);

	ED_view3d_local_clipping(vc->rv3d, vc->obedit->obmat); /* for local clipping lookups */

	for (nu= nurbs->first; nu; nu=nu->next) {
		if(nu->type == CU_BEZIER) {
			for (i=0; i<nu->pntsu; i++) {
				BezTriple *bezt = &nu->bezt[i];

				if(bezt->hide==0) {
					
					if(cu->drawflag & CU_HIDE_HANDLES) {
						view3d_project_short_clip(vc->ar, bezt->vec[1], s, 1);
						if (s[0] != IS_CLIPPED)
							func(userData, nu, NULL, bezt, 1, s[0], s[1]);
					} else {
						view3d_project_short_clip(vc->ar, bezt->vec[0], s, 1);
						if (s[0] != IS_CLIPPED)
							func(userData, nu, NULL, bezt, 0, s[0], s[1]);
						view3d_project_short_clip(vc->ar, bezt->vec[1], s, 1);
						if (s[0] != IS_CLIPPED)
							func(userData, nu, NULL, bezt, 1, s[0], s[1]);
						view3d_project_short_clip(vc->ar, bezt->vec[2], s, 1);
						if (s[0] != IS_CLIPPED)
							func(userData, nu, NULL, bezt, 2, s[0], s[1]);
					}
				}
			}
		}
		else {
			for (i=0; i<nu->pntsu*nu->pntsv; i++) {
				BPoint *bp = &nu->bp[i];

				if(bp->hide==0) {
					view3d_project_short_clip(vc->ar, bp->vec, s, 1);
					if (s[0] != IS_CLIPPED)
						func(userData, nu, bp, NULL, -1, s[0], s[1]);
				}
			}
		}
	}
}

/* ************** DRAW MESH ****************** */

/* First section is all the "simple" draw routines, 
 * ones that just pass some sort of primitive to GL,
 * with perhaps various options to control lighting,
 * color, etc.
 *
 * These routines should not have user interface related
 * logic!!!
 */

static void draw_dm_face_normals__mapFunc(void *userData, int index, float *cent, float *no)
{
	ToolSettings *ts= ((Scene *)userData)->toolsettings;
	EditFace *efa = EM_get_face_for_index(index);

	if (efa->h==0 && efa->fgonf!=EM_FGON) {
		glVertex3fv(cent);
		glVertex3f(	cent[0] + no[0]*ts->normalsize,
					cent[1] + no[1]*ts->normalsize,
					cent[2] + no[2]*ts->normalsize);
	}
}
static void draw_dm_face_normals(Scene *scene, DerivedMesh *dm) 
{
	glBegin(GL_LINES);
	dm->foreachMappedFaceCenter(dm, draw_dm_face_normals__mapFunc, scene);
	glEnd();
}

static void draw_dm_face_centers__mapFunc(void *userData, int index, float *cent, float *UNUSED(no))
{
	EditFace *efa = EM_get_face_for_index(index);
	int sel = *((int*) userData);

	if (efa->h==0 && efa->fgonf!=EM_FGON && (efa->f&SELECT)==sel) {
		bglVertex3fv(cent);
	}
}
static void draw_dm_face_centers(DerivedMesh *dm, int sel)
{
	bglBegin(GL_POINTS);
	dm->foreachMappedFaceCenter(dm, draw_dm_face_centers__mapFunc, &sel);
	bglEnd();
}

static void draw_dm_vert_normals__mapFunc(void *userData, int index, float *co, float *no_f, short *no_s)
{
	Scene *scene= (Scene *)userData;
	ToolSettings *ts= scene->toolsettings;
	EditVert *eve = EM_get_vert_for_index(index);

	if (eve->h==0) {
		glVertex3fv(co);

		if (no_f) {
			glVertex3f(	co[0] + no_f[0]*ts->normalsize,
						co[1] + no_f[1]*ts->normalsize,
						co[2] + no_f[2]*ts->normalsize);
		} else {
			glVertex3f(	co[0] + no_s[0]*ts->normalsize/32767.0f,
						co[1] + no_s[1]*ts->normalsize/32767.0f,
						co[2] + no_s[2]*ts->normalsize/32767.0f);
		}
	}
}
static void draw_dm_vert_normals(Scene *scene, DerivedMesh *dm) 
{
	glBegin(GL_LINES);
	dm->foreachMappedVert(dm, draw_dm_vert_normals__mapFunc, scene);
	glEnd();
}

	/* Draw verts with color set based on selection */
static void draw_dm_verts__mapFunc(void *userData, int index, float *co, float *UNUSED(no_f), short *UNUSED(no_s))
{
	drawDMVerts_userData * data = userData;
	EditVert *eve = EM_get_vert_for_index(index);

	if (eve->h==0 && (eve->f&SELECT)==data->sel) {
		/* draw active larger - need to stop/start point drawing for this :/ */
		if (eve==data->eve_act) {
			float size = UI_GetThemeValuef(TH_VERTEX_SIZE);
			UI_ThemeColor4(TH_EDITMESH_ACTIVE);
			
			bglEnd();
			
			glPointSize(size);
			bglBegin(GL_POINTS);
			bglVertex3fv(co);
			bglEnd();
			
			UI_ThemeColor4(data->sel?TH_VERTEX_SELECT:TH_VERTEX);
			glPointSize(size);
			bglBegin(GL_POINTS);
		} else {
			bglVertex3fv(co);
		}
	}
}

static void draw_dm_verts(DerivedMesh *dm, int sel, EditVert *eve_act)
{
	drawDMVerts_userData data;
	data.sel = sel;
	data.eve_act = eve_act;

	bglBegin(GL_POINTS);
	dm->foreachMappedVert(dm, draw_dm_verts__mapFunc, &data);
	bglEnd();
}

	/* Draw edges with color set based on selection */
static int draw_dm_edges_sel__setDrawOptions(void *userData, int index)
{
	EditEdge *eed = EM_get_edge_for_index(index);
	//unsigned char **cols = userData, *col;
	drawDMEdgesSel_userData * data = userData;
	unsigned char *col;

	if (eed->h==0) {
		if (eed==data->eed_act) {
			glColor4ubv(data->actCol);
		} else {
			if (eed->f&SELECT) {
				col = data->selCol;
			} else {
				col = data->baseCol;
			}
			/* no alpha, this is used so a transparent color can disable drawing unselected edges in editmode  */
			if (col[3]==0) return 0;
			
			glColor4ubv(col);
		}
		return 1;
	} else {
		return 0;
	}
}
static void draw_dm_edges_sel(DerivedMesh *dm, unsigned char *baseCol, unsigned char *selCol, unsigned char *actCol, EditEdge *eed_act) 
{
	drawDMEdgesSel_userData data;
	
	data.baseCol = baseCol;
	data.selCol = selCol;
	data.actCol = actCol;
	data.eed_act = eed_act;
	dm->drawMappedEdges(dm, draw_dm_edges_sel__setDrawOptions, &data);
}

	/* Draw edges */
static int draw_dm_edges__setDrawOptions(void *UNUSED(userData), int index)
{
	return EM_get_edge_for_index(index)->h==0;
}
static void draw_dm_edges(DerivedMesh *dm) 
{
	dm->drawMappedEdges(dm, draw_dm_edges__setDrawOptions, NULL);
}

	/* Draw edges with color interpolated based on selection */
static int draw_dm_edges_sel_interp__setDrawOptions(void *UNUSED(userData), int index)
{
	return EM_get_edge_for_index(index)->h==0;
}
static void draw_dm_edges_sel_interp__setDrawInterpOptions(void *userData, int index, float t)
{
	EditEdge *eed = EM_get_edge_for_index(index);
	unsigned char **cols = userData;
	unsigned char *col0 = cols[(eed->v1->f&SELECT)?1:0];
	unsigned char *col1 = cols[(eed->v2->f&SELECT)?1:0];

	glColor4ub(	col0[0] + (col1[0]-col0[0])*t,
				col0[1] + (col1[1]-col0[1])*t,
				col0[2] + (col1[2]-col0[2])*t,
				col0[3] + (col1[3]-col0[3])*t);
}

static void draw_dm_edges_sel_interp(DerivedMesh *dm, unsigned char *baseCol, unsigned char *selCol)
{
	unsigned char *cols[2];
	cols[0]= baseCol;
	cols[1]= selCol;
	dm->drawMappedEdgesInterp(dm, draw_dm_edges_sel_interp__setDrawOptions, draw_dm_edges_sel_interp__setDrawInterpOptions, cols);
}

	/* Draw only seam edges */
static int draw_dm_edges_seams__setDrawOptions(void *UNUSED(userData), int index)
{
	EditEdge *eed = EM_get_edge_for_index(index);

	return (eed->h==0 && eed->seam);
}
static void draw_dm_edges_seams(DerivedMesh *dm)
{
	dm->drawMappedEdges(dm, draw_dm_edges_seams__setDrawOptions, NULL);
}

	/* Draw only sharp edges */
static int draw_dm_edges_sharp__setDrawOptions(void *UNUSED(userData), int index)
{
	EditEdge *eed = EM_get_edge_for_index(index);

	return (eed->h==0 && eed->sharp);
}
static void draw_dm_edges_sharp(DerivedMesh *dm)
{
	dm->drawMappedEdges(dm, draw_dm_edges_sharp__setDrawOptions, NULL);
}

	/* Draw only Freestyle feature edges */
static int draw_dm_edges_freestyle__setDrawOptions(void *UNUSED(userData), int index)
{
	EditEdge *eed = EM_get_edge_for_index(index);

	return (eed->h==0 && eed->freestyle);
}
static void draw_dm_edges_freestyle(DerivedMesh *dm)
{
	dm->drawMappedEdges(dm, draw_dm_edges_freestyle__setDrawOptions, NULL);
}

	/* Draw faces with color set based on selection
	 * return 2 for the active face so it renders with stipple enabled */
static int draw_dm_faces_sel__setDrawOptions(void *userData, int index, int *UNUSED(drawSmooth_r))
{
<<<<<<< HEAD
	struct { unsigned char *cols[4]; EditFace *efa_act; int *orig_index; } * data = userData;
=======
	drawDMFacesSel_userData * data = userData;
>>>>>>> 0059b8dd
	EditFace *efa = EM_get_face_for_index(index);
	unsigned char *col;
	
	if (efa->h==0) {
		if (efa == data->efa_act) {
			glColor4ubv(data->cols[3]);
			return 2; /* stipple */
		} else {
			col = data->cols[(efa->f & SELECT) ? 1 : (efa->flag & ME_FREESTYLE_FACE) ? 2 : 0];
			if (col[3]==0) return 0;
			glColor4ubv(col);
			return 1;
		}
	}
	return 0;
}

static int draw_dm_faces_sel__compareDrawOptions(void *userData, int index, int next_index)
{
<<<<<<< HEAD
	struct { unsigned char *cols[4]; EditFace *efa_act; int *orig_index; } *data = userData;
=======
	drawDMFacesSel_userData *data = userData;
>>>>>>> 0059b8dd
	EditFace *efa;
	EditFace *next_efa;
	unsigned char *col, *next_col;

	if(!data->orig_index)
		return 0;

	efa= EM_get_face_for_index(data->orig_index[index]);
	next_efa= EM_get_face_for_index(data->orig_index[next_index]);

	if(efa == next_efa)
		return 1;

	if(efa == data->efa_act || next_efa == data->efa_act)
		return 0;

	col = data->cols[(efa->f & SELECT) ? 1 : (efa->flag & ME_FREESTYLE_FACE) ? 2 : 0];
	next_col = data->cols[(next_efa->f & SELECT) ? 1 : (next_efa->flag & ME_FREESTYLE_FACE) ? 2 : 0];

	if(col[3]==0 || next_col[3]==0)
		return 0;

	return col == next_col;
}

/* also draws the active face */
static void draw_dm_faces_sel(DerivedMesh *dm, unsigned char *baseCol, unsigned char *selCol, unsigned char *markCol, unsigned char *actCol, EditFace *efa_act) 
{
<<<<<<< HEAD
	struct { unsigned char *cols[4]; EditFace *efa_act; int *orig_index; } data;
=======
	drawDMFacesSel_userData data;
>>>>>>> 0059b8dd
	data.cols[0] = baseCol;
	data.cols[1] = selCol;
	data.cols[2] = markCol;
	data.cols[3] = actCol;
	data.efa_act = efa_act;
	data.orig_index = DM_get_face_data_layer(dm, CD_ORIGINDEX);

	dm->drawMappedFaces(dm, draw_dm_faces_sel__setDrawOptions, GPU_enable_material, draw_dm_faces_sel__compareDrawOptions, &data, 0);
}

static int draw_dm_creases__setDrawOptions(void *UNUSED(userData), int index)
{
	EditEdge *eed = EM_get_edge_for_index(index);

	if (eed->h==0 && eed->crease != 0.0f) {
		UI_ThemeColorBlend(TH_WIRE, TH_EDGE_CREASE, eed->crease);
		return 1;
	} else {
		return 0;
	}
}
static void draw_dm_creases(DerivedMesh *dm)
{
	glLineWidth(3.0);
	dm->drawMappedEdges(dm, draw_dm_creases__setDrawOptions, NULL);
	glLineWidth(1.0);
}

static int draw_dm_bweights__setDrawOptions(void *UNUSED(userData), int index)
{
	EditEdge *eed = EM_get_edge_for_index(index);

	if (eed->h==0 && eed->bweight != 0.0f) {
		UI_ThemeColorBlend(TH_WIRE, TH_EDGE_SELECT, eed->bweight);
		return 1;
	} else {
		return 0;
	}
}
static void draw_dm_bweights__mapFunc(void *UNUSED(userData), int index, float *co, float *UNUSED(no_f), short *UNUSED(no_s))
{
	EditVert *eve = EM_get_vert_for_index(index);

	if (eve->h==0 && eve->bweight != 0.0f) {
		UI_ThemeColorBlend(TH_VERTEX, TH_VERTEX_SELECT, eve->bweight);
		bglVertex3fv(co);
	}
}
static void draw_dm_bweights(Scene *scene, DerivedMesh *dm)
{
	ToolSettings *ts= scene->toolsettings;

	if (ts->selectmode & SCE_SELECT_VERTEX) {
		glPointSize(UI_GetThemeValuef(TH_VERTEX_SIZE) + 2);
		bglBegin(GL_POINTS);
		dm->foreachMappedVert(dm, draw_dm_bweights__mapFunc, NULL);
		bglEnd();
	}
	else {
		glLineWidth(3.0);
		dm->drawMappedEdges(dm, draw_dm_bweights__setDrawOptions, NULL);
		glLineWidth(1.0);
	}
}

/* Second section of routines: Combine first sets to form fancy
 * drawing routines (for example rendering twice to get overlays).
 *
 * Also includes routines that are basic drawing but are too
 * specialized to be split out (like drawing creases or measurements).
 */

/* EditMesh drawing routines*/

static void draw_em_fancy_verts(Scene *scene, View3D *v3d, Object *obedit,
                                DerivedMesh *cageDM, EditVert *eve_act)
{
	ToolSettings *ts= scene->toolsettings;
	int sel;

	if(v3d->zbuf) glDepthMask(0);		// disable write in zbuffer, zbuf select

	for (sel=0; sel<2; sel++) {
		unsigned char col[4], fcol[4];
		int pass;

		UI_GetThemeColor3ubv(sel?TH_VERTEX_SELECT:TH_VERTEX, col);
		UI_GetThemeColor3ubv(sel?TH_FACE_DOT:TH_WIRE, fcol);

		for (pass=0; pass<2; pass++) {
			float size = UI_GetThemeValuef(TH_VERTEX_SIZE);
			float fsize = UI_GetThemeValuef(TH_FACEDOT_SIZE);

			if (pass==0) {
				if(v3d->zbuf && !(v3d->flag&V3D_ZBUF_SELECT)) {
					glDisable(GL_DEPTH_TEST);
						
					glEnable(GL_BLEND);
				} else {
					continue;
				}

				size = (size > 2.1f ? size/2.0f:size);
				fsize = (fsize > 2.1f ? fsize/2.0f:fsize);
				col[3] = fcol[3] = 100;
			} else {
				col[3] = fcol[3] = 255;
			}
				
			if(ts->selectmode & SCE_SELECT_VERTEX) {
				glPointSize(size);
				glColor4ubv(col);
				draw_dm_verts(cageDM, sel, eve_act);
			}
			
			if(check_ob_drawface_dot(scene, v3d, obedit->dt)) {
				glPointSize(fsize);
				glColor4ubv(fcol);
				draw_dm_face_centers(cageDM, sel);
			}
			
			if (pass==0) {
				glDisable(GL_BLEND);
				glEnable(GL_DEPTH_TEST);
			}
		}
	}

	if(v3d->zbuf) glDepthMask(1);
	glPointSize(1.0);
}

static void draw_em_fancy_edges(Scene *scene, View3D *v3d,
                                Mesh *me, DerivedMesh *cageDM, short sel_only,
                                EditEdge *eed_act)
{
	ToolSettings *ts= scene->toolsettings;
	int pass;
	unsigned char wireCol[4], selCol[4], actCol[4];

	/* since this function does transparant... */
	UI_GetThemeColor4ubv(TH_EDGE_SELECT, selCol);
	UI_GetThemeColor4ubv(TH_WIRE, wireCol);
	UI_GetThemeColor4ubv(TH_EDITMESH_ACTIVE, actCol);
	
	/* when sel only is used, dont render wire, only selected, this is used for
	 * textured draw mode when the 'edges' option is disabled */
	if (sel_only)
		wireCol[3] = 0;

	for (pass=0; pass<2; pass++) {
			/* show wires in transparant when no zbuf clipping for select */
		if (pass==0) {
			if (v3d->zbuf && (v3d->flag & V3D_ZBUF_SELECT)==0) {
				glEnable(GL_BLEND);
				glDisable(GL_DEPTH_TEST);
				selCol[3] = 85;
				if (!sel_only) wireCol[3] = 85;
			} else {
				continue;
			}
		} else {
			selCol[3] = 255;
			if (!sel_only) wireCol[3] = 255;
		}

		if(ts->selectmode == SCE_SELECT_FACE) {
			draw_dm_edges_sel(cageDM, wireCol, selCol, actCol, eed_act);
		}	
		else if( (me->drawflag & ME_DRAWEDGES) || (ts->selectmode & SCE_SELECT_EDGE) ) {	
			if(cageDM->drawMappedEdgesInterp && (ts->selectmode & SCE_SELECT_VERTEX)) {
				glShadeModel(GL_SMOOTH);
				draw_dm_edges_sel_interp(cageDM, wireCol, selCol);
				glShadeModel(GL_FLAT);
			} else {
				draw_dm_edges_sel(cageDM, wireCol, selCol, actCol, eed_act);
			}
		}
		else {
			if (!sel_only) {
				glColor4ubv(wireCol);
				draw_dm_edges(cageDM);
			}
		}

		if (pass==0) {
			glDisable(GL_BLEND);
			glEnable(GL_DEPTH_TEST);
		}
	}
}	

static void draw_em_measure_stats(View3D *v3d, Object *ob, EditMesh *em, UnitSettings *unit)
{
	Mesh *me= ob->data;
	EditEdge *eed;
	EditFace *efa;
	float v1[3], v2[3], v3[3], v4[3], vmid[3];
	float fvec[3];
	char val[32]; /* Stores the measurement display text here */
	const char *conv_float; /* Use a float conversion matching the grid size */
	unsigned char col[4]= {0, 0, 0, 255}; /* color of the text to draw */
	float area; /* area of the face */
	float grid= unit->system ? unit->scale_length : v3d->grid;
	const int do_split= unit->flag & USER_UNIT_OPT_SPLIT;
	const int do_global= v3d->flag & V3D_GLOBAL_STATS;
	const int do_moving= G.moving;

	/* make the precision of the pronted value proportionate to the gridsize */

	if (grid < 0.01f)		conv_float= "%.6g";
	else if (grid < 0.1f)	conv_float= "%.5g";
	else if (grid < 1.0f)	conv_float= "%.4g";
	else if (grid < 10.0f)	conv_float= "%.3g";
	else					conv_float= "%.2g";
	
	if(me->drawflag & ME_DRAWEXTRA_EDGELEN) {
		UI_GetThemeColor3ubv(TH_DRAWEXTRA_EDGELEN, col);

		for(eed= em->edges.first; eed; eed= eed->next) {
			/* draw non fgon edges, or selected edges, or edges next to selected verts while draging */
			if((eed->h != EM_FGON) && ((eed->f & SELECT) || (do_moving && ((eed->v1->f & SELECT) || (eed->v2->f & SELECT)) ))) {
				copy_v3_v3(v1, eed->v1->co);
				copy_v3_v3(v2, eed->v2->co);

				mid_v3_v3v3(vmid, v1, v2);

				if(do_global) {
					mul_mat3_m4_v3(ob->obmat, v1);
					mul_mat3_m4_v3(ob->obmat, v2);
				}
				if(unit->system)
					bUnit_AsString(val, sizeof(val), len_v3v3(v1, v2)*unit->scale_length, 3, unit->system, B_UNIT_LENGTH, do_split, FALSE);
				else
					sprintf(val, conv_float, len_v3v3(v1, v2));

				view3d_cached_text_draw_add(vmid, val, 0, V3D_CACHE_TEXT_ASCII, col);
			}
		}
	}

	if(me->drawflag & ME_DRAWEXTRA_FACEAREA) {
// XXX		extern int faceselectedOR(EditFace *efa, int flag);		// editmesh.h shouldn't be in this file... ok for now?
		UI_GetThemeColor3ubv(TH_DRAWEXTRA_FACEAREA, col);
		
		for(efa= em->faces.first; efa; efa= efa->next) {
			if((efa->f & SELECT)) { // XXX || (do_moving && faceselectedOR(efa, SELECT)) ) {
				copy_v3_v3(v1, efa->v1->co);
				copy_v3_v3(v2, efa->v2->co);
				copy_v3_v3(v3, efa->v3->co);
				if (efa->v4) {
					copy_v3_v3(v4, efa->v4->co);
				}
				if(do_global) {
					mul_mat3_m4_v3(ob->obmat, v1);
					mul_mat3_m4_v3(ob->obmat, v2);
					mul_mat3_m4_v3(ob->obmat, v3);
					if (efa->v4) mul_mat3_m4_v3(ob->obmat, v4);
				}
				
				if (efa->v4)
					area=  area_quad_v3(v1, v2, v3, v4);
				else
					area = area_tri_v3(v1, v2, v3);

				if(unit->system)
					bUnit_AsString(val, sizeof(val), area*unit->scale_length, 3, unit->system, B_UNIT_LENGTH, do_split, FALSE); // XXX should be B_UNIT_AREA
				else
					sprintf(val, conv_float, area);

				view3d_cached_text_draw_add(efa->cent, val, 0, V3D_CACHE_TEXT_ASCII, col);
			}
		}
	}

	if(me->drawflag & ME_DRAWEXTRA_FACEANG) {
		EditEdge *e1, *e2, *e3, *e4;
		UI_GetThemeColor3ubv(TH_DRAWEXTRA_FACEANG, col);
		for(efa= em->faces.first; efa; efa= efa->next) {
			copy_v3_v3(v1, efa->v1->co);
			copy_v3_v3(v2, efa->v2->co);
			copy_v3_v3(v3, efa->v3->co);
			if(efa->v4) {
				copy_v3_v3(v4, efa->v4->co); 
			}
			else {
				copy_v3_v3(v4, v3);
			}
			if(do_global) {
				mul_mat3_m4_v3(ob->obmat, v1);
				mul_mat3_m4_v3(ob->obmat, v2);
				mul_mat3_m4_v3(ob->obmat, v3);
				mul_mat3_m4_v3(ob->obmat, v4); /* intentionally executed even for tri's */
			}
			
			e1= efa->e1;
			e2= efa->e2;
			e3= efa->e3;
			if(efa->e4) e4= efa->e4; else e4= e3;
			
			/* Calculate the angles */
				
			if( (e4->f & e1->f & SELECT) || (do_moving && (efa->v1->f & SELECT)) ) {
				/* Vec 1 */
				sprintf(val,"%.3g", RAD2DEGF(angle_v3v3v3(v4, v1, v2)));
				interp_v3_v3v3(fvec, efa->cent, efa->v1->co, 0.8f);
				view3d_cached_text_draw_add(fvec, val, 0, V3D_CACHE_TEXT_ASCII, col);
			}
			if( (e1->f & e2->f & SELECT) || (do_moving && (efa->v2->f & SELECT)) ) {
				/* Vec 2 */
				sprintf(val,"%.3g", RAD2DEGF(angle_v3v3v3(v1, v2, v3)));
				interp_v3_v3v3(fvec, efa->cent, efa->v2->co, 0.8f);
				view3d_cached_text_draw_add(fvec, val, 0, V3D_CACHE_TEXT_ASCII, col);
			}
			if( (e2->f & e3->f & SELECT) || (do_moving && (efa->v3->f & SELECT)) ) {
				/* Vec 3 */
				if(efa->v4) 
					sprintf(val,"%.3g", RAD2DEGF(angle_v3v3v3(v2, v3, v4)));
				else
					sprintf(val,"%.3g", RAD2DEGF(angle_v3v3v3(v2, v3, v1)));
				interp_v3_v3v3(fvec, efa->cent, efa->v3->co, 0.8f);
				view3d_cached_text_draw_add(fvec, val, 0, V3D_CACHE_TEXT_ASCII, col);
			}
				/* Vec 4 */
			if(efa->v4) {
				if( (e3->f & e4->f & SELECT) || (do_moving && (efa->v4->f & SELECT)) ) {
					sprintf(val,"%.3g", RAD2DEGF(angle_v3v3v3(v3, v4, v1)));
					interp_v3_v3v3(fvec, efa->cent, efa->v4->co, 0.8f);
					view3d_cached_text_draw_add(fvec, val, 0, V3D_CACHE_TEXT_ASCII, col);
				}
			}
		}
	}
}

static void draw_em_indices(EditMesh *em)
{
	EditEdge *e;
	EditFace *f;
	EditVert *v;
	int i;
	char val[32];
	float pos[3];
	unsigned char col[4];

	/* For now, reuse appropriate theme colors from stats text colors */

	if (em->selectmode & SCE_SELECT_VERTEX) {
		UI_GetThemeColor3ubv(TH_DRAWEXTRA_FACEANG, col);
		for (v = em->verts.first, i = 0; v; v = v->next, i++) {
			if (v->f & SELECT) {
				sprintf(val, "%d", i);
				view3d_cached_text_draw_add(v->co, val, 0, V3D_CACHE_TEXT_ASCII, col);
			}
		}
	}

	if (em->selectmode & SCE_SELECT_EDGE) {
		UI_GetThemeColor3ubv(TH_DRAWEXTRA_EDGELEN, col);
		for (e = em->edges.first, i = 0; e; e = e->next, i++) {
			if (e->f & SELECT) {
				sprintf(val, "%d", i);
				mid_v3_v3v3(pos, e->v1->co, e->v2->co);
				view3d_cached_text_draw_add(pos, val, 0, V3D_CACHE_TEXT_ASCII, col);
			}
		}
	}

	if (em->selectmode & SCE_SELECT_FACE) {
		UI_GetThemeColor3ubv(TH_DRAWEXTRA_FACEAREA, col);
		for (f = em->faces.first, i = 0; f; f = f->next, i++) {
			if (f->f & SELECT) {
				sprintf(val, "%d", i);
				view3d_cached_text_draw_add(f->cent, val, 0, V3D_CACHE_TEXT_ASCII, col);
			}
		}
	}
}

static int draw_em_fancy__setFaceOpts(void *UNUSED(userData), int index, int *UNUSED(drawSmooth_r))
{
	EditFace *efa = EM_get_face_for_index(index);

	if (efa->h==0) {
		GPU_enable_material(efa->mat_nr+1, NULL);
		return 1;
	}
	else
		return 0;
}

static int draw_em_fancy__setGLSLFaceOpts(void *UNUSED(userData), int index)
{
	EditFace *efa = EM_get_face_for_index(index);

	return (efa->h==0);
}

static void draw_em_fancy(Scene *scene, View3D *v3d, RegionView3D *rv3d,
                          Object *ob, EditMesh *em, DerivedMesh *cageDM, DerivedMesh *finalDM, int dt)
{
	Mesh *me = ob->data;
	EditFace *efa_act = EM_get_actFace(em, 0); /* annoying but active faces is stored differently */
	EditEdge *eed_act = NULL;
	EditVert *eve_act = NULL;
	
	if (em->selected.last) {
		EditSelection *ese = em->selected.last;
		/* face is handeled above */
		/*if (ese->type == EDITFACE ) {
			efa_act = (EditFace *)ese->data;
		} else */ if ( ese->type == EDITEDGE ) {
			eed_act = (EditEdge *)ese->data;
		} else if ( ese->type == EDITVERT ) {
			eve_act = (EditVert *)ese->data;
		}
	}
	
	EM_init_index_arrays(em, 1, 1, 1);

	if(dt>OB_WIRE) {
		if(CHECK_OB_DRAWTEXTURE(v3d, dt)) {
			if(draw_glsl_material(scene, ob, v3d, dt)) {
				glFrontFace((ob->transflag&OB_NEG_SCALE)?GL_CW:GL_CCW);

				finalDM->drawMappedFacesGLSL(finalDM, GPU_enable_material,
				                             draw_em_fancy__setGLSLFaceOpts, em);
				GPU_disable_material();

				glFrontFace(GL_CCW);
			}
			else {
				draw_mesh_textured(scene, v3d, rv3d, ob, finalDM, 0);
			}
		}
		else {
			/* 3 floats for position,
			 * 3 for normal and times two because the faces may actually be quads instead of triangles */
			glLightModeli(GL_LIGHT_MODEL_TWO_SIDE, me->flag & ME_TWOSIDED);

			glEnable(GL_LIGHTING);
			glFrontFace((ob->transflag&OB_NEG_SCALE)?GL_CW:GL_CCW);
			finalDM->drawMappedFaces(finalDM, draw_em_fancy__setFaceOpts, GPU_enable_material, NULL, NULL, 0);

			glFrontFace(GL_CCW);
			glDisable(GL_LIGHTING);
		}
			
		// Setup for drawing wire over, disable zbuffer
		// write to show selected edge wires better
		UI_ThemeColor(TH_WIRE);

		bglPolygonOffset(rv3d->dist, 1.0);
		glDepthMask(0);
	} 
	else {
		if (cageDM!=finalDM) {
			UI_ThemeColorBlend(TH_WIRE, TH_BACK, 0.7);
			finalDM->drawEdges(finalDM, 1, 0);
		}
	}
	
	if(me->drawflag & ME_DRAWFACES) {	/* transp faces */
		unsigned char col1[4], col2[4], col3[4], col4[4];
			
		UI_GetThemeColor4ubv(TH_FACE, col1);
		UI_GetThemeColor4ubv(TH_FACE_SELECT, col2);
		UI_GetThemeColor4ubv(TH_FREESTYLE_FACE_MARK, col3);
		UI_GetThemeColor4ubv(TH_EDITMESH_ACTIVE, col4);
		
		glEnable(GL_BLEND);
		glDepthMask(0);		// disable write in zbuffer, needed for nice transp
		
		/* dont draw unselected faces, only selected, this is MUCH nicer when texturing */
		if CHECK_OB_DRAWTEXTURE(v3d, dt)
			col1[3] = 0;
		
		if (!(me->drawflag & ME_DRAW_FREESTYLE_FACE))
			col3[3] = 0;

		draw_dm_faces_sel(cageDM, col1, col2, col3, col4, efa_act);

		glDisable(GL_BLEND);
		glDepthMask(1);		// restore write in zbuffer
	} else if (efa_act) {
		/* even if draw faces is off it would be nice to draw the stipple face
		 * Make all other faces zero alpha except for the active
		 * */
		unsigned char col1[4], col2[4], col3[4], col4[4];
		col1[3] = col2[3] = col3[3] = 0; /* dont draw */
		UI_GetThemeColor4ubv(TH_EDITMESH_ACTIVE, col4);
		
		glEnable(GL_BLEND);
		glDepthMask(0);		// disable write in zbuffer, needed for nice transp
		
		draw_dm_faces_sel(cageDM, col1, col2, col3, col4, efa_act);

		glDisable(GL_BLEND);
		glDepthMask(1);		// restore write in zbuffer
		
	}

	/* here starts all fancy draw-extra over */
	if((me->drawflag & ME_DRAWEDGES)==0 && CHECK_OB_DRAWTEXTURE(v3d, dt)) {
		/* we are drawing textures and 'ME_DRAWEDGES' is disabled, dont draw any edges */
		
		/* only draw selected edges otherwise there is no way of telling if a face is selected */
		draw_em_fancy_edges(scene, v3d, me, cageDM, 1, eed_act);
		
	} else {
		if(me->drawflag & ME_DRAWSEAMS) {
			UI_ThemeColor(TH_EDGE_SEAM);
			glLineWidth(2);
	
			draw_dm_edges_seams(cageDM);
	
			glColor3ub(0,0,0);
			glLineWidth(1);
		}
		
		if(me->drawflag & ME_DRAWSHARP) {
			UI_ThemeColor(TH_EDGE_SHARP);
			glLineWidth(2);
	
			draw_dm_edges_sharp(cageDM);
	
			glColor3ub(0,0,0);
			glLineWidth(1);
		}
	
		if(me->drawflag & ME_DRAW_FREESTYLE_EDGE) {
			UI_ThemeColor(TH_FREESTYLE_EDGE_MARK);
			glLineWidth(2);
	
			draw_dm_edges_freestyle(cageDM);
	
			glColor3ub(0,0,0);
			glLineWidth(1);
		}
	
		if(me->drawflag & ME_DRAWCREASES) {
			draw_dm_creases(cageDM);
		}
		if(me->drawflag & ME_DRAWBWEIGHTS) {
			draw_dm_bweights(scene, cageDM);
		}

		draw_em_fancy_edges(scene, v3d, me, cageDM, 0, eed_act);
	}
	if(em) {
// XXX		retopo_matrix_update(v3d);

		draw_em_fancy_verts(scene, v3d, ob, cageDM, eve_act);

		if(me->drawflag & ME_DRAWNORMALS) {
			UI_ThemeColor(TH_NORMAL);
			draw_dm_face_normals(scene, cageDM);
		}
		if(me->drawflag & ME_DRAW_VNORMALS) {
			UI_ThemeColor(TH_VNORMAL);
			draw_dm_vert_normals(scene, cageDM);
		}

		if ( (me->drawflag & (ME_DRAWEXTRA_EDGELEN|ME_DRAWEXTRA_FACEAREA|ME_DRAWEXTRA_FACEANG)) &&
		     !(v3d->flag2 & V3D_RENDER_OVERRIDE))
		{
			draw_em_measure_stats(v3d, ob, em, &scene->unit);
		}

		if ((G.f & G_DEBUG) && (me->drawflag & ME_DRAWEXTRA_INDICES) &&
		    !(v3d->flag2 & V3D_RENDER_OVERRIDE)) {
			draw_em_indices(em);
		}
	}

	if(dt>OB_WIRE) {
		glDepthMask(1);
		bglPolygonOffset(rv3d->dist, 0.0);
		GPU_disable_material();
	}

	EM_free_index_arrays();
}

/* Mesh drawing routines */

static void draw_mesh_object_outline(View3D *v3d, Object *ob, DerivedMesh *dm)
{
	
	if(v3d->transp==0) {	// not when we draw the transparent pass
		glLineWidth(UI_GetThemeValuef(TH_OUTLINE_WIDTH) * 2.0f);
		glDepthMask(0);
		
		/* if transparent, we cannot draw the edges for solid select... edges have no material info.
		   drawFacesSolid() doesn't draw the transparent faces */
		if(ob->dtx & OB_DRAWTRANSP) {
			glPolygonMode(GL_FRONT_AND_BACK, GL_LINE); 
			dm->drawFacesSolid(dm, NULL, 0, GPU_enable_material);
			glPolygonMode(GL_FRONT_AND_BACK, GL_FILL);
			GPU_disable_material();
		}
		else {
			dm->drawEdges(dm, 0, 1);
		}
					
		glLineWidth(1.0);
		glDepthMask(1);
	}
}

static int wpaint__setSolidDrawOptions(void *UNUSED(userData), int UNUSED(index), int *drawSmooth_r)
{
	*drawSmooth_r = 1;
	return 1;
}

static void draw_mesh_fancy(Scene *scene, ARegion *ar, View3D *v3d, RegionView3D *rv3d, Base *base, int dt, int flag)
{
	Object *ob= base->object;
	Mesh *me = ob->data;
	Material *ma= give_current_material(ob, 1);
	const short hasHaloMat = (ma && (ma->material_type == MA_TYPE_HALO));
	eWireDrawMode draw_wire= OBDRAW_WIRE_OFF;
	int /* totvert,*/ totedge, totface;
	DerivedMesh *dm= mesh_get_derived_final(scene, ob, scene->customdata_mask);
	ModifierData *md = NULL;
	const short is_obact= (ob == OBACT);
	int draw_flags = (is_obact && paint_facesel_test(ob)) ? DRAW_FACE_SELECT : 0;

	if(!dm)
		return;

	/* check to draw dynamic paint colors */
	if ((md = modifiers_findByType(ob, eModifierType_DynamicPaint)))
	{
		/* check if target has an active dpaint modifier	*/
		if(md && (md->mode & eModifierMode_Realtime))					
		{
			DynamicPaintModifierData *pmd = (DynamicPaintModifierData *)md;
			/* if canvas is ready to preview vertex colors */
			if (pmd->canvas && pmd->canvas->flags & MOD_DPAINT_PREVIEW_READY &&
				DM_get_face_data_layer(dm, CD_WEIGHT_MCOL)) {
				draw_flags |= DRAW_DYNAMIC_PAINT_PREVIEW;
			}
		}
	}

	/* Unwanted combination */
	if (draw_flags & DRAW_FACE_SELECT) {
		draw_wire= OBDRAW_WIRE_OFF;
	}
	else if (ob->dtx & OB_DRAWWIRE) {
		draw_wire= OBDRAW_WIRE_ON_DEPTH; /* draw wire after solid using zoffset and depth buffer adjusment */
	}
	
	/* totvert = dm->getNumVerts(dm); */ /*UNUSED*/
	totedge = dm->getNumEdges(dm);
	totface = dm->getNumFaces(dm);
	
	/* vertexpaint, faceselect wants this, but it doesnt work for shaded? */
	glFrontFace((ob->transflag&OB_NEG_SCALE)?GL_CW:GL_CCW);

	if(dt==OB_BOUNDBOX) {
		if((v3d->flag2 & V3D_RENDER_OVERRIDE && v3d->drawtype >= OB_WIRE)==0)
			draw_bounding_volume(scene, ob, ob->boundtype);
	}
	else if(hasHaloMat || (totface==0 && totedge==0)) {
		glPointSize(1.5);
		dm->drawVerts(dm);
		glPointSize(1.0);
	}
	else if(dt==OB_WIRE || totface==0) {
		draw_wire= OBDRAW_WIRE_ON; /* draw wire only, no depth buffer stuff  */
	}
	else if ( (draw_flags & DRAW_FACE_SELECT || (is_obact && ob->mode & OB_MODE_TEXTURE_PAINT)) ||
	          CHECK_OB_DRAWTEXTURE(v3d, dt))
	{
		if ( (v3d->flag & V3D_SELECT_OUTLINE) &&
		     ((v3d->flag2 & V3D_RENDER_OVERRIDE)==0) &&
		     (base->flag & SELECT) &&
		     !(G.f & G_PICKSEL || (draw_flags & DRAW_FACE_SELECT)) &&
		     (draw_wire == OBDRAW_WIRE_OFF))
		{
			draw_mesh_object_outline(v3d, ob, dm);
		}

		if(draw_glsl_material(scene, ob, v3d, dt) && !(draw_flags & DRAW_DYNAMIC_PAINT_PREVIEW)) {
			glFrontFace((ob->transflag&OB_NEG_SCALE)?GL_CW:GL_CCW);

			dm->drawFacesGLSL(dm, GPU_enable_material);
//			if(get_ob_property(ob, "Text"))
// XXX				draw_mesh_text(ob, 1);
			GPU_disable_material();

			glFrontFace(GL_CCW);
		}
		else {
			draw_mesh_textured(scene, v3d, rv3d, ob, dm, draw_flags);
		}

		if(!(draw_flags & DRAW_FACE_SELECT)) {
			if(base->flag & SELECT)
				UI_ThemeColor(is_obact ? TH_ACTIVE : TH_SELECT);
			else
				UI_ThemeColor(TH_WIRE);

			if((v3d->flag2 & V3D_RENDER_OVERRIDE)==0)
				dm->drawLooseEdges(dm);
		}
	}
	else if(dt==OB_SOLID) {
		if(is_obact && ob->mode & OB_MODE_WEIGHT_PAINT) {
			/* weight paint in solid mode, special case. focus on making the weights clear
			 * rather than the shading, this is also forced in wire view */
			GPU_enable_material(0, NULL);
			dm->drawMappedFaces(dm, wpaint__setSolidDrawOptions, GPU_enable_material, NULL, me->mface, 1);
		
			bglPolygonOffset(rv3d->dist, 1.0);
			glDepthMask(0);	// disable write in zbuffer, selected edge wires show better

			glEnable(GL_BLEND);
			glColor4ub(255, 255, 255, 96);
			glEnable(GL_LINE_STIPPLE);
			glLineStipple(1, 0xAAAA);

			dm->drawEdges(dm, 1, 1);

			bglPolygonOffset(rv3d->dist, 0.0);
			glDepthMask(1);
			glDisable(GL_LINE_STIPPLE);

			GPU_disable_material();
			
			/* since we already draw wire as wp guide, dont draw over the top */
			draw_wire= OBDRAW_WIRE_OFF;
		}
		else if (draw_flags & DRAW_DYNAMIC_PAINT_PREVIEW) {
			/* for object selection draws no shade */
			if (flag & (DRAW_PICKING|DRAW_CONSTCOLOR)) {
				dm->drawFacesSolid(dm, NULL, 0, GPU_enable_material);
			}
			else {
				/* draw outline */
				if ( (v3d->flag & V3D_SELECT_OUTLINE) &&
				     ((v3d->flag2 & V3D_RENDER_OVERRIDE)==0) &&
				     (base->flag & SELECT) &&
				     (draw_wire == OBDRAW_WIRE_OFF) &&
				     (ob->sculpt == NULL))
				{
					draw_mesh_object_outline(v3d, ob, dm);
				}

				/* materials arent compatible with vertex colors */
				GPU_end_object_materials();

				GPU_enable_material(0, NULL);
				
				/* set default spec */
				glColorMaterial(GL_FRONT_AND_BACK, GL_SPECULAR);
				glEnable(GL_COLOR_MATERIAL);	/* according manpages needed */
				glColor3ub(120, 120, 120);
				glDisable(GL_COLOR_MATERIAL);
				/* diffuse */
				glColorMaterial(GL_FRONT_AND_BACK, GL_DIFFUSE);
				glEnable(GL_LIGHTING);
				glEnable(GL_COLOR_MATERIAL);

				dm->drawMappedFaces(dm, NULL, GPU_enable_material, NULL, NULL, 1);
				glDisable(GL_COLOR_MATERIAL);
				glDisable(GL_LIGHTING);

				GPU_disable_material();
			}
		}
		else {
			Paint *p;

			if ( (v3d->flag & V3D_SELECT_OUTLINE) &&
			     ((v3d->flag2 & V3D_RENDER_OVERRIDE)==0) &&
			     (base->flag & SELECT) &&
			     (draw_wire == OBDRAW_WIRE_OFF) &&
			     (ob->sculpt == NULL))
			{
				draw_mesh_object_outline(v3d, ob, dm);
			}

			glLightModeli(GL_LIGHT_MODEL_TWO_SIDE, me->flag & ME_TWOSIDED );

			glEnable(GL_LIGHTING);
			glFrontFace((ob->transflag&OB_NEG_SCALE)?GL_CW:GL_CCW);

			if(ob->sculpt && (p=paint_get_active(scene))) {
				float planes[4][4];
				float (*fpl)[4] = NULL;
				int fast= (p->flags & PAINT_FAST_NAVIGATE) && (rv3d->rflag & RV3D_NAVIGATING);

				if(ob->sculpt->partial_redraw) {
					if(ar->do_draw & RGN_DRAW_PARTIAL) {
						sculpt_get_redraw_planes(planes, ar, rv3d, ob);
						fpl = planes;
						ob->sculpt->partial_redraw = 0;
					}
				}

				dm->drawFacesSolid(dm, fpl, fast, GPU_enable_material);
			}
			else
				dm->drawFacesSolid(dm, NULL, 0, GPU_enable_material);

			GPU_disable_material();

			glFrontFace(GL_CCW);
			glDisable(GL_LIGHTING);

			if(base->flag & SELECT) {
				UI_ThemeColor(is_obact ? TH_ACTIVE : TH_SELECT);
			} else {
				UI_ThemeColor(TH_WIRE);
			}
			if(!ob->sculpt && (v3d->flag2 & V3D_RENDER_OVERRIDE)==0)
				dm->drawLooseEdges(dm);
		}
	}
	else if(dt==OB_PAINT) {
		if (is_obact) {
			if(ob && ob->mode & OB_MODE_WEIGHT_PAINT) {
				/* enforce default material settings */
				GPU_enable_material(0, NULL);
				
				/* but set default spec */
				glColorMaterial(GL_FRONT_AND_BACK, GL_SPECULAR);
				glEnable(GL_COLOR_MATERIAL);	/* according manpages needed */
				glColor3ub(120, 120, 120);
				glDisable(GL_COLOR_MATERIAL);
				/* diffuse */
				glColorMaterial(GL_FRONT_AND_BACK, GL_DIFFUSE);
				glEnable(GL_LIGHTING);
				glEnable(GL_COLOR_MATERIAL);

				dm->drawMappedFaces(dm, wpaint__setSolidDrawOptions, GPU_enable_material, NULL, me->mface, 1);
				glDisable(GL_COLOR_MATERIAL);
				glDisable(GL_LIGHTING);

				GPU_disable_material();
			}
			else if(ob->mode & (OB_MODE_VERTEX_PAINT|OB_MODE_TEXTURE_PAINT)) {
				if(me->mcol)
					dm->drawMappedFaces(dm, wpaint__setSolidDrawOptions, GPU_enable_material, NULL, NULL, 1);
				else {
					glColor3f(1.0f, 1.0f, 1.0f);
					dm->drawMappedFaces(dm, wpaint__setSolidDrawOptions, GPU_enable_material, NULL, NULL, 0);
				}
			}
		}
	}
	
	/* set default draw color back for wire or for draw-extra later on */
	if (dt!=OB_WIRE) {
		if(base->flag & SELECT) {
			if (is_obact && ob->flag & OB_FROMGROUP)
				UI_ThemeColor(TH_GROUP_ACTIVE);
			else if(ob->flag & OB_FROMGROUP) 
				UI_ThemeColorShade(TH_GROUP_ACTIVE, -16);
			else if(flag!=DRAW_CONSTCOLOR)
				UI_ThemeColor(is_obact ? TH_ACTIVE : TH_SELECT);
			else
				glColor3ub(80,80,80);
		} else {
			if (ob->flag & OB_FROMGROUP) 
				UI_ThemeColor(TH_GROUP);
			else {
				if(ob->dtx & OB_DRAWWIRE && flag==DRAW_CONSTCOLOR)
					glColor3ub(80,80,80);
				else
					UI_ThemeColor(TH_WIRE);
			}
		}
	}
	if (draw_wire != OBDRAW_WIRE_OFF) {

		/* When using wireframe object traw in particle edit mode
		 * the mesh gets in the way of seeing the particles, fade the wire color
		 * with the background. */
		if(is_obact && (ob->mode & OB_MODE_PARTICLE_EDIT)) {
			float col_wire[4], col_bg[4], col[3];

			UI_GetThemeColor3fv(TH_BACK, col_bg);
			glGetFloatv(GL_CURRENT_COLOR, col_wire);
			interp_v3_v3v3(col, col_bg, col_wire, 0.15);
			glColor3fv(col);
		}

		/* If drawing wire and drawtype is not OB_WIRE then we are
		 * overlaying the wires.
		 *
		 * UPDATE bug #10290 - With this wire-only objects can draw
		 * behind other objects depending on their order in the scene. 2x if 0's below. undo'ing zr's commit: r4059
		 *
		 * if draw wire is 1 then just drawing wire, no need for depth buffer stuff,
		 * otherwise this wire is to overlay solid mode faces so do some depth buffer tricks.
		 */
		if (dt!=OB_WIRE && (draw_wire == OBDRAW_WIRE_ON_DEPTH)) {
			bglPolygonOffset(rv3d->dist, 1.0);
			glDepthMask(0);	// disable write in zbuffer, selected edge wires show better
		}
		
		if((v3d->flag2 & V3D_RENDER_OVERRIDE && v3d->drawtype >= OB_SOLID)==0)
			dm->drawEdges(dm, (dt==OB_WIRE || totface==0), me->drawflag & ME_ALLEDGES);

		if (dt!=OB_WIRE && (draw_wire == OBDRAW_WIRE_ON_DEPTH)) {
			glDepthMask(1);
			bglPolygonOffset(rv3d->dist, 0.0);
		}
	}
	
	if(is_obact && paint_vertsel_test(ob)) {
		
		glColor3f(0.0f, 0.0f, 0.0f);
		glPointSize(UI_GetThemeValuef(TH_VERTEX_SIZE));
		
		drawSelectedVertices(dm, ob->data);
		
		glPointSize(1.0f);
	}
	dm->release(dm);
}

/* returns 1 if nothing was drawn, for detecting to draw an object center */
static int draw_mesh_object(Scene *scene, ARegion *ar, View3D *v3d, RegionView3D *rv3d, Base *base, int dt, int flag)
{
	Object *ob= base->object;
	Object *obedit= scene->obedit;
	Mesh *me= ob->data;
	EditMesh *em= me->edit_mesh;
	int do_alpha_after= 0, drawlinked= 0, retval= 0, glsl, check_alpha, i;

	/* If we are drawing shadows and any of the materials don't cast a shadow,
	 * then don't draw the object */
	if (v3d->flag2 & V3D_RENDER_SHADOW) {
		for(i=0; i<ob->totcol; ++i) {
			Material *ma= give_current_material(ob, i);
			if (ma && !(ma->mode & MA_SHADBUF)) {
				return 1;
			}
		}
	}
	
	if(obedit && ob!=obedit && ob->data==obedit->data) {
		if(ob_get_key(ob) || ob_get_key(obedit));
		else if(ob->modifiers.first || obedit->modifiers.first);
		else drawlinked= 1;
	}
	
	if(ob==obedit || drawlinked) {
		DerivedMesh *finalDM, *cageDM;
		
		if (obedit!=ob)
			finalDM = cageDM = editmesh_get_derived_base(ob, em);
		else
			cageDM = editmesh_get_derived_cage_and_final(scene, ob, em, &finalDM,
											scene->customdata_mask);

		if(dt>OB_WIRE) {
			glsl = draw_glsl_material(scene, ob, v3d, dt);

			GPU_begin_object_materials(v3d, rv3d, scene, ob, glsl, NULL);
		}

		draw_em_fancy(scene, v3d, rv3d, ob, em, cageDM, finalDM, dt);

		GPU_end_object_materials();

		if (obedit!=ob && finalDM)
			finalDM->release(finalDM);
	}
	else {
		/* don't create boundbox here with mesh_get_bb(), the derived system will make it, puts deformed bb's OK */
		if(me->totface<=4 || ED_view3d_boundbox_clip(rv3d, ob->obmat, (ob->bb)? ob->bb: me->bb)) {
			glsl = draw_glsl_material(scene, ob, v3d, dt);
			check_alpha = check_alpha_pass(base);

			if(dt==OB_SOLID || glsl) {
				GPU_begin_object_materials(v3d, rv3d, scene, ob, glsl,
					(check_alpha)? &do_alpha_after: NULL);
			}

			draw_mesh_fancy(scene, ar, v3d, rv3d, base, dt, flag);

			GPU_end_object_materials();
			
			if(me->totvert==0) retval= 1;
		}
	}
	
	/* GPU_begin_object_materials checked if this is needed */
	if(do_alpha_after) {
		if(ob->dtx & OB_DRAWXRAY) {
			add_view3d_after(&v3d->afterdraw_xraytransp, base, flag);
		}
		else {
			add_view3d_after(&v3d->afterdraw_transp, base, flag);
		}
	}
	else if(ob->dtx & OB_DRAWXRAY && ob->dtx & OB_DRAWTRANSP) {
		/* special case xray+transp when alpha is 1.0, without this the object vanishes */
		if(v3d->xray == 0 && v3d->transp == 0) {
			add_view3d_after(&v3d->afterdraw_xray, base, flag);
		}
	}
	
	return retval;
}

/* ************** DRAW DISPLIST ****************** */

static int draw_index_wire= 1;
static int index3_nors_incr= 1;

/* returns 1 when nothing was drawn */
static int drawDispListwire(ListBase *dlbase)
{
	DispList *dl;
	int parts, nr;
	float *data;

	if(dlbase==NULL) return 1;
	
	glEnableClientState(GL_VERTEX_ARRAY);
	glPolygonMode(GL_FRONT_AND_BACK, GL_LINE); 

	for(dl= dlbase->first; dl; dl= dl->next) {
		if(dl->parts==0 || dl->nr==0)
			continue;
		
		data= dl->verts;
	
		switch(dl->type) {
		case DL_SEGM:
			
			glVertexPointer(3, GL_FLOAT, 0, data);
			
			for(parts=0; parts<dl->parts; parts++)
				glDrawArrays(GL_LINE_STRIP, parts*dl->nr, dl->nr);
				
			break;
		case DL_POLY:
			
			glVertexPointer(3, GL_FLOAT, 0, data);
			
			for(parts=0; parts<dl->parts; parts++)
				glDrawArrays(GL_LINE_LOOP, parts*dl->nr, dl->nr);
			
			break;
		case DL_SURF:
			
			glVertexPointer(3, GL_FLOAT, 0, data);
			
			for(parts=0; parts<dl->parts; parts++) {
				if(dl->flag & DL_CYCL_U) 
					glDrawArrays(GL_LINE_LOOP, parts*dl->nr, dl->nr);
				else
					glDrawArrays(GL_LINE_STRIP, parts*dl->nr, dl->nr);
			}
			
			for(nr=0; nr<dl->nr; nr++) {
				int ofs= 3*dl->nr;
				
				data= (  dl->verts )+3*nr;
				parts= dl->parts;

				if(dl->flag & DL_CYCL_V) glBegin(GL_LINE_LOOP);
				else glBegin(GL_LINE_STRIP);
				
				while(parts--) {
					glVertex3fv(data);
					data+=ofs;
				}
				glEnd();
				
				/* (ton) this code crashes for me when resolv is 86 or higher... no clue */
//				glVertexPointer(3, GL_FLOAT, sizeof(float)*3*dl->nr, data + 3*nr);
//				if(dl->flag & DL_CYCL_V) 
//					glDrawArrays(GL_LINE_LOOP, 0, dl->parts);
//				else
//					glDrawArrays(GL_LINE_STRIP, 0, dl->parts);
			}
			break;
			
		case DL_INDEX3:
			if(draw_index_wire) {
				glVertexPointer(3, GL_FLOAT, 0, dl->verts);
				glDrawElements(GL_TRIANGLES, 3*dl->parts, GL_UNSIGNED_INT, dl->index);
			}
			break;
			
		case DL_INDEX4:
			if(draw_index_wire) {
				glVertexPointer(3, GL_FLOAT, 0, dl->verts);
				glDrawElements(GL_QUADS, 4*dl->parts, GL_UNSIGNED_INT, dl->index);
			}
			break;
		}
	}
	
	glDisableClientState(GL_VERTEX_ARRAY);
	glPolygonMode(GL_FRONT_AND_BACK, GL_FILL); 
	
	return 0;
}

static void drawDispListsolid(ListBase *lb, Object *ob, int glsl)
{
	DispList *dl;
	GPUVertexAttribs gattribs;
	float *data, curcol[4];
	float *ndata;
	
	if(lb==NULL) return;
	
	/* for drawing wire */
	glGetFloatv(GL_CURRENT_COLOR, curcol);

	glEnable(GL_LIGHTING);
	glEnableClientState(GL_VERTEX_ARRAY);
	
	if(ob->transflag & OB_NEG_SCALE) glFrontFace(GL_CW);
	else glFrontFace(GL_CCW);
	
	if(ob->type==OB_MBALL) {	// mball always smooth shaded
		glShadeModel(GL_SMOOTH);
	}
	
	dl= lb->first;
	while(dl) {
		data= dl->verts;
		ndata= dl->nors;

		switch(dl->type) {
		case DL_SEGM:
			if(ob->type==OB_SURF) {
				int nr;

				glDisable(GL_LIGHTING);
				glColor3fv(curcol);
				
				// glVertexPointer(3, GL_FLOAT, 0, dl->verts);
				// glDrawArrays(GL_LINE_STRIP, 0, dl->nr);

				glBegin(GL_LINE_STRIP);
				for(nr= dl->nr; nr; nr--, data+=3)
					glVertex3fv(data);
				glEnd();

				glEnable(GL_LIGHTING);
			}
			break;
		case DL_POLY:
			if(ob->type==OB_SURF) {
				int nr;

				glDisable(GL_LIGHTING);
				
				/* for some reason glDrawArrays crashes here in half of the platforms (not osx) */
				//glVertexPointer(3, GL_FLOAT, 0, dl->verts);
				//glDrawArrays(GL_LINE_LOOP, 0, dl->nr);
				
				glBegin(GL_LINE_LOOP);
				for(nr= dl->nr; nr; nr--, data+=3)
					glVertex3fv(data);
				glEnd();
				
				glEnable(GL_LIGHTING);
				break;
			}
		case DL_SURF:
			
			if(dl->index) {
				GPU_enable_material(dl->col+1, (glsl)? &gattribs: NULL);
				
				if(dl->rt & CU_SMOOTH) glShadeModel(GL_SMOOTH);
				else glShadeModel(GL_FLAT);

				glEnableClientState(GL_NORMAL_ARRAY);
				glVertexPointer(3, GL_FLOAT, 0, dl->verts);
				glNormalPointer(GL_FLOAT, 0, dl->nors);
				glDrawElements(GL_QUADS, 4*dl->totindex, GL_UNSIGNED_INT, dl->index);
				glDisableClientState(GL_NORMAL_ARRAY);
			}			
			break;

		case DL_INDEX3:
			GPU_enable_material(dl->col+1, (glsl)? &gattribs: NULL);
			
			glVertexPointer(3, GL_FLOAT, 0, dl->verts);
			
			/* voor polys only one normal needed */
			if(index3_nors_incr) {
				glEnableClientState(GL_NORMAL_ARRAY);
				glNormalPointer(GL_FLOAT, 0, dl->nors);
			}
			else
				glNormal3fv(ndata);
			
			glDrawElements(GL_TRIANGLES, 3*dl->parts, GL_UNSIGNED_INT, dl->index);
			
			if(index3_nors_incr)
				glDisableClientState(GL_NORMAL_ARRAY);

			break;

		case DL_INDEX4:
			GPU_enable_material(dl->col+1, (glsl)? &gattribs: NULL);
			
			glEnableClientState(GL_NORMAL_ARRAY);
			glVertexPointer(3, GL_FLOAT, 0, dl->verts);
			glNormalPointer(GL_FLOAT, 0, dl->nors);
			glDrawElements(GL_QUADS, 4*dl->parts, GL_UNSIGNED_INT, dl->index);
			glDisableClientState(GL_NORMAL_ARRAY);

			break;
		}
		dl= dl->next;
	}

	glDisableClientState(GL_VERTEX_ARRAY);
	glShadeModel(GL_FLAT);
	glDisable(GL_LIGHTING);
	glFrontFace(GL_CCW);
}

static void drawCurveDMWired(Object *ob)
{
	DerivedMesh *dm = ob->derivedFinal;
	dm->drawEdges (dm, 1, 0);
}

/* return 1 when nothing was drawn */
static int drawCurveDerivedMesh(Scene *scene, View3D *v3d, RegionView3D *rv3d, Base *base, int dt)
{
	Object *ob= base->object;
	DerivedMesh *dm = ob->derivedFinal;

	if (!dm) {
		return 1;
	}

	if(dt>OB_WIRE && dm->getNumFaces(dm)) {
		int glsl = draw_glsl_material(scene, ob, v3d, dt);
		GPU_begin_object_materials(v3d, rv3d, scene, ob, glsl, NULL);

		if(!glsl) {
			glLightModeli(GL_LIGHT_MODEL_TWO_SIDE, 0);
			glEnable(GL_LIGHTING);
			dm->drawFacesSolid(dm, NULL, 0, GPU_enable_material);
			glDisable(GL_LIGHTING);
		}
		else
			dm->drawFacesGLSL(dm, GPU_enable_material);

		GPU_end_object_materials();
	} else {
		if((v3d->flag2 & V3D_RENDER_OVERRIDE && v3d->drawtype >= OB_SOLID)==0)
			drawCurveDMWired (ob);
	}

	return 0;
}

/* returns 1 when nothing was drawn */
static int drawDispList(Scene *scene, View3D *v3d, RegionView3D *rv3d, Base *base, int dt)
{
	Object *ob= base->object;
	ListBase *lb=NULL;
	DispList *dl;
	Curve *cu;
	const short render_only= (v3d->flag2 & V3D_RENDER_OVERRIDE);
	const short solid= (dt > OB_WIRE);
	int retval= 0;

	if (drawCurveDerivedMesh(scene, v3d, rv3d, base, dt) == 0) {
		return 0;
	}

	switch(ob->type) {
	case OB_FONT:
	case OB_CURVE:
		cu= ob->data;
		
		lb= &ob->disp;
		
		if(solid) {
			dl= lb->first;
			if(dl==NULL) return 1;

			if(dl->nors==NULL) addnormalsDispList(lb);
			index3_nors_incr= 0;
			
			if( displist_has_faces(lb)==0) {
				if(!render_only) {
					draw_index_wire= 0;
					drawDispListwire(lb);
					draw_index_wire= 1;
				}
			}
			else {
				if(draw_glsl_material(scene, ob, v3d, dt)) {
					GPU_begin_object_materials(v3d, rv3d, scene, ob, 1, NULL);
					drawDispListsolid(lb, ob, 1);
					GPU_end_object_materials();
				}
				else {
					GPU_begin_object_materials(v3d, rv3d, scene, ob, 0, NULL);
					glLightModeli(GL_LIGHT_MODEL_TWO_SIDE, 0);
					drawDispListsolid(lb, ob, 0);
					GPU_end_object_materials();
				}
				if(cu->editnurb && cu->bevobj==NULL && cu->taperobj==NULL && cu->ext1 == 0.0f && cu->ext2 == 0.0f) {
					cpack(0);
					draw_index_wire= 0;
					drawDispListwire(lb);
					draw_index_wire= 1;
				}
			}
			index3_nors_incr= 1;
		}
		else {
			if(!render_only || (render_only && displist_has_faces(lb))) {
				draw_index_wire= 0;
				retval= drawDispListwire(lb);
				draw_index_wire= 1;
			}
		}
		break;
	case OB_SURF:

		lb= &ob->disp;
		
		if(solid) {
			dl= lb->first;
			if(dl==NULL) return 1;
			
			if(dl->nors==NULL) addnormalsDispList(lb);
			
			if(draw_glsl_material(scene, ob, v3d, dt)) {
				GPU_begin_object_materials(v3d, rv3d, scene, ob, 1, NULL);
				drawDispListsolid(lb, ob, 1);
				GPU_end_object_materials();
			}
			else {
				GPU_begin_object_materials(v3d, rv3d, scene, ob, 0, NULL);
				glLightModeli(GL_LIGHT_MODEL_TWO_SIDE, 0);
				drawDispListsolid(lb, ob, 0);
				GPU_end_object_materials();
			}
		}
		else {
			retval= drawDispListwire(lb);
		}
		break;
	case OB_MBALL:
		
		if( is_basis_mball(ob)) {
			lb= &ob->disp;
			if(lb->first==NULL) makeDispListMBall(scene, ob);
			if(lb->first==NULL) return 1;
			
			if(solid) {
				
				if(draw_glsl_material(scene, ob, v3d, dt)) {
					GPU_begin_object_materials(v3d, rv3d, scene, ob, 1, NULL);
					drawDispListsolid(lb, ob, 1);
					GPU_end_object_materials();
				}
				else {
					GPU_begin_object_materials(v3d, rv3d, scene, ob, 0, NULL);
					glLightModeli(GL_LIGHT_MODEL_TWO_SIDE, 0);
					drawDispListsolid(lb, ob, 0);
					GPU_end_object_materials();
				}
			}
			else{
				/* MetaBalls use DL_INDEX4 type of DispList */
				retval= drawDispListwire(lb);
			}
		}
		break;
	}
	
	return retval;
}

/* *********** drawing for particles ************* */
static void draw_particle_arrays(int draw_as, int totpoint, int ob_dt, int select)
{
	/* draw created data arrays */
	switch(draw_as){
		case PART_DRAW_AXIS:
		case PART_DRAW_CROSS:
			glDrawArrays(GL_LINES, 0, 6*totpoint);
			break;
		case PART_DRAW_LINE:
			glDrawArrays(GL_LINES, 0, 2*totpoint);
			break;
		case PART_DRAW_BB:
			if(ob_dt<=OB_WIRE || select)
				glPolygonMode(GL_FRONT_AND_BACK,GL_LINE);
			else
				glPolygonMode(GL_FRONT_AND_BACK, GL_FILL); 

			glDrawArrays(GL_QUADS, 0, 4*totpoint);
			break;
		default:
			glDrawArrays(GL_POINTS, 0, totpoint);
			break;
	}
}
static void draw_particle(ParticleKey *state, int draw_as, short draw, float pixsize,
                          float imat[4][4], float *draw_line, ParticleBillboardData *bb, ParticleDrawData *pdd)
{
	float vec[3], vec2[3];
	float *vd = NULL;
	float *cd = NULL;
	float ma_col[3]= {0.0f, 0.0f, 0.0f};

	/* null only for PART_DRAW_CIRC */
	if(pdd) {
		vd = pdd->vd;
		cd = pdd->cd;

		if(pdd->ma_col) {
			copy_v3_v3(ma_col, pdd->ma_col);
		}
	}

	switch(draw_as){
		case PART_DRAW_DOT:
		{
			if(vd) {
				copy_v3_v3(vd,state->co); pdd->vd+=3;
			}
			if(cd) {
				copy_v3_v3(cd, pdd->ma_col);
				pdd->cd+=3;
			}
			break;
		}
		case PART_DRAW_CROSS:
		case PART_DRAW_AXIS:
		{
			vec[0]=2.0f*pixsize;
			vec[1]=vec[2]=0.0;
			mul_qt_v3(state->rot,vec);
			if(draw_as==PART_DRAW_AXIS) {
				if(cd) {
					cd[1]=cd[2]=cd[4]=cd[5]=0.0;
					cd[0]=cd[3]=1.0;
					cd[6]=cd[8]=cd[9]=cd[11]=0.0;
					cd[7]=cd[10]=1.0;
					cd[13]=cd[12]=cd[15]=cd[16]=0.0;
					cd[14]=cd[17]=1.0;
					pdd->cd+=18;
				}

				copy_v3_v3(vec2,state->co);
			}
			else {
				if(cd) {
					cd[0]=cd[3]=cd[6]=cd[ 9]=cd[12]=cd[15]= ma_col[0];
					cd[1]=cd[4]=cd[7]=cd[10]=cd[13]=cd[16]= ma_col[1];
					cd[2]=cd[5]=cd[8]=cd[11]=cd[14]=cd[17]= ma_col[2];
					pdd->cd+=18;
				}
				sub_v3_v3v3(vec2, state->co, vec);
			}

			add_v3_v3(vec, state->co);
			copy_v3_v3(pdd->vd,vec); pdd->vd+=3;
			copy_v3_v3(pdd->vd,vec2); pdd->vd+=3;
				
			vec[1]=2.0f*pixsize;
			vec[0]=vec[2]=0.0;
			mul_qt_v3(state->rot,vec);
			if(draw_as==PART_DRAW_AXIS){
				copy_v3_v3(vec2,state->co);
			}		
			else sub_v3_v3v3(vec2, state->co, vec);

			add_v3_v3(vec, state->co);
			copy_v3_v3(pdd->vd,vec); pdd->vd+=3;
			copy_v3_v3(pdd->vd,vec2); pdd->vd+=3;

			vec[2]=2.0f*pixsize;
			vec[0]=vec[1]=0.0;
			mul_qt_v3(state->rot,vec);
			if(draw_as==PART_DRAW_AXIS){
				copy_v3_v3(vec2,state->co);
			}
			else sub_v3_v3v3(vec2, state->co, vec);

			add_v3_v3(vec, state->co);

			copy_v3_v3(pdd->vd,vec); pdd->vd+=3;
			copy_v3_v3(pdd->vd,vec2); pdd->vd+=3;
			break;
		}
		case PART_DRAW_LINE:
		{
			copy_v3_v3(vec,state->vel);
			normalize_v3(vec);
			if(draw & PART_DRAW_VEL_LENGTH)
				mul_v3_fl(vec,len_v3(state->vel));
			madd_v3_v3v3fl(pdd->vd, state->co, vec, -draw_line[0]); pdd->vd+=3;
			madd_v3_v3v3fl(pdd->vd, state->co, vec,  draw_line[1]); pdd->vd+=3;
			if(cd) {
				cd[0]=cd[3]= ma_col[0];
				cd[1]=cd[4]= ma_col[1];
				cd[2]=cd[5]= ma_col[2];
				pdd->cd+=6;
			}
			break;
		}
		case PART_DRAW_CIRC:
		{
			drawcircball(GL_LINE_LOOP, state->co, pixsize, imat);
			break;
		}
		case PART_DRAW_BB:
		{
			float xvec[3], yvec[3], zvec[3], bb_center[3];
			if(cd) {
				cd[0]=cd[3]=cd[6]=cd[ 9]= ma_col[0];
				cd[1]=cd[4]=cd[7]=cd[10]= ma_col[1];
				cd[2]=cd[5]=cd[8]=cd[11]= ma_col[2];
				pdd->cd+=12;
			}


			copy_v3_v3(bb->vec, state->co);
			copy_v3_v3(bb->vel, state->vel);

			psys_make_billboard(bb, xvec, yvec, zvec, bb_center);
			
			add_v3_v3v3(pdd->vd, bb_center, xvec);
			add_v3_v3(pdd->vd, yvec); pdd->vd+=3;

			sub_v3_v3v3(pdd->vd, bb_center, xvec);
			add_v3_v3(pdd->vd, yvec); pdd->vd+=3;

			sub_v3_v3v3(pdd->vd, bb_center, xvec);
			sub_v3_v3v3(pdd->vd, pdd->vd,yvec); pdd->vd+=3;

			add_v3_v3v3(pdd->vd, bb_center, xvec);
			sub_v3_v3v3(pdd->vd, pdd->vd, yvec); pdd->vd+=3;

			copy_v3_v3(pdd->nd, zvec); pdd->nd+=3;
			copy_v3_v3(pdd->nd, zvec); pdd->nd+=3;
			copy_v3_v3(pdd->nd, zvec); pdd->nd+=3;
			copy_v3_v3(pdd->nd, zvec); pdd->nd+=3;
			break;
		}
	}
}
/* unified drawing of all new particle systems draw types except dupli ob & group	*/
/* mostly tries to use vertex arrays for speed										*/

/* 1. check that everything is ok & updated */
/* 2. start initialising things				*/
/* 3. initialize according to draw type		*/
/* 4. allocate drawing data arrays			*/
/* 5. start filling the arrays				*/
/* 6. draw the arrays						*/
/* 7. clean up								*/
static void draw_new_particle_system(Scene *scene, View3D *v3d, RegionView3D *rv3d,
                                     Base *base, ParticleSystem *psys, int ob_dt)
{
	Object *ob=base->object;
	ParticleEditSettings *pset = PE_settings(scene);
	ParticleSettings *part;
	ParticleData *pars, *pa;
	ParticleKey state, *states=NULL;
	ParticleBillboardData bb;
	ParticleSimulationData sim= {NULL};
	ParticleDrawData *pdd = psys->pdd;
	Material *ma;
	float vel[3], imat[4][4];
	float timestep, pixsize=1.0, pa_size, r_tilt, r_length;
	float pa_time, pa_birthtime, pa_dietime, pa_health, intensity;
	float cfra;
	float ma_col[3]= {0.0f, 0.0f, 0.0f};
	int a, totpart, totpoint=0, totve=0, drawn, draw_as, totchild=0;
	int select=ob->flag&SELECT, create_cdata=0, need_v=0;
	GLint polygonmode[2];
	char val[32];
	unsigned char tcol[4]= {0, 0, 0, 255};

/* 1. */
	if(psys==NULL)
		return;

	part=psys->part;
	pars=psys->particles;

	if(part==NULL || !psys_check_enabled(ob, psys))
		return;

	if(pars==NULL) return;

	/* don't draw normal paths in edit mode */
	if(psys_in_edit_mode(scene, psys) && (pset->flag & PE_DRAW_PART)==0)
		return;
		
	if(part->draw_as == PART_DRAW_REND)
		draw_as = part->ren_as;
	else
		draw_as = part->draw_as;

	if(draw_as == PART_DRAW_NOT)
		return;

/* 2. */
	sim.scene= scene;
	sim.ob= ob;
	sim.psys= psys;
	sim.psmd = psys_get_modifier(ob,psys);

	if(part->phystype==PART_PHYS_KEYED){
		if(psys->flag&PSYS_KEYED){
			psys_count_keyed_targets(&sim);
			if(psys->totkeyed==0)
				return;
		}
	}

	if(select){
		select=0;
		if(psys_get_current(ob)==psys)
			select=1;
	}

	psys->flag|=PSYS_DRAWING;

	if(part->type==PART_HAIR && !psys->childcache)
		totchild=0;
	else
		totchild=psys->totchild*part->disp/100;

	ma= give_current_material(ob,part->omat);

	if(v3d->zbuf) glDepthMask(1);

	if((ma) && (part->draw_col == PART_DRAW_COL_MAT)) {
		rgb_float_to_byte(&(ma->r), tcol);
		copy_v3_v3(ma_col, &ma->r);
	}

	glColor3ubv(tcol);

	timestep= psys_get_timestep(&sim);

	if( (base->flag & OB_FROMDUPLI) && (ob->flag & OB_FROMGROUP) ) {
		float mat[4][4];
		mult_m4_m4m4(mat, ob->obmat, psys->imat);
		glMultMatrixf(mat);
	}

	/* needed for text display */
	invert_m4_m4(ob->imat, ob->obmat);

	totpart=psys->totpart;

	cfra= BKE_curframe(scene);

	if(draw_as==PART_DRAW_PATH && psys->pathcache==NULL && psys->childcache==NULL)
		draw_as=PART_DRAW_DOT;

/* 3. */
	switch(draw_as){
		case PART_DRAW_DOT:
			if(part->draw_size)
				glPointSize(part->draw_size);
			else
				glPointSize(2.0); /* default dot size */
			break;
		case PART_DRAW_CIRC:
			/* calculate view aligned matrix: */
			copy_m4_m4(imat, rv3d->viewinv);
			normalize_v3(imat[0]);
			normalize_v3(imat[1]);
			/* no break! */
		case PART_DRAW_CROSS:
		case PART_DRAW_AXIS:
			/* lets calculate the scale: */
			pixsize= ED_view3d_pixel_size(rv3d, ob->obmat[3]);
			
			if(part->draw_size==0.0)
				pixsize *= 2.0f;
			else
				pixsize*=part->draw_size;

			if(draw_as==PART_DRAW_AXIS)
				create_cdata = 1;
			break;
		case PART_DRAW_OB:
			if(part->dup_ob==NULL)
				draw_as=PART_DRAW_DOT;
			else
				draw_as=0;
			break;
		case PART_DRAW_GR:
			if(part->dup_group==NULL)
				draw_as=PART_DRAW_DOT;
			else
				draw_as=0;
			break;
		case PART_DRAW_BB:
			if(v3d->camera==NULL && part->bb_ob==NULL){
				printf("Billboards need an active camera or a target object!\n");

				draw_as=part->draw_as=PART_DRAW_DOT;

				if(part->draw_size)
					glPointSize(part->draw_size);
				else
					glPointSize(2.0); /* default dot size */
			}
			else if(part->bb_ob)
				bb.ob=part->bb_ob;
			else
				bb.ob=v3d->camera;

			bb.align = part->bb_align;
			bb.anim = part->bb_anim;
			bb.lock = part->draw & PART_DRAW_BB_LOCK;
			break;
		case PART_DRAW_PATH:
			break;
		case PART_DRAW_LINE:
			need_v=1;
			break;
	}
	if(part->draw & PART_DRAW_SIZE && part->draw_as!=PART_DRAW_CIRC){
		copy_m4_m4(imat, rv3d->viewinv);
		normalize_v3(imat[0]);
		normalize_v3(imat[1]);
	}

	if(ELEM3(draw_as, PART_DRAW_DOT, PART_DRAW_CROSS, PART_DRAW_LINE)
		&& part->draw_col > PART_DRAW_COL_MAT)
		create_cdata = 1;

	if(!create_cdata && pdd && pdd->cdata) {
		MEM_freeN(pdd->cdata);
		pdd->cdata = pdd->cd = NULL;
	}

/* 4. */
	if(draw_as && ELEM(draw_as, PART_DRAW_PATH, PART_DRAW_CIRC)==0) {
		int tot_vec_size = (totpart + totchild) * 3 * sizeof(float);
		int create_ndata = 0;

		if(!pdd)
			pdd = psys->pdd = MEM_callocN(sizeof(ParticleDrawData), "ParticlDrawData");

		if(part->draw_as == PART_DRAW_REND && part->trail_count > 1) {
			tot_vec_size *= part->trail_count;
			psys_make_temp_pointcache(ob, psys);
		}

		switch(draw_as) {
			case PART_DRAW_AXIS:
			case PART_DRAW_CROSS:
				tot_vec_size *= 6;
				if(draw_as != PART_DRAW_CROSS)
					create_cdata = 1;
				break;
			case PART_DRAW_LINE:
				tot_vec_size *= 2;
				break;
			case PART_DRAW_BB:
				tot_vec_size *= 4;
				create_ndata = 1;
				break;
		}

		if(pdd->tot_vec_size != tot_vec_size)
			psys_free_pdd(psys);

		if(!pdd->vdata)
			pdd->vdata = MEM_callocN(tot_vec_size, "particle_vdata");
		if(create_cdata && !pdd->cdata)
			pdd->cdata = MEM_callocN(tot_vec_size, "particle_cdata");
		if(create_ndata && !pdd->ndata)
			pdd->ndata = MEM_callocN(tot_vec_size, "particle_ndata");

		if(part->draw & PART_DRAW_VEL && draw_as != PART_DRAW_LINE) {
			if(!pdd->vedata)
				pdd->vedata = MEM_callocN(2 * (totpart + totchild) * 3 * sizeof(float), "particle_vedata");

			need_v = 1;
		} else if (pdd->vedata) {
			/* velocity data not needed, so free it */
			MEM_freeN(pdd->vedata);
			pdd->vedata= NULL;
		}

		pdd->vd= pdd->vdata;
		pdd->ved= pdd->vedata;
		pdd->cd= pdd->cdata;
		pdd->nd= pdd->ndata;
		pdd->tot_vec_size= tot_vec_size;
	}
	else if(psys->pdd) {
		psys_free_pdd(psys);
		MEM_freeN(psys->pdd);
		pdd = psys->pdd = NULL;
	}

	if(pdd) {
		pdd->ma_col= ma_col;
	}

	psys->lattice= psys_get_lattice(&sim);

	/* circles don't use drawdata, so have to add a special case here */
	if((pdd || draw_as==PART_DRAW_CIRC) && draw_as!=PART_DRAW_PATH){
/* 5. */
		if(pdd && (pdd->flag & PARTICLE_DRAW_DATA_UPDATED)
			&& (pdd->vedata || part->draw & (PART_DRAW_SIZE|PART_DRAW_NUM|PART_DRAW_HEALTH))==0) {
			totpoint = pdd->totpoint; /* draw data is up to date */
		}
		else for(a=0,pa=pars; a<totpart+totchild; a++, pa++){
			/* setup per particle individual stuff */
			if(a<totpart){
				if(totchild && (part->draw&PART_DRAW_PARENT)==0) continue;
				if(pa->flag & PARS_NO_DISP || pa->flag & PARS_UNEXIST) continue;

				pa_time=(cfra-pa->time)/pa->lifetime;
				pa_birthtime=pa->time;
				pa_dietime = pa->dietime;
				pa_size=pa->size;
				if(part->phystype==PART_PHYS_BOIDS)
					pa_health = pa->boid->data.health;
				else
					pa_health = -1.0;

				r_tilt = 2.0f*(PSYS_FRAND(a + 21) - 0.5f);
				r_length = PSYS_FRAND(a + 22);

				if(part->draw_col > PART_DRAW_COL_MAT) {
					switch(part->draw_col) {
						case PART_DRAW_COL_VEL:
							intensity = len_v3(pa->state.vel)/part->color_vec_max;
							break;
						case PART_DRAW_COL_ACC:
							intensity = len_v3v3(pa->state.vel, pa->prev_state.vel)/((pa->state.time-pa->prev_state.time)*part->color_vec_max);
							break;
						default:
							intensity= 1.0f; /* should never happen */
					}
					CLAMP(intensity, 0.f, 1.f);
					weight_to_rgb(ma_col, intensity);
				}
			}
			else{
				ChildParticle *cpa= &psys->child[a-totpart];

				pa_time=psys_get_child_time(psys,cpa,cfra,&pa_birthtime,&pa_dietime);
				pa_size=psys_get_child_size(psys,cpa,cfra,NULL);

				pa_health = -1.0;

				r_tilt = 2.0f*(PSYS_FRAND(a + 21) - 0.5f);
				r_length = PSYS_FRAND(a + 22);
			}

			drawn = 0;
			if(part->draw_as == PART_DRAW_REND && part->trail_count > 1) {
				float length = part->path_end * (1.0f - part->randlength * r_length);
				int trail_count = part->trail_count * (1.0f - part->randlength * r_length);
				float ct = ((part->draw & PART_ABS_PATH_TIME) ? cfra : pa_time) - length;
				float dt = length / (trail_count ? (float)trail_count : 1.0f);
				int i=0;

				ct+=dt;
				for(i=0; i < trail_count; i++, ct += dt) {
					if(part->draw & PART_ABS_PATH_TIME) {
						if(ct < pa_birthtime || ct > pa_dietime)
							continue;
					}
					else if(ct < 0.0f || ct > 1.0f)
						continue;

					state.time = (part->draw & PART_ABS_PATH_TIME) ? -ct : -(pa_birthtime + ct * (pa_dietime - pa_birthtime));
					psys_get_particle_on_path(&sim,a,&state,need_v);
					
					if(psys->parent)
						mul_m4_v3(psys->parent->obmat, state.co);

					/* create actiual particle data */
					if(draw_as == PART_DRAW_BB) {
						bb.offset[0] = part->bb_offset[0];
						bb.offset[1] = part->bb_offset[1];
						bb.size[0] = part->bb_size[0] * pa_size;
						if (part->bb_align==PART_BB_VEL) {
							float pa_vel = len_v3(state.vel);
							float head = part->bb_vel_head*pa_vel;
							float tail = part->bb_vel_tail*pa_vel;
							bb.size[1] = part->bb_size[1]*pa_size + head + tail;
							/* use offset to adjust the particle center. this is relative to size, so need to divide! */
							if (bb.size[1] > 0.0f)
								bb.offset[1] += (head-tail) / bb.size[1];
						}
						else
							bb.size[1] = part->bb_size[1] * pa_size;
						bb.tilt = part->bb_tilt * (1.0f - part->bb_rand_tilt * r_tilt);
						bb.time = ct;
					}

					draw_particle(&state, draw_as, part->draw, pixsize, imat, part->draw_line, &bb, psys->pdd);

					totpoint++;
					drawn = 1;
				}
			}
			else
			{
				state.time=cfra;
				if(psys_get_particle_state(&sim,a,&state,0)){
					if(psys->parent)
						mul_m4_v3(psys->parent->obmat, state.co);

					/* create actiual particle data */
					if(draw_as == PART_DRAW_BB) {
						bb.offset[0] = part->bb_offset[0];
						bb.offset[1] = part->bb_offset[1];
						bb.size[0] = part->bb_size[0] * pa_size;
						if (part->bb_align==PART_BB_VEL) {
							float pa_vel = len_v3(state.vel);
							float head = part->bb_vel_head*pa_vel;
							float tail = part->bb_vel_tail*pa_vel;
							bb.size[1] = part->bb_size[1]*pa_size + head + tail;
							/* use offset to adjust the particle center. this is relative to size, so need to divide! */
							if (bb.size[1] > 0.0f)
								bb.offset[1] += (head-tail) / bb.size[1];
						}
						else
							bb.size[1] = part->bb_size[1] * pa_size;
						bb.tilt = part->bb_tilt * (1.0f - part->bb_rand_tilt * r_tilt);
						bb.time = pa_time;
					}

					draw_particle(&state, draw_as, part->draw, pixsize, imat, part->draw_line, &bb, pdd);

					totpoint++;
					drawn = 1;
				}
			}

			if(drawn) {
				/* additional things to draw for each particle	*/
				/* (velocity, size and number)					*/
				if((part->draw & PART_DRAW_VEL) && pdd && pdd->vedata){
					copy_v3_v3(pdd->ved,state.co);
					pdd->ved += 3;
					mul_v3_v3fl(vel, state.vel, timestep);
					add_v3_v3v3(pdd->ved, state.co, vel);
					pdd->ved+=3;

					totve++;
				}

				if(part->draw & PART_DRAW_SIZE){
					setlinestyle(3);
					drawcircball(GL_LINE_LOOP, state.co, pa_size, imat);
					setlinestyle(0);
				}


				if((part->draw & PART_DRAW_NUM || part->draw & PART_DRAW_HEALTH) && (v3d->flag2 & V3D_RENDER_OVERRIDE)==0){
					float vec_txt[3];
					char *val_pos= val;
					val[0]= '\0';

					if(part->draw&PART_DRAW_NUM) {
						if(a < totpart && (part->draw & PART_DRAW_HEALTH) && (part->phystype==PART_PHYS_BOIDS)) {
							sprintf(val_pos, "%d:%.2f", a, pa_health);
						}
						else {
							sprintf(val_pos, "%d", a);
						}
					}
					else {
						if(a < totpart && (part->draw & PART_DRAW_HEALTH) && (part->phystype==PART_PHYS_BOIDS)) {
							sprintf(val_pos, "%.2f", pa_health);
						}
					}

					/* in path drawing state.co is the end point */
					/* use worldspace beause object matrix is already applied */
					mul_v3_m4v3(vec_txt, ob->imat, state.co);
					view3d_cached_text_draw_add(vec_txt, val, 10, V3D_CACHE_TEXT_WORLDSPACE|V3D_CACHE_TEXT_ASCII, tcol);
				}
			}
		}
	}
/* 6. */

	glGetIntegerv(GL_POLYGON_MODE, polygonmode);
	glEnableClientState(GL_VERTEX_ARRAY);

	if(draw_as==PART_DRAW_PATH){
		ParticleCacheKey **cache, *path;
		float /* *cd2=NULL, */ /* UNUSED */ *cdata2=NULL;

		/* setup gl flags */
		if (1) { //ob_dt > OB_WIRE) {
			glEnableClientState(GL_NORMAL_ARRAY);

			if(part->draw_col == PART_DRAW_COL_MAT)
				glEnableClientState(GL_COLOR_ARRAY);

			glEnable(GL_LIGHTING);
			glColorMaterial(GL_FRONT_AND_BACK, GL_DIFFUSE);
			glEnable(GL_COLOR_MATERIAL);
		}
		/*else {
			glDisableClientState(GL_NORMAL_ARRAY);

			glDisable(GL_COLOR_MATERIAL);
			glDisable(GL_LIGHTING);
			UI_ThemeColor(TH_WIRE);
		}*/

		if(totchild && (part->draw&PART_DRAW_PARENT)==0)
			totpart=0;
		else if(psys->pathcache==NULL)
			totpart=0;

		/* draw actual/parent particles */
		cache=psys->pathcache;
		for(a=0, pa=psys->particles; a<totpart; a++, pa++){
			path=cache[a];
			if(path->steps > 0) {
				glVertexPointer(3, GL_FLOAT, sizeof(ParticleCacheKey), path->co);

				if(1) { //ob_dt > OB_WIRE) {
					glNormalPointer(GL_FLOAT, sizeof(ParticleCacheKey), path->vel);
					if(part->draw_col == PART_DRAW_COL_MAT)
						glColorPointer(3, GL_FLOAT, sizeof(ParticleCacheKey), path->col);
				}

				glDrawArrays(GL_LINE_STRIP, 0, path->steps + 1);
			}
		}
		
		/* draw child particles */
		cache=psys->childcache;
		for(a=0; a<totchild; a++){
			path=cache[a];
			glVertexPointer(3, GL_FLOAT, sizeof(ParticleCacheKey), path->co);

			if(1) { //ob_dt > OB_WIRE) {
				glNormalPointer(GL_FLOAT, sizeof(ParticleCacheKey), path->vel);
				if(part->draw_col == PART_DRAW_COL_MAT)
					glColorPointer(3, GL_FLOAT, sizeof(ParticleCacheKey), path->col);
			}

			glDrawArrays(GL_LINE_STRIP, 0, path->steps + 1);
		}


		/* restore & clean up */
		if(1) { //ob_dt > OB_WIRE) {
			if(part->draw_col == PART_DRAW_COL_MAT)
				glDisable(GL_COLOR_ARRAY);
			glDisable(GL_COLOR_MATERIAL);
		}

		if(cdata2)
			MEM_freeN(cdata2);
		/* cd2= */ /* UNUSED */ cdata2=NULL;

		glLineWidth(1.0f);

		if((part->draw & PART_DRAW_NUM) && (v3d->flag2 & V3D_RENDER_OVERRIDE)==0){
			cache=psys->pathcache;

			for(a=0, pa=psys->particles; a<totpart; a++, pa++){
				float vec_txt[3];
				sprintf(val, "%i", a);
				/* use worldspace beause object matrix is already applied */
				mul_v3_m4v3(vec_txt, ob->imat, cache[a]->co);
				view3d_cached_text_draw_add(vec_txt, val, 10, V3D_CACHE_TEXT_WORLDSPACE|V3D_CACHE_TEXT_ASCII, tcol);
			}
		}
	}
	else if(pdd && ELEM(draw_as, 0, PART_DRAW_CIRC)==0){
		glDisableClientState(GL_COLOR_ARRAY);

		/* enable point data array */
		if(pdd->vdata){
			glEnableClientState(GL_VERTEX_ARRAY);
			glVertexPointer(3, GL_FLOAT, 0, pdd->vdata);
		}
		else
			glDisableClientState(GL_VERTEX_ARRAY);

		if(select) {
			UI_ThemeColor(TH_ACTIVE);
			
			if(part->draw_size)
				glPointSize(part->draw_size + 2);
			else
				glPointSize(4.0);

			glLineWidth(3.0);

			draw_particle_arrays(draw_as, totpoint, ob_dt, 1);
		}

		/* restore from select */
		glColor3fv(ma_col);
		glPointSize(part->draw_size ? part->draw_size : 2.0);
		glLineWidth(1.0);

		/* enable other data arrays */

		/* billboards are drawn this way */
		if(pdd->ndata && ob_dt>OB_WIRE){
			glEnableClientState(GL_NORMAL_ARRAY);
			glNormalPointer(GL_FLOAT, 0, pdd->ndata);
			glEnable(GL_LIGHTING);
		}
		else{
			glDisableClientState(GL_NORMAL_ARRAY);
			glDisable(GL_LIGHTING);
		}

		if(pdd->cdata){
			glEnableClientState(GL_COLOR_ARRAY);
			glColorPointer(3, GL_FLOAT, 0, pdd->cdata);
		}

		draw_particle_arrays(draw_as, totpoint, ob_dt, 0);

		pdd->flag |= PARTICLE_DRAW_DATA_UPDATED;
		pdd->totpoint = totpoint;
	}

	if(pdd && pdd->vedata){
		glDisableClientState(GL_COLOR_ARRAY);
		cpack(0xC0C0C0);
		
		glVertexPointer(3, GL_FLOAT, 0, pdd->vedata);
		
		glDrawArrays(GL_LINES, 0, 2*totve);
	}

	glPolygonMode(GL_FRONT, polygonmode[0]);
	glPolygonMode(GL_BACK, polygonmode[1]);

/* 7. */
	
	glDisable(GL_LIGHTING);
	glDisableClientState(GL_COLOR_ARRAY);
	glDisableClientState(GL_VERTEX_ARRAY);
	glDisableClientState(GL_NORMAL_ARRAY);

	if(states)
		MEM_freeN(states);

	psys->flag &= ~PSYS_DRAWING;

	/* draw data can't be saved for billboards as they must update to target changes */
	if(draw_as == PART_DRAW_BB) {
		psys_free_pdd(psys);
		pdd->flag &= ~PARTICLE_DRAW_DATA_UPDATED;
	}

	if(psys->lattice){
		end_latt_deform(psys->lattice);
		psys->lattice= NULL;
	}

	if(pdd) {
		/* drop references to stack memory */
		pdd->ma_col= NULL;
	}

	if( (base->flag & OB_FROMDUPLI) && (ob->flag & OB_FROMGROUP) ) {
		glLoadMatrixf(rv3d->viewmat);
	}
}

static void draw_update_ptcache_edit(Scene *scene, Object *ob, PTCacheEdit *edit)
{
	if(edit->psys && edit->psys->flag & PSYS_HAIR_UPDATED)
		PE_update_object(scene, ob, 0);

	/* create path and child path cache if it doesn't exist already */
	if(edit->pathcache == NULL)
		psys_cache_edit_paths(scene, ob, edit, CFRA);
}

static void draw_ptcache_edit(Scene *scene, View3D *v3d, PTCacheEdit *edit)
{
	ParticleCacheKey **cache, *path, *pkey;
	PTCacheEditPoint *point;
	PTCacheEditKey *key;
	ParticleEditSettings *pset = PE_settings(scene);
	int i, k, totpoint = edit->totpoint, timed = pset->flag & PE_FADE_TIME ? pset->fade_frames : 0;
	int steps=1;
	float sel_col[3];
	float nosel_col[3];
	float *pathcol = NULL, *pcol;

	if(edit->pathcache == NULL)
		return;

	PE_hide_keys_time(scene, edit, CFRA);

	/* opengl setup */
	if((v3d->flag & V3D_ZBUF_SELECT)==0)
		glDisable(GL_DEPTH_TEST);

	/* get selection theme colors */
	UI_GetThemeColor3fv(TH_VERTEX_SELECT, sel_col);
	UI_GetThemeColor3fv(TH_VERTEX, nosel_col);

	/* draw paths */
	if(timed) {
		glEnable(GL_BLEND);
		steps = (*edit->pathcache)->steps + 1;
		pathcol = MEM_callocN(steps*4*sizeof(float), "particle path color data");
	}

	glEnableClientState(GL_VERTEX_ARRAY);
	glEnableClientState(GL_COLOR_ARRAY);

	glColorMaterial(GL_FRONT_AND_BACK, GL_DIFFUSE);
	glEnable(GL_COLOR_MATERIAL);
	glShadeModel(GL_SMOOTH);

	if(pset->brushtype == PE_BRUSH_WEIGHT) {
		glLineWidth(2.0f);
		glDisable(GL_LIGHTING);
	}

	cache=edit->pathcache;
	for(i=0; i<totpoint; i++){
		path = cache[i];
		glVertexPointer(3, GL_FLOAT, sizeof(ParticleCacheKey), path->co);

		if(timed) {
			for(k=0, pcol=pathcol, pkey=path; k<steps; k++, pkey++, pcol+=4){
				copy_v3_v3(pcol, pkey->col);
				pcol[3] = 1.0f - fabsf((float)(CFRA) - pkey->time)/(float)pset->fade_frames;
			}

			glColorPointer(4, GL_FLOAT, 4*sizeof(float), pathcol);
		}
		else
			glColorPointer(3, GL_FLOAT, sizeof(ParticleCacheKey), path->col);

		glDrawArrays(GL_LINE_STRIP, 0, path->steps + 1);
	}

	if(pathcol) { MEM_freeN(pathcol); pathcol = pcol = NULL; }


	/* draw edit vertices */
	if(pset->selectmode!=SCE_SELECT_PATH){
		glPointSize(UI_GetThemeValuef(TH_VERTEX_SIZE));

		if(pset->selectmode==SCE_SELECT_POINT){
			float *pd=NULL,*pdata=NULL;
			float *cd=NULL,*cdata=NULL;
			int totkeys = 0;

			for (i=0, point=edit->points; i<totpoint; i++, point++)
				if(!(point->flag & PEP_HIDE))
					totkeys += point->totkey;

			if(edit->points && !(edit->points->keys->flag & PEK_USE_WCO))
				pd=pdata=MEM_callocN(totkeys*3*sizeof(float), "particle edit point data");
			cd=cdata=MEM_callocN(totkeys*(timed?4:3)*sizeof(float), "particle edit color data");

			for(i=0, point=edit->points; i<totpoint; i++, point++){
				if(point->flag & PEP_HIDE)
					continue;

				for(k=0, key=point->keys; k<point->totkey; k++, key++){
					if(pd) {
						copy_v3_v3(pd, key->co);
						pd += 3;
					}

					if(key->flag&PEK_SELECT){
						copy_v3_v3(cd,sel_col);
					}
					else{
						copy_v3_v3(cd,nosel_col);
					}

					if(timed)
						*(cd+3) = 1.0f - fabsf((float)CFRA - *key->time)/(float)pset->fade_frames;

					cd += (timed?4:3);
				}
			}
			cd=cdata;
			pd=pdata;
			for(i=0, point=edit->points; i<totpoint; i++, point++){
				if(point->flag & PEP_HIDE)
					continue;

				if(point->keys->flag & PEK_USE_WCO)
					glVertexPointer(3, GL_FLOAT, sizeof(PTCacheEditKey), point->keys->world_co);
				else
					glVertexPointer(3, GL_FLOAT, 3*sizeof(float), pd);

				glColorPointer((timed?4:3), GL_FLOAT, (timed?4:3)*sizeof(float), cd);

				glDrawArrays(GL_POINTS, 0, point->totkey);

				pd += pd ? 3 * point->totkey : 0;
				cd += (timed?4:3) * point->totkey;
			}
			if(pdata) { MEM_freeN(pdata); pd=pdata=NULL; }
			if(cdata) { MEM_freeN(cdata); cd=cdata=NULL; }
		}
		else if(pset->selectmode == SCE_SELECT_END){
			for(i=0, point=edit->points; i<totpoint; i++, point++){
				if((point->flag & PEP_HIDE)==0){
					key = point->keys + point->totkey - 1;
					if(key->flag & PEK_SELECT)
						glColor3fv(sel_col);
					else
						glColor3fv(nosel_col);
					/* has to be like this.. otherwise selection won't work, have try glArrayElement later..*/
					glBegin(GL_POINTS);
					glVertex3fv(key->flag & PEK_USE_WCO ? key->world_co : key->co);
					glEnd();
				}
			}
		}
	}

	glDisable(GL_BLEND);
	glDisable(GL_LIGHTING);
	glDisable(GL_COLOR_MATERIAL);
	glDisableClientState(GL_COLOR_ARRAY);
	glDisableClientState(GL_NORMAL_ARRAY);
	glDisableClientState(GL_VERTEX_ARRAY);
	glShadeModel(GL_FLAT);
	if(v3d->zbuf) glEnable(GL_DEPTH_TEST);
	glLineWidth(1.0f);
	glPointSize(1.0);
}
//static void ob_draw_RE_motion(float com[3],float rotscale[3][3],float tw,float th)
static void ob_draw_RE_motion(float com[3],float rotscale[3][3],float itw,float ith,float drw_size)
{
	float tr[3][3];
	float root[3],tip[3];
	float tw,th;
	/* take a copy for not spoiling original */
	copy_m3_m3(tr,rotscale);
	tw = itw * drw_size;
	th = ith * drw_size;

	glColor4ub(0x7F, 0x00, 0x00, 155);
	glBegin(GL_LINES);
	root[1] = root[2] = 0.0f;
	root[0] = -drw_size;
	mul_m3_v3(tr,root);
	add_v3_v3(root, com);
	glVertex3fv(root); 
	tip[1] = tip[2] = 0.0f;
	tip[0] = drw_size;
	mul_m3_v3(tr,tip);
	add_v3_v3(tip, com);
	glVertex3fv(tip); 
	glEnd();

	root[1] =0.0f; root[2] = tw;
	root[0] = th;
	glBegin(GL_LINES);
	mul_m3_v3(tr,root);
	add_v3_v3(root, com);
	glVertex3fv(root); 
	glVertex3fv(tip); 
	glEnd();

	root[1] =0.0f; root[2] = -tw;
	root[0] = th;
	glBegin(GL_LINES);
	mul_m3_v3(tr,root);
	add_v3_v3(root, com);
	glVertex3fv(root); 
	glVertex3fv(tip); 
	glEnd();

	root[1] =tw; root[2] = 0.0f;
	root[0] =th;
	glBegin(GL_LINES);
	mul_m3_v3(tr,root);
	add_v3_v3(root, com);
	glVertex3fv(root); 
	glVertex3fv(tip); 
	glEnd();

	root[1] =-tw; root[2] = 0.0f;
	root[0] = th;
	glBegin(GL_LINES);
	mul_m3_v3(tr,root);
	add_v3_v3(root, com);
	glVertex3fv(root); 
	glVertex3fv(tip); 
	glEnd();

	glColor4ub(0x00, 0x7F, 0x00, 155);

	glBegin(GL_LINES);
	root[0] = root[2] = 0.0f;
	root[1] = -drw_size;
	mul_m3_v3(tr,root);
	add_v3_v3(root, com);
	glVertex3fv(root); 
	tip[0] = tip[2] = 0.0f;
	tip[1] = drw_size;
	mul_m3_v3(tr,tip);
	add_v3_v3(tip, com);
	glVertex3fv(tip); 
	glEnd();

	root[0] =0.0f; root[2] = tw;
	root[1] = th;
	glBegin(GL_LINES);
	mul_m3_v3(tr,root);
	add_v3_v3(root, com);
	glVertex3fv(root); 
	glVertex3fv(tip); 
	glEnd();

	root[0] =0.0f; root[2] = -tw;
	root[1] = th;
	glBegin(GL_LINES);
	mul_m3_v3(tr,root);
	add_v3_v3(root, com);
	glVertex3fv(root); 
	glVertex3fv(tip); 
	glEnd();

	root[0] =tw; root[2] = 0.0f;
	root[1] =th;
	glBegin(GL_LINES);
	mul_m3_v3(tr,root);
	add_v3_v3(root, com);
	glVertex3fv(root); 
	glVertex3fv(tip); 
	glEnd();

	root[0] =-tw; root[2] = 0.0f;
	root[1] = th;
	glBegin(GL_LINES);
	mul_m3_v3(tr,root);
	add_v3_v3(root, com);
	glVertex3fv(root); 
	glVertex3fv(tip); 
	glEnd();

	glColor4ub(0x00, 0x00, 0x7F, 155);
	glBegin(GL_LINES);
	root[0] = root[1] = 0.0f;
	root[2] = -drw_size;
	mul_m3_v3(tr,root);
	add_v3_v3(root, com);
	glVertex3fv(root); 
	tip[0] = tip[1] = 0.0f;
	tip[2] = drw_size;
	mul_m3_v3(tr,tip);
	add_v3_v3(tip, com);
	glVertex3fv(tip); 
	glEnd();

	root[0] =0.0f; root[1] = tw;
	root[2] = th;
	glBegin(GL_LINES);
	mul_m3_v3(tr,root);
	add_v3_v3(root, com);
	glVertex3fv(root); 
	glVertex3fv(tip); 
	glEnd();

	root[0] =0.0f; root[1] = -tw;
	root[2] = th;
	glBegin(GL_LINES);
	mul_m3_v3(tr,root);
	add_v3_v3(root, com);
	glVertex3fv(root); 
	glVertex3fv(tip); 
	glEnd();

	root[0] = tw; root[1] = 0.0f;
	root[2] = th;
	glBegin(GL_LINES);
	mul_m3_v3(tr,root);
	add_v3_v3(root, com);
	glVertex3fv(root); 
	glVertex3fv(tip); 
	glEnd();

	root[0] = -tw; root[1] = 0.0f;
	root[2] = th;
	glBegin(GL_LINES);
	mul_m3_v3(tr,root);
	add_v3_v3(root, com);
	glVertex3fv(root); 
	glVertex3fv(tip); 
	glEnd();
}

/*place to add drawers */

static void tekenhandlesN(Nurb *nu, short sel, short hide_handles)
{
	BezTriple *bezt;
	float *fp;
	int a;

	if(nu->hide || hide_handles) return;

	glBegin(GL_LINES); 

	if(nu->type == CU_BEZIER) {

#define TH_HANDLE_COL_TOT ((TH_HANDLE_SEL_FREE - TH_HANDLE_FREE) + 1)
		/* use MIN2 when indexing to ensure newer files dont read outside the array */
		unsigned char handle_cols[TH_HANDLE_COL_TOT][3];
		const int basecol= sel ? TH_HANDLE_SEL_FREE : TH_HANDLE_FREE;

		for (a=0; a < TH_HANDLE_COL_TOT; a++) {
			UI_GetThemeColor3ubv(basecol + a, handle_cols[a]);
		}

		bezt= nu->bezt;
		a= nu->pntsu;
		while(a--) {
			if(bezt->hide==0) {
				if( (bezt->f2 & SELECT)==sel) {
					fp= bezt->vec[0];

					glColor3ubv(handle_cols[MIN2(bezt->h1, TH_HANDLE_COL_TOT-1)]);
					glVertex3fv(fp);
					glVertex3fv(fp+3); 

					glColor3ubv(handle_cols[MIN2(bezt->h2, TH_HANDLE_COL_TOT-1)]);
					glVertex3fv(fp+3); 
					glVertex3fv(fp+6); 
				}
				else if( (bezt->f1 & SELECT)==sel) {
					fp= bezt->vec[0];

					glColor3ubv(handle_cols[MIN2(bezt->h1, TH_HANDLE_COL_TOT-1)]);
					glVertex3fv(fp); 
					glVertex3fv(fp+3); 
				}
				else if( (bezt->f3 & SELECT)==sel) {
					fp= bezt->vec[1];

					glColor3ubv(handle_cols[MIN2(bezt->h2, TH_HANDLE_COL_TOT-1)]);
					glVertex3fv(fp); 
					glVertex3fv(fp+3); 
				}
			}
			bezt++;
		}

#undef TH_HANDLE_COL_TOT

	}
	glEnd();
}

static void tekenhandlesN_active(Nurb *nu)
{
	BezTriple *bezt;
	float *fp;
	int a;

	if(nu->hide) return;

	UI_ThemeColor(TH_ACTIVE_SPLINE);
	glLineWidth(2);

	glBegin(GL_LINES);

	if(nu->type == CU_BEZIER) {
		bezt= nu->bezt;
		a= nu->pntsu;
		while(a--) {
			if(bezt->hide==0) {
				fp= bezt->vec[0];

				glVertex3fv(fp);
				glVertex3fv(fp+3);

				glVertex3fv(fp+3);
				glVertex3fv(fp+6);
			}
			bezt++;
		}
	}
	glEnd();

	glColor3ub(0,0,0);
	glLineWidth(1);
}

static void tekenvertsN(Nurb *nu, short sel, short hide_handles, void *lastsel)
{
	BezTriple *bezt;
	BPoint *bp;
	float size;
	int a, color;

	if(nu->hide) return;

	if(sel) color= TH_VERTEX_SELECT;
	else color= TH_VERTEX;

	UI_ThemeColor(color);

	size= UI_GetThemeValuef(TH_VERTEX_SIZE);
	glPointSize(size);
	
	bglBegin(GL_POINTS);
	
	if(nu->type == CU_BEZIER) {

		bezt= nu->bezt;
		a= nu->pntsu;
		while(a--) {
			if(bezt->hide==0) {
				if (sel == 1 && bezt == lastsel) {
					UI_ThemeColor(TH_LASTSEL_POINT);
					bglVertex3fv(bezt->vec[1]);

					if (!hide_handles) {
						if(bezt->f1 & SELECT) bglVertex3fv(bezt->vec[0]);
						if(bezt->f3 & SELECT) bglVertex3fv(bezt->vec[2]);
					}

					UI_ThemeColor(color);
				} else if (hide_handles) {
					if((bezt->f2 & SELECT)==sel) bglVertex3fv(bezt->vec[1]);
				} else {
					if((bezt->f1 & SELECT)==sel) bglVertex3fv(bezt->vec[0]);
					if((bezt->f2 & SELECT)==sel) bglVertex3fv(bezt->vec[1]);
					if((bezt->f3 & SELECT)==sel) bglVertex3fv(bezt->vec[2]);
				}
			}
			bezt++;
		}
	}
	else {
		bp= nu->bp;
		a= nu->pntsu*nu->pntsv;
		while(a--) {
			if(bp->hide==0) {
				if (bp == lastsel) {
					UI_ThemeColor(TH_LASTSEL_POINT);
					bglVertex3fv(bp->vec);
					UI_ThemeColor(color);
				} else {
					if((bp->f1 & SELECT)==sel) bglVertex3fv(bp->vec);
				}
			}
			bp++;
		}
	}
	
	bglEnd();
	glPointSize(1.0);
}

static void editnurb_draw_active_poly(Nurb *nu)
{
	BPoint *bp;
	int a, b;

	UI_ThemeColor(TH_ACTIVE_SPLINE);
	glLineWidth(2);

	bp= nu->bp;
	for(b=0; b<nu->pntsv; b++) {
		if(nu->flagu & 1) glBegin(GL_LINE_LOOP);
		else glBegin(GL_LINE_STRIP);

		for(a=0; a<nu->pntsu; a++, bp++) {
			glVertex3fv(bp->vec);
		}

		glEnd();
	}

	glColor3ub(0,0,0);
	glLineWidth(1);
}

static void editnurb_draw_active_nurbs(Nurb *nu)
{
	BPoint *bp, *bp1;
	int a, b, ofs;

	UI_ThemeColor(TH_ACTIVE_SPLINE);
	glLineWidth(2);

	glBegin(GL_LINES);
	bp= nu->bp;
	for(b=0; b<nu->pntsv; b++) {
		bp1= bp;
		bp++;

		for(a=nu->pntsu-1; a>0; a--, bp++) {
			if(bp->hide==0 && bp1->hide==0) {
				glVertex3fv(bp->vec);
				glVertex3fv(bp1->vec);
			}
			bp1= bp;
		}
	}

	if(nu->pntsv > 1) {	/* surface */

		ofs= nu->pntsu;
		for(b=0; b<nu->pntsu; b++) {
			bp1= nu->bp+b;
			bp= bp1+ofs;
			for(a=nu->pntsv-1; a>0; a--, bp+=ofs) {
				if(bp->hide==0 && bp1->hide==0) {
					glVertex3fv(bp->vec);
					glVertex3fv(bp1->vec);
				}
				bp1= bp;
			}
		}
	}

	glEnd();

	glColor3ub(0,0,0);
	glLineWidth(1);
}

static void draw_editnurb(Object *ob, Nurb *nurb, int sel)
{
	Nurb *nu;
	BPoint *bp, *bp1;
	int a, b, ofs, index;
	Curve *cu= (Curve*)ob->data;

	index= 0;
	nu= nurb;
	while(nu) {
		if(nu->hide==0) {
			switch(nu->type) {
			case CU_POLY:
				if (!sel && index== cu->actnu) {
					/* we should draw active spline highlight below everything */
					editnurb_draw_active_poly(nu);
				}

				UI_ThemeColor(TH_NURB_ULINE);
				bp= nu->bp;
				for(b=0; b<nu->pntsv; b++) {
					if(nu->flagu & 1) glBegin(GL_LINE_LOOP);
					else glBegin(GL_LINE_STRIP);

					for(a=0; a<nu->pntsu; a++, bp++) {
						glVertex3fv(bp->vec);
					}

					glEnd();
				}
				break;
			case CU_NURBS:
				if (!sel && index== cu->actnu) {
					/* we should draw active spline highlight below everything */
					editnurb_draw_active_nurbs(nu);
				}

				bp= nu->bp;
				for(b=0; b<nu->pntsv; b++) {
					bp1= bp;
					bp++;
					for(a=nu->pntsu-1; a>0; a--, bp++) {
						if(bp->hide==0 && bp1->hide==0) {
							if(sel) {
								if( (bp->f1 & SELECT) && ( bp1->f1 & SELECT ) ) {
									UI_ThemeColor(TH_NURB_SEL_ULINE);
		
									glBegin(GL_LINE_STRIP);
									glVertex3fv(bp->vec); 
									glVertex3fv(bp1->vec);
									glEnd();
								}
							}
							else {
								if( (bp->f1 & SELECT) && ( bp1->f1 & SELECT) );
								else {
									UI_ThemeColor(TH_NURB_ULINE);
		
									glBegin(GL_LINE_STRIP);
									glVertex3fv(bp->vec); 
									glVertex3fv(bp1->vec);
									glEnd();
								}
							}
						}
						bp1= bp;
					}
				}
				if(nu->pntsv > 1) {	/* surface */

					ofs= nu->pntsu;
					for(b=0; b<nu->pntsu; b++) {
						bp1= nu->bp+b;
						bp= bp1+ofs;
						for(a=nu->pntsv-1; a>0; a--, bp+=ofs) {
							if(bp->hide==0 && bp1->hide==0) {
								if(sel) {
									if( (bp->f1 & SELECT) && ( bp1->f1 & SELECT) ) {
										UI_ThemeColor(TH_NURB_SEL_VLINE);
			
										glBegin(GL_LINE_STRIP);
										glVertex3fv(bp->vec); 
										glVertex3fv(bp1->vec);
										glEnd();
									}
								}
								else {
									if( (bp->f1 & SELECT) && ( bp1->f1 & SELECT) );
									else {
										UI_ThemeColor(TH_NURB_VLINE);
			
										glBegin(GL_LINE_STRIP);
										glVertex3fv(bp->vec); 
										glVertex3fv(bp1->vec);
										glEnd();
									}
								}
							}
							bp1= bp;
						}
					}

				}
				break;
			}
		}

		++index;
		nu= nu->next;
	}
}

static void drawnurb(Scene *scene, View3D *v3d, RegionView3D *rv3d, Base *base, Nurb *nurb, int dt)
{
	ToolSettings *ts= scene->toolsettings;
	Object *ob= base->object;
	Curve *cu = ob->data;
	Nurb *nu;
	BevList *bl;
	short hide_handles = (cu->drawflag & CU_HIDE_HANDLES);
	int index;

// XXX	retopo_matrix_update(v3d);

	/* DispList */
	UI_ThemeColor(TH_WIRE);
	drawDispList(scene, v3d, rv3d, base, dt);

	if(v3d->zbuf) glDisable(GL_DEPTH_TEST);
	
	/* first non-selected and active handles */
	index= 0;
	for(nu=nurb; nu; nu=nu->next) {
		if(nu->type == CU_BEZIER) {
			if (index == cu->actnu && !hide_handles)
				tekenhandlesN_active(nu);
			tekenhandlesN(nu, 0, hide_handles);
		}
		++index;
	}
	draw_editnurb(ob, nurb, 0);
	draw_editnurb(ob, nurb, 1);
	/* selected handles */
	for(nu=nurb; nu; nu=nu->next) {
		if(nu->type == CU_BEZIER && (cu->drawflag & CU_HIDE_HANDLES)==0)
			tekenhandlesN(nu, 1, hide_handles);
		tekenvertsN(nu, 0, hide_handles, NULL);
	}
	
	if(v3d->zbuf) glEnable(GL_DEPTH_TEST);

	/*	direction vectors for 3d curve paths
		when at its lowest, dont render normals */
	if(cu->flag & CU_3D && ts->normalsize > 0.0015f && (cu->drawflag & CU_HIDE_NORMALS)==0) {

		UI_ThemeColor(TH_WIRE);
		for (bl=cu->bev.first,nu=nurb; nu && bl; bl=bl->next,nu=nu->next) {
			BevPoint *bevp= (BevPoint *)(bl+1);		
			int nr= bl->nr;
			int skip= nu->resolu/16;
			
			while (nr-->0) { /* accounts for empty bevel lists */
				const float fac= bevp->radius * ts->normalsize;
				float vec_a[3]; // Offset perpendicular to the curve
				float vec_b[3]; // Delta along the curve

				vec_a[0]= fac;
				vec_a[1]= 0.0f;
				vec_a[2]= 0.0f;

				vec_b[0]= -fac;
				vec_b[1]= 0.0f;
				vec_b[2]= 0.0f;
				
				mul_qt_v3(bevp->quat, vec_a);
				mul_qt_v3(bevp->quat, vec_b);
				add_v3_v3(vec_a, bevp->vec);
				add_v3_v3(vec_b, bevp->vec);

				madd_v3_v3fl(vec_a, bevp->dir, -fac);
				madd_v3_v3fl(vec_b, bevp->dir, -fac);

				glBegin(GL_LINE_STRIP);
				glVertex3fv(vec_a);
				glVertex3fv(bevp->vec);
				glVertex3fv(vec_b);
				glEnd();
				
				bevp += skip+1;
				nr -= skip;
			}
		}
	}

	if(v3d->zbuf) glDisable(GL_DEPTH_TEST);
	
	for(nu=nurb; nu; nu=nu->next) {
		tekenvertsN(nu, 1, hide_handles, cu->lastsel);
	}
	
	if(v3d->zbuf) glEnable(GL_DEPTH_TEST); 
}

/* draw a sphere for use as an empty drawtype */
static void draw_empty_sphere (float size)
{
	static GLuint displist=0;
	
	if (displist == 0) {
		GLUquadricObj	*qobj;
		
		displist= glGenLists(1);
		glNewList(displist, GL_COMPILE);
		
		glPushMatrix();
		
		qobj	= gluNewQuadric(); 
		gluQuadricDrawStyle(qobj, GLU_SILHOUETTE); 
		gluDisk(qobj, 0.0,  1, 16, 1);
		
		glRotatef(90, 0, 1, 0);
		gluDisk(qobj, 0.0,  1, 16, 1);
		
		glRotatef(90, 1, 0, 0);
		gluDisk(qobj, 0.0,  1, 16, 1);
		
		gluDeleteQuadric(qobj);  
		
		glPopMatrix();
		glEndList();
	}
	
	glScalef(size, size, size);
	glCallList(displist);
	glScalef(1.0f/size, 1.0f/size, 1.0f/size);
}

/* draw a cone for use as an empty drawtype */
static void draw_empty_cone (float size)
{
	float cent=0;
	float radius;
	GLUquadricObj *qobj = gluNewQuadric(); 
	gluQuadricDrawStyle(qobj, GLU_SILHOUETTE); 
	
	
	glPushMatrix();
	
	radius = size;
	glTranslatef(cent,cent, cent);
	glScalef(radius, size * 2.0f, radius);
	glRotatef(-90., 1.0, 0.0, 0.0);
	gluCylinder(qobj, 1.0, 0.0, 1.0, 8, 1);

	glPopMatrix();
	
	gluDeleteQuadric(qobj); 
}

/* draw points on curve speed handles */
#if 0 // XXX old animation system stuff
static void curve_draw_speed(Scene *scene, Object *ob)
{
	Curve *cu= ob->data;
	IpoCurve *icu;
	BezTriple *bezt;
	float loc[4], dir[3];
	int a;
	
	if(cu->ipo==NULL)
		return;
	
	icu= cu->ipo->curve.first; 
	if(icu==NULL || icu->totvert<2)
		return;
	
	glPointSize( UI_GetThemeValuef(TH_VERTEX_SIZE) );
	bglBegin(GL_POINTS);

	for(a=0, bezt= icu->bezt; a<icu->totvert; a++, bezt++) {
		if( where_on_path(ob, bezt->vec[1][1], loc, dir)) {
			UI_ThemeColor((bezt->f2 & SELECT) && ob==OBACT?TH_VERTEX_SELECT:TH_VERTEX);
			bglVertex3fv(loc);
		}
	}

	glPointSize(1.0);
	bglEnd();
}
#endif // XXX old animation system stuff


static void draw_textcurs(float textcurs[4][2])
{
	cpack(0);
	
	set_inverted_drawing(1);
	glBegin(GL_QUADS);
	glVertex2fv(textcurs[0]);
	glVertex2fv(textcurs[1]);
	glVertex2fv(textcurs[2]);
	glVertex2fv(textcurs[3]);
	glEnd();
	set_inverted_drawing(0);
}

static void drawspiral(const float cent[3], float rad, float tmat[][4], int start)
{
	float vec[3], vx[3], vy[3];
	const float tot_inv= (1.0f / (float)CIRCLE_RESOL);
	int a;
	char inverse= FALSE;
	float x, y, fac;

	if (start < 0) {
		inverse = TRUE;
		start= -start;
	}

	mul_v3_v3fl(vx, tmat[0], rad);
	mul_v3_v3fl(vy, tmat[1], rad);

	glBegin(GL_LINE_STRIP);

	if (inverse==0) {
		copy_v3_v3(vec, cent);
		glVertex3fv(vec);

		for(a=0; a<CIRCLE_RESOL; a++) {
			if (a+start>=CIRCLE_RESOL)
				start=-a + 1;

			fac= (float)a * tot_inv;
			x= sinval[a+start] * fac;
			y= cosval[a+start] * fac;

			vec[0]= cent[0] + (x * vx[0] + y * vy[0]);
			vec[1]= cent[1] + (x * vx[1] + y * vy[1]);
			vec[2]= cent[2] + (x * vx[2] + y * vy[2]);

			glVertex3fv(vec);
		}
	}
	else {
		fac= (float)(CIRCLE_RESOL-1) * tot_inv;
		x= sinval[start] * fac;
		y= cosval[start] * fac;

		vec[0]= cent[0] + (x * vx[0] + y * vy[0]);
		vec[1]= cent[1] + (x * vx[1] + y * vy[1]);
		vec[2]= cent[2] + (x * vx[2] + y * vy[2]);

		glVertex3fv(vec);

		for(a=0; a<CIRCLE_RESOL; a++) {
			if (a+start>=CIRCLE_RESOL)
				start=-a + 1;

			fac= (float)(-a+(CIRCLE_RESOL-1)) * tot_inv;
			x= sinval[a+start] * fac;
			y= cosval[a+start] * fac;

			vec[0]= cent[0] + (x * vx[0] + y * vy[0]);
			vec[1]= cent[1] + (x * vx[1] + y * vy[1]);
			vec[2]= cent[2] + (x * vx[2] + y * vy[2]);
			glVertex3fv(vec);
		}
	}

	glEnd();
}

/* draws a circle on x-z plane given the scaling of the circle, assuming that 
 * all required matrices have been set (used for drawing empties)
 */
static void drawcircle_size(float size)
{
	float x, y;
	short degrees;

	glBegin(GL_LINE_LOOP);

	/* coordinates are: cos(degrees*11.25)=x, sin(degrees*11.25)=y, 0.0f=z */
	for (degrees=0; degrees<CIRCLE_RESOL; degrees++) {
		x= cosval[degrees];
		y= sinval[degrees];
		
		glVertex3f(x*size, 0.0f, y*size);
	}
	
	glEnd();

}

/* needs fixing if non-identity matrice used */
static void drawtube(const float vec[3], float radius, float height, float tmat[][4])
{
	float cur[3];
	drawcircball(GL_LINE_LOOP, vec, radius, tmat);

	copy_v3_v3(cur,vec);
	cur[2]+=height;

	drawcircball(GL_LINE_LOOP, cur, radius, tmat);

	glBegin(GL_LINES);
		glVertex3f(vec[0]+radius,vec[1],vec[2]);
		glVertex3f(cur[0]+radius,cur[1],cur[2]);
		glVertex3f(vec[0]-radius,vec[1],vec[2]);
		glVertex3f(cur[0]-radius,cur[1],cur[2]);
		glVertex3f(vec[0],vec[1]+radius,vec[2]);
		glVertex3f(cur[0],cur[1]+radius,cur[2]);
		glVertex3f(vec[0],vec[1]-radius,vec[2]);
		glVertex3f(cur[0],cur[1]-radius,cur[2]);
	glEnd();
}
/* needs fixing if non-identity matrice used */
static void drawcone(const float vec[3], float radius, float height, float tmat[][4])
{
	float cur[3];

	copy_v3_v3(cur,vec);
	cur[2]+=height;

	drawcircball(GL_LINE_LOOP, cur, radius, tmat);

	glBegin(GL_LINES);
		glVertex3f(vec[0],vec[1],vec[2]);
		glVertex3f(cur[0]+radius,cur[1],cur[2]);
		glVertex3f(vec[0],vec[1],vec[2]);
		glVertex3f(cur[0]-radius,cur[1],cur[2]);
		glVertex3f(vec[0],vec[1],vec[2]);
		glVertex3f(cur[0],cur[1]+radius,cur[2]);
		glVertex3f(vec[0],vec[1],vec[2]);
		glVertex3f(cur[0],cur[1]-radius,cur[2]);
	glEnd();
}
/* return 1 if nothing was drawn */
static int drawmball(Scene *scene, View3D *v3d, RegionView3D *rv3d, Base *base, int dt)
{
	Object *ob= base->object;
	MetaBall *mb;
	MetaElem *ml;
	float imat[4][4];
	int code= 1;
	
	mb= ob->data;

	if(mb->editelems) {
		UI_ThemeColor(TH_WIRE);
		if((G.f & G_PICKSEL)==0 ) drawDispList(scene, v3d, rv3d, base, dt);
		ml= mb->editelems->first;
	}
	else {
		if((base->flag & OB_FROMDUPLI)==0) 
			drawDispList(scene, v3d, rv3d, base, dt);
		ml= mb->elems.first;
	}

	if(ml==NULL) return 1;

	if(v3d->flag2 & V3D_RENDER_OVERRIDE) return 0;
	
	/* in case solid draw, reset wire colors */
	if(ob->flag & SELECT) {
		if(ob==OBACT) UI_ThemeColor(TH_ACTIVE);
		else UI_ThemeColor(TH_SELECT);
	}
	else UI_ThemeColor(TH_WIRE);

	invert_m4_m4(imat, rv3d->viewmatob);
	normalize_v3(imat[0]);
	normalize_v3(imat[1]);
	
	while(ml) {
	
		/* draw radius */
		if(mb->editelems) {
			if((ml->flag & SELECT) && (ml->flag & MB_SCALE_RAD)) cpack(0xA0A0F0);
			else cpack(0x3030A0);
			
			if(G.f & G_PICKSEL) {
				ml->selcol1= code;
				glLoadName(code++);
			}
		}
		drawcircball(GL_LINE_LOOP, &(ml->x), ml->rad, imat);

		/* draw stiffness */
		if(mb->editelems) {
			if((ml->flag & SELECT) && !(ml->flag & MB_SCALE_RAD)) cpack(0xA0F0A0);
			else cpack(0x30A030);
			
			if(G.f & G_PICKSEL) {
				ml->selcol2= code;
				glLoadName(code++);
			}
			drawcircball(GL_LINE_LOOP, &(ml->x), ml->rad*atanf(ml->s)/(float)M_PI_2, imat);
		}
		
		ml= ml->next;
	}
	return 0;
}

static void draw_forcefield(Scene *scene, Object *ob, RegionView3D *rv3d)
{
	PartDeflect *pd= ob->pd;
	float imat[4][4], tmat[4][4];
	float vec[3]= {0.0, 0.0, 0.0};
	int curcol;
	float size;

	/* XXX why? */
	if(ob!=scene->obedit && (ob->flag & SELECT)) {
		if(ob==OBACT) curcol= TH_ACTIVE;
		else curcol= TH_SELECT;
	}
	else curcol= TH_WIRE;
	
	/* scale size of circle etc with the empty drawsize */
	if (ob->type == OB_EMPTY) size = ob->empty_drawsize;
	else size = 1.0;
	
	/* calculus here, is reused in PFIELD_FORCE */
	invert_m4_m4(imat, rv3d->viewmatob);
//	normalize_v3(imat[0]);		// we don't do this because field doesnt scale either... apart from wind!
//	normalize_v3(imat[1]);
	
	if (pd->forcefield == PFIELD_WIND) {
		float force_val;
		
		unit_m4(tmat);
		UI_ThemeColorBlend(curcol, TH_BACK, 0.5);
		
		//if (has_ipo_code(ob->ipo, OB_PD_FSTR))
		//	force_val = IPO_GetFloatValue(ob->ipo, OB_PD_FSTR, scene->r.cfra);
		//else 
			force_val = pd->f_strength;
		force_val *= 0.1f;
		drawcircball(GL_LINE_LOOP, vec, size, tmat);
		vec[2]= 0.5f * force_val;
		drawcircball(GL_LINE_LOOP, vec, size, tmat);
		vec[2]= 1.0f * force_val;
		drawcircball(GL_LINE_LOOP, vec, size, tmat);
		vec[2]= 1.5f * force_val;
		drawcircball(GL_LINE_LOOP, vec, size, tmat);
		vec[2] = 0.0f; /* reset vec for max dist circle */
		
	}
	else if (pd->forcefield == PFIELD_FORCE) {
		float ffall_val;

		//if (has_ipo_code(ob->ipo, OB_PD_FFALL)) 
		//	ffall_val = IPO_GetFloatValue(ob->ipo, OB_PD_FFALL, scene->r.cfra);
		//else 
			ffall_val = pd->f_power;

		UI_ThemeColorBlend(curcol, TH_BACK, 0.5);
		drawcircball(GL_LINE_LOOP, vec, size, imat);
		UI_ThemeColorBlend(curcol, TH_BACK, 0.9f - 0.4f / powf(1.5f, ffall_val));
		drawcircball(GL_LINE_LOOP, vec, size * 1.5f, imat);
		UI_ThemeColorBlend(curcol, TH_BACK, 0.9f - 0.4f / powf(2.0f, ffall_val));
		drawcircball(GL_LINE_LOOP, vec, size*2.0f, imat);
	}
	else if (pd->forcefield == PFIELD_VORTEX) {
		float /*ffall_val,*/ force_val;

		unit_m4(tmat);
		//if (has_ipo_code(ob->ipo, OB_PD_FFALL)) 
		//	ffall_val = IPO_GetFloatValue(ob->ipo, OB_PD_FFALL, scene->r.cfra);
		//else 
		//	ffall_val = pd->f_power;

		//if (has_ipo_code(ob->ipo, OB_PD_FSTR))
		//	force_val = IPO_GetFloatValue(ob->ipo, OB_PD_FSTR, scene->r.cfra);
		//else 
			force_val = pd->f_strength;

		UI_ThemeColorBlend(curcol, TH_BACK, 0.7f);
		if (force_val < 0) {
			drawspiral(vec, size, tmat, 1);
			drawspiral(vec, size, tmat, 16);
		}
		else {
			drawspiral(vec, size, tmat, -1);
			drawspiral(vec, size, tmat, -16);
		}
	}
	else if (pd->forcefield == PFIELD_GUIDE && ob->type==OB_CURVE) {
		Curve *cu= ob->data;
		if((cu->flag & CU_PATH) && cu->path && cu->path->data) {
			float mindist, guidevec1[4], guidevec2[3];

			//if (has_ipo_code(ob->ipo, OB_PD_FSTR))
			//	mindist = IPO_GetFloatValue(ob->ipo, OB_PD_FSTR, scene->r.cfra);
			//else 
				mindist = pd->f_strength;

			/*path end*/
			setlinestyle(3);
			where_on_path(ob, 1.0f, guidevec1, guidevec2, NULL, NULL, NULL);
			UI_ThemeColorBlend(curcol, TH_BACK, 0.5);
			drawcircball(GL_LINE_LOOP, guidevec1, mindist, imat);

			/*path beginning*/
			setlinestyle(0);
			where_on_path(ob, 0.0f, guidevec1, guidevec2, NULL, NULL, NULL);
			UI_ThemeColorBlend(curcol, TH_BACK, 0.5);
			drawcircball(GL_LINE_LOOP, guidevec1, mindist, imat);
			
			copy_v3_v3(vec, guidevec1);	/* max center */
		}
	}

	setlinestyle(3);
	UI_ThemeColorBlend(curcol, TH_BACK, 0.5);

	if(pd->falloff==PFIELD_FALL_SPHERE){
		/* as last, guide curve alters it */
		if(pd->flag & PFIELD_USEMAX)
			drawcircball(GL_LINE_LOOP, vec, pd->maxdist, imat);		

		if(pd->flag & PFIELD_USEMIN)
			drawcircball(GL_LINE_LOOP, vec, pd->mindist, imat);
	}
	else if(pd->falloff==PFIELD_FALL_TUBE){
		float radius,distance;

		unit_m4(tmat);

		vec[0]=vec[1]=0.0f;
		radius=(pd->flag&PFIELD_USEMAXR)?pd->maxrad:1.0f;
		distance=(pd->flag&PFIELD_USEMAX)?pd->maxdist:0.0f;
		vec[2]=distance;
		distance=(pd->flag&PFIELD_POSZ)?-distance:-2.0f*distance;

		if(pd->flag & (PFIELD_USEMAX|PFIELD_USEMAXR))
			drawtube(vec,radius,distance,tmat);

		radius=(pd->flag&PFIELD_USEMINR)?pd->minrad:1.0f;
		distance=(pd->flag&PFIELD_USEMIN)?pd->mindist:0.0f;
		vec[2]=distance;
		distance=(pd->flag&PFIELD_POSZ)?-distance:-2.0f*distance;

		if(pd->flag & (PFIELD_USEMIN|PFIELD_USEMINR))
			drawtube(vec,radius,distance,tmat);
	}
	else if(pd->falloff==PFIELD_FALL_CONE){
		float radius,distance;

		unit_m4(tmat);

		radius= DEG2RADF((pd->flag&PFIELD_USEMAXR) ? pd->maxrad : 1.0f);
		distance=(pd->flag&PFIELD_USEMAX)?pd->maxdist:0.0f;

		if(pd->flag & (PFIELD_USEMAX|PFIELD_USEMAXR)){
			drawcone(vec, distance * sinf(radius),distance * cosf(radius), tmat);
			if((pd->flag & PFIELD_POSZ)==0)
				drawcone(vec, distance * sinf(radius),-distance * cosf(radius),tmat);
		}

		radius= DEG2RADF((pd->flag&PFIELD_USEMINR) ? pd->minrad : 1.0f);
		distance=(pd->flag&PFIELD_USEMIN)?pd->mindist:0.0f;

		if(pd->flag & (PFIELD_USEMIN|PFIELD_USEMINR)){
			drawcone(vec,distance*sinf(radius),distance*cosf(radius),tmat);
			if((pd->flag & PFIELD_POSZ)==0)
				drawcone(vec, distance * sinf(radius), -distance * cosf(radius), tmat);
		}
	}
	setlinestyle(0);
}

static void draw_box(float vec[8][3])
{
	glBegin(GL_LINE_STRIP);
	glVertex3fv(vec[0]); glVertex3fv(vec[1]);glVertex3fv(vec[2]); glVertex3fv(vec[3]);
	glVertex3fv(vec[0]); glVertex3fv(vec[4]);glVertex3fv(vec[5]); glVertex3fv(vec[6]);
	glVertex3fv(vec[7]); glVertex3fv(vec[4]);
	glEnd();

	glBegin(GL_LINES);
	glVertex3fv(vec[1]); glVertex3fv(vec[5]);
	glVertex3fv(vec[2]); glVertex3fv(vec[6]);
	glVertex3fv(vec[3]); glVertex3fv(vec[7]);
	glEnd();
}

/* uses boundbox, function used by Ketsji */
#if 0
static void get_local_bounds(Object *ob, float center[3], float size[3])
{
	BoundBox *bb= object_get_boundbox(ob);
	
	if(bb==NULL) {
		zero_v3(center);
		copy_v3_v3(size, ob->size);
	}
	else {
		size[0]= 0.5*fabs(bb->vec[0][0] - bb->vec[4][0]);
		size[1]= 0.5*fabs(bb->vec[0][1] - bb->vec[2][1]);
		size[2]= 0.5*fabs(bb->vec[0][2] - bb->vec[1][2]);
		
		center[0]= (bb->vec[0][0] + bb->vec[4][0])/2.0;
		center[1]= (bb->vec[0][1] + bb->vec[2][1])/2.0;
		center[2]= (bb->vec[0][2] + bb->vec[1][2])/2.0;
	}
}
#endif

static void draw_bb_quadric(BoundBox *bb, char type)
{
	float size[3], cent[3];
	GLUquadricObj *qobj = gluNewQuadric(); 
	
	gluQuadricDrawStyle(qobj, GLU_SILHOUETTE); 
	
	size[0]= 0.5f*fabsf(bb->vec[0][0] - bb->vec[4][0]);
	size[1]= 0.5f*fabsf(bb->vec[0][1] - bb->vec[2][1]);
	size[2]= 0.5f*fabsf(bb->vec[0][2] - bb->vec[1][2]);
	
	cent[0]= 0.5f*(bb->vec[0][0] + bb->vec[4][0]);
	cent[1]= 0.5f*(bb->vec[0][1] + bb->vec[2][1]);
	cent[2]= 0.5f*(bb->vec[0][2] + bb->vec[1][2]);
	
	glPushMatrix();
	if(type==OB_BOUND_SPHERE) {
		glTranslatef(cent[0], cent[1], cent[2]);
		glScalef(size[0], size[1], size[2]);
		gluSphere(qobj, 1.0, 8, 5);
	}	
	else if(type==OB_BOUND_CYLINDER) {
		float radius = size[0] > size[1] ? size[0] : size[1];
		glTranslatef(cent[0], cent[1], cent[2]-size[2]);
		glScalef(radius, radius, 2.0f * size[2]);
		gluCylinder(qobj, 1.0, 1.0, 1.0, 8, 1);
	}
	else if(type==OB_BOUND_CONE) {
		float radius = size[0] > size[1] ? size[0] : size[1];
		glTranslatef(cent[0], cent[1], cent[2]-size[2]);
		glScalef(radius, radius, 2.0f * size[2]);
		gluCylinder(qobj, 1.0, 0.0, 1.0, 8, 1);
	}
	glPopMatrix();
	
	gluDeleteQuadric(qobj); 
}

static void draw_bounding_volume(Scene *scene, Object *ob, char type)
{
	BoundBox *bb= NULL;
	
	if(ob->type==OB_MESH) {
		bb= mesh_get_bb(ob);
	}
	else if ELEM3(ob->type, OB_CURVE, OB_SURF, OB_FONT) {
		bb= ob->bb ? ob->bb : ( (Curve *)ob->data )->bb;
	}
	else if(ob->type==OB_MBALL) {
		if(is_basis_mball(ob)) {
			bb= ob->bb;
			if(bb==NULL) {
				makeDispListMBall(scene, ob);
				bb= ob->bb;
			}
		}
	}
	else {
		drawcube();
		return;
	}
	
	if(bb==NULL) return;
	
	if(type==OB_BOUND_BOX) draw_box(bb->vec);
	else draw_bb_quadric(bb, type);
	
}

static void drawtexspace(Object *ob)
{
	float vec[8][3], loc[3], size[3];
	
	if(ob->type==OB_MESH) {
		mesh_get_texspace(ob->data, loc, NULL, size);
	}
	else if ELEM3(ob->type, OB_CURVE, OB_SURF, OB_FONT) {
		Curve *cu= ob->data;
		copy_v3_v3(size, cu->size);
		copy_v3_v3(loc, cu->loc);
	}
	else if(ob->type==OB_MBALL) {
		MetaBall *mb= ob->data;
		copy_v3_v3(size, mb->size);
		copy_v3_v3(loc, mb->loc);
	}
	else return;
	
	vec[0][0]=vec[1][0]=vec[2][0]=vec[3][0]= loc[0]-size[0];
	vec[4][0]=vec[5][0]=vec[6][0]=vec[7][0]= loc[0]+size[0];
	
	vec[0][1]=vec[1][1]=vec[4][1]=vec[5][1]= loc[1]-size[1];
	vec[2][1]=vec[3][1]=vec[6][1]=vec[7][1]= loc[1]+size[1];

	vec[0][2]=vec[3][2]=vec[4][2]=vec[7][2]= loc[2]-size[2];
	vec[1][2]=vec[2][2]=vec[5][2]=vec[6][2]= loc[2]+size[2];
	
	setlinestyle(2);

	draw_box(vec);

	setlinestyle(0);
}

/* draws wire outline */
static void drawObjectSelect(Scene *scene, View3D *v3d, ARegion *ar, Base *base)
{
	RegionView3D *rv3d= ar->regiondata;
	Object *ob= base->object;
	
	glLineWidth(2.0);
	glDepthMask(0);
	
	if(ELEM3(ob->type, OB_FONT,OB_CURVE, OB_SURF)) {
		Curve *cu = ob->data;
		DerivedMesh *dm = ob->derivedFinal;
		int hasfaces= 0;

		if (dm) {
			hasfaces= dm->getNumFaces(dm);
		} else {
			hasfaces= displist_has_faces(&ob->disp);
		}

		if (hasfaces && ED_view3d_boundbox_clip(rv3d, ob->obmat, ob->bb ? ob->bb : cu->bb)) {
			draw_index_wire= 0;
			if (dm) {
				draw_mesh_object_outline(v3d, ob, dm);
			} else {
				drawDispListwire(&ob->disp);
			}
			draw_index_wire= 1;
		}
	} else if (ob->type==OB_MBALL) {
		if(is_basis_mball(ob)) {
			if((base->flag & OB_FROMDUPLI)==0)
				drawDispListwire(&ob->disp);
		}
	}
	else if(ob->type==OB_ARMATURE) {
		if(!(ob->mode & OB_MODE_POSE && base == scene->basact))
			draw_armature(scene, v3d, ar, base, OB_WIRE, FALSE, TRUE);
	}

	glLineWidth(1.0);
	glDepthMask(1);
}

static void drawWireExtra(Scene *scene, RegionView3D *rv3d, Object *ob) 
{
	if(ob!=scene->obedit && (ob->flag & SELECT)) {
		if(ob==OBACT) {
			if(ob->flag & OB_FROMGROUP) UI_ThemeColor(TH_GROUP_ACTIVE);
			else UI_ThemeColor(TH_ACTIVE);
		}
		else if(ob->flag & OB_FROMGROUP)
			UI_ThemeColorShade(TH_GROUP_ACTIVE, -16);
		else
			UI_ThemeColor(TH_SELECT);
	}
	else {
		if(ob->flag & OB_FROMGROUP)
			UI_ThemeColor(TH_GROUP);
		else {
			if(ob->dtx & OB_DRAWWIRE) {
				glColor3ub(80,80,80);
			} else {
				UI_ThemeColor(TH_WIRE);
			}
		}
	}
	
	bglPolygonOffset(rv3d->dist, 1.0);
	glDepthMask(0);	// disable write in zbuffer, selected edge wires show better
	
	if (ELEM3(ob->type, OB_FONT, OB_CURVE, OB_SURF)) {
		Curve *cu = ob->data;
		if (ED_view3d_boundbox_clip(rv3d, ob->obmat, ob->bb ? ob->bb : cu->bb)) {
			if (ob->type==OB_CURVE)
				draw_index_wire= 0;

			if (ob->derivedFinal) {
				drawCurveDMWired(ob);
			} else {
				drawDispListwire(&ob->disp);
			}

			if (ob->type==OB_CURVE)
				draw_index_wire= 1;
		}
	} else if (ob->type==OB_MBALL) {
		if(is_basis_mball(ob)) {
			drawDispListwire(&ob->disp);
		}
	}

	glDepthMask(1);
	bglPolygonOffset(rv3d->dist, 0.0);
}

/* should be called in view space */
static void draw_hooks(Object *ob)
{
	ModifierData *md;
	float vec[3];
	
	for (md=ob->modifiers.first; md; md=md->next) {
		if (md->type==eModifierType_Hook) {
			HookModifierData *hmd = (HookModifierData*) md;

			mul_v3_m4v3(vec, ob->obmat, hmd->cent);

			if(hmd->object) {
				setlinestyle(3);
				glBegin(GL_LINES);
				glVertex3fv(hmd->object->obmat[3]);
				glVertex3fv(vec);
				glEnd();
				setlinestyle(0);
			}

			glPointSize(3.0);
			bglBegin(GL_POINTS);
			bglVertex3fv(vec);
			bglEnd();
			glPointSize(1.0);
		}
	}
}

static void drawRBpivot(bRigidBodyJointConstraint *data)
{
	int axis;
	float mat[4][4];

	/* color */
	float curcol[4];
	unsigned char tcol[4];
	glGetFloatv(GL_CURRENT_COLOR, curcol);
	rgb_float_to_byte(curcol, tcol);
	tcol[3]= 255;

	eul_to_mat4(mat,&data->axX);
	glLineWidth (4.0f);
	setlinestyle(2);
	for (axis=0; axis<3; axis++) {
		float dir[3] = {0,0,0};
		float v[3];

		copy_v3_v3(v, &data->pivX);

		dir[axis] = 1.f;
		glBegin(GL_LINES);
		mul_m4_v3(mat,dir);
		add_v3_v3(v, dir);
		glVertex3fv(&data->pivX);
		glVertex3fv(v);			
		glEnd();
		if (axis==0)
			view3d_cached_text_draw_add(v, "px", 0, V3D_CACHE_TEXT_ASCII, tcol);
		else if (axis==1)
			view3d_cached_text_draw_add(v, "py", 0, V3D_CACHE_TEXT_ASCII, tcol);
		else
			view3d_cached_text_draw_add(v, "pz", 0, V3D_CACHE_TEXT_ASCII, tcol);
	}
	glLineWidth (1.0f);
	setlinestyle(0);
}

/* flag can be DRAW_PICKING	and/or DRAW_CONSTCOLOR, DRAW_SCENESET */
void draw_object(Scene *scene, ARegion *ar, View3D *v3d, Base *base, int flag)
{
	static int warning_recursive= 0;
	ModifierData *md = NULL;
	Object *ob= base->object;
	Curve *cu;
	RegionView3D *rv3d= ar->regiondata;
	float vec1[3], vec2[3];
	unsigned int col=0;
	int /*sel, drawtype,*/ colindex= 0;
	int i, selstart, selend, empty_object=0;
	short dt, dtx, zbufoff= 0;
	const short is_obact= (ob == OBACT);

	/* only once set now, will be removed too, should become a global standard */
	glBlendFunc(GL_SRC_ALPHA, GL_ONE_MINUS_SRC_ALPHA);

	if (ob!=scene->obedit) {
		if (ob->restrictflag & OB_RESTRICT_VIEW) 
			return;
		if ((ob->restrictflag & OB_RESTRICT_RENDER) && 
			(v3d->flag2 & V3D_RENDER_OVERRIDE))
			return;
	}

	/* XXX particles are not safe for simultaneous threaded render */
	if(G.rendering && ob->particlesystem.first)
		return;

	/* xray delay? */
	if((flag & DRAW_PICKING)==0 && (base->flag & OB_FROMDUPLI)==0) {
		/* don't do xray in particle mode, need the z-buffer */
		if(!(ob->mode & OB_MODE_PARTICLE_EDIT)) {
			/* xray and transp are set when it is drawing the 2nd/3rd pass */
			if(!v3d->xray && !v3d->transp && (ob->dtx & OB_DRAWXRAY) && !(ob->dtx & OB_DRAWTRANSP)) {
				add_view3d_after(&v3d->afterdraw_xray, base, flag);
				return;
			}
		}
	}

	/* no return after this point, otherwise leaks */
	view3d_cached_text_draw_begin();
	
	/* patch? children objects with a timeoffs change the parents. How to solve! */
	/* if( ((int)ob->ctime) != F_(scene->r.cfra)) where_is_object(scene, ob); */
	
	/* draw motion paths (in view space) */
	if (ob->mpath && (v3d->flag2 & V3D_RENDER_OVERRIDE)==0) {
		bAnimVizSettings *avs= &ob->avs;
		
		/* setup drawing environment for paths */
		draw_motion_paths_init(v3d, ar);
		
		/* draw motion path for object */
		draw_motion_path_instance(scene, ob, NULL, avs, ob->mpath);
		
		/* cleanup after drawing */
		draw_motion_paths_cleanup(v3d);
	}

	/* multiply view with object matrix.
	 * local viewmat and persmat, to calculate projections */
	ED_view3d_init_mats_rv3d_gl(ob, rv3d);

	/* which wire color */
	if((flag & DRAW_CONSTCOLOR) == 0) {
		/* confusing logic here, there are 2 methods of setting the color
		 * 'colortab[colindex]' and 'theme_id', colindex overrides theme_id.
		 *
		 * note: no theme yet for 'colindex' */
		int theme_id= TH_WIRE;
		int theme_shade= 0;

		project_short(ar, ob->obmat[3], &base->sx);

		if(		(scene->obedit == NULL) &&
		        (G.moving & G_TRANSFORM_OBJ) &&
		        (base->flag & (SELECT+BA_WAS_SEL)))
		{
			theme_id= TH_TRANSFORM;
		}
		else {
			/* Sets the 'colindex' */
			if(ob->id.lib) {
				colindex= (base->flag & (SELECT+BA_WAS_SEL)) ? 4 : 3;
			}
			else if(warning_recursive==1) {
				if(base->flag & (SELECT+BA_WAS_SEL)) {
					colindex= (scene->basact==base) ? 8 : 7;
				}
				else {
					colindex = 6;
				}
			}
			/* Sets the 'theme_id' or fallback to wire */
			else {
				if(ob->flag & OB_FROMGROUP) {
					if(base->flag & (SELECT+BA_WAS_SEL)) {
						/* uses darker active color for non-active + selected*/
						theme_id= TH_GROUP_ACTIVE;
						
						if(scene->basact != base) {
							theme_shade= -16;
						}
					}
					else {
						theme_id= TH_GROUP;
					}
				}
				else {
					if(base->flag & (SELECT+BA_WAS_SEL)) {
						theme_id= scene->basact == base ? TH_ACTIVE : TH_SELECT;
					}
					else {
						if(ob->type==OB_LAMP) theme_id= TH_LAMP;
						else if(ob->type==OB_SPEAKER) theme_id= TH_SPEAKER;
						/* fallback to TH_WIRE */
					}
				}
			}
		}

		/* finally set the color */
		if(colindex == 0) {
			if(theme_shade == 0) UI_ThemeColor(theme_id);
			else                 UI_ThemeColorShade(theme_id, theme_shade);
		}
		else {
			col= colortab[colindex];
			cpack(col);
		}
	}

	/* maximum drawtype */
	dt= v3d->drawtype;
	if(dt==OB_RENDER) dt= OB_SOLID;
	dt= MIN2(dt, ob->dt);
	if(v3d->zbuf==0 && dt>OB_WIRE) dt= OB_WIRE;
	dtx= 0;

	/* faceselect exception: also draw solid when dt==wire, except in editmode */
	if (is_obact && (ob->mode & (OB_MODE_VERTEX_PAINT|OB_MODE_WEIGHT_PAINT|OB_MODE_TEXTURE_PAINT))) {
		if(ob->type==OB_MESH) {

			if(ob->mode & OB_MODE_EDIT);
			else {
				if(dt<OB_SOLID) {
					zbufoff= 1;
					dt= OB_SOLID;
				}
				else {
					dt= OB_PAINT;
				}

				glEnable(GL_DEPTH_TEST);
			}
		}
		else {
			if(dt<OB_SOLID) {
				dt= OB_SOLID;
				glEnable(GL_DEPTH_TEST);
				zbufoff= 1;
			}
		}
	}
	
	/* draw-extra supported for boundbox drawmode too */
	if(dt>=OB_BOUNDBOX ) {

		dtx= ob->dtx;
		if(ob->mode & OB_MODE_EDIT) {
			// the only 2 extra drawtypes alowed in editmode
			dtx= dtx & (OB_DRAWWIRE|OB_TEXSPACE);
		}

	}

	/* bad exception, solve this! otherwise outline shows too late */
	if(ELEM3(ob->type, OB_CURVE, OB_SURF, OB_FONT)) {
		/* still needed for curves hidden in other layers. depgraph doesnt handle that yet */
		if (ob->disp.first==NULL) makeDispListCurveTypes(scene, ob, 0);
	}
	
	/* draw outline for selected objects, mesh does itself */
	if((v3d->flag & V3D_SELECT_OUTLINE) && ((v3d->flag2 & V3D_RENDER_OVERRIDE)==0) && ob->type!=OB_MESH) {
		if(dt>OB_WIRE && (ob->mode & OB_MODE_EDIT)==0 && (flag & DRAW_SCENESET)==0) {
			if (!(ob->dtx&OB_DRAWWIRE) && (ob->flag&SELECT) && !(flag&DRAW_PICKING)) {
				
				drawObjectSelect(scene, v3d, ar, base);
			}
		}
	}

	switch( ob->type) {
		case OB_MESH:
			empty_object= draw_mesh_object(scene, ar, v3d, rv3d, base, dt, flag);
			if(flag!=DRAW_CONSTCOLOR) dtx &= ~OB_DRAWWIRE; // mesh draws wire itself

			break;
		case OB_FONT:
			cu= ob->data;
			if(cu->editfont) {
				draw_textcurs(cu->editfont->textcurs);

				if (cu->flag & CU_FAST) {
					cpack(0xFFFFFF);
					set_inverted_drawing(1);
					drawDispList(scene, v3d, rv3d, base, OB_WIRE);
					set_inverted_drawing(0);
				} else {
					drawDispList(scene, v3d, rv3d, base, dt);
				}

				if (cu->linewidth != 0.0f) {
					UI_ThemeColor(TH_WIRE);
					copy_v3_v3(vec1, ob->orig);
					copy_v3_v3(vec2, ob->orig);
					vec1[0] += cu->linewidth;
					vec2[0] += cu->linewidth;
					vec1[1] += cu->linedist * cu->fsize;
					vec2[1] -= cu->lines * cu->linedist * cu->fsize;
					setlinestyle(3);
					glBegin(GL_LINE_STRIP); 
					glVertex2fv(vec1); 
					glVertex2fv(vec2); 
					glEnd();
					setlinestyle(0);
				}

				setlinestyle(3);
				for (i=0; i<cu->totbox; i++) {
					if (cu->tb[i].w != 0.0f) {
						UI_ThemeColor(i == (cu->actbox-1) ? TH_ACTIVE : TH_WIRE);
						vec1[0] = (cu->xof * cu->fsize) + cu->tb[i].x;
						vec1[1] = (cu->yof * cu->fsize) + cu->tb[i].y + cu->fsize;
						vec1[2] = 0.001;
						glBegin(GL_LINE_STRIP);
						glVertex3fv(vec1);
						vec1[0] += cu->tb[i].w;
						glVertex3fv(vec1);
						vec1[1] -= cu->tb[i].h;
						glVertex3fv(vec1);
						vec1[0] -= cu->tb[i].w;
						glVertex3fv(vec1);
						vec1[1] += cu->tb[i].h;
						glVertex3fv(vec1);
						glEnd();
					}
				}
				setlinestyle(0);


				if (BKE_font_getselection(ob, &selstart, &selend) && cu->selboxes) {
					float selboxw;

					cpack(0xffffff);
					set_inverted_drawing(1);
					for (i=0; i<(selend-selstart+1); i++) {
						SelBox *sb = &(cu->selboxes[i]);

						if (i<(selend-selstart)) {
							if (cu->selboxes[i+1].y == sb->y)
								selboxw= cu->selboxes[i+1].x - sb->x;
							else
								selboxw= sb->w;
						}
						else {
							selboxw= sb->w;
						}
						glBegin(GL_QUADS);
						glVertex3f(sb->x, sb->y, 0.001);
						glVertex3f(sb->x+selboxw, sb->y, 0.001);
						glVertex3f(sb->x+selboxw, sb->y+sb->h, 0.001);
						glVertex3f(sb->x, sb->y+sb->h, 0.001);
						glEnd();
					}
					set_inverted_drawing(0);
				}
			}
			else if(dt==OB_BOUNDBOX) {
				if((v3d->flag2 & V3D_RENDER_OVERRIDE && v3d->drawtype >= OB_WIRE)==0)
					draw_bounding_volume(scene, ob, ob->boundtype);
			}
			else if(ED_view3d_boundbox_clip(rv3d, ob->obmat, ob->bb ? ob->bb : cu->bb))
				empty_object= drawDispList(scene, v3d, rv3d, base, dt);

			break;
		case OB_CURVE:
		case OB_SURF:
			cu= ob->data;

			if(cu->editnurb) {
				ListBase *nurbs= curve_editnurbs(cu);
				drawnurb(scene, v3d, rv3d, base, nurbs->first, dt);
			}
			else if(dt==OB_BOUNDBOX) {
				if((v3d->flag2 & V3D_RENDER_OVERRIDE && v3d->drawtype >= OB_WIRE)==0)
					draw_bounding_volume(scene, ob, ob->boundtype);
			}
			else if(ED_view3d_boundbox_clip(rv3d, ob->obmat, ob->bb ? ob->bb : cu->bb)) {
				empty_object= drawDispList(scene, v3d, rv3d, base, dt);

//XXX old animsys				if(cu->path)
//               					curve_draw_speed(scene, ob);
			}
			break;
		case OB_MBALL:
		{
			MetaBall *mb= ob->data;
			
			if(mb->editelems) 
				drawmball(scene, v3d, rv3d, base, dt);
			else if(dt==OB_BOUNDBOX) {
				if((v3d->flag2 & V3D_RENDER_OVERRIDE && v3d->drawtype >= OB_WIRE)==0)
					draw_bounding_volume(scene, ob, ob->boundtype);
			}
			else 
				empty_object= drawmball(scene, v3d, rv3d, base, dt);
			break;
		}
		case OB_EMPTY:
			if((v3d->flag2 & V3D_RENDER_OVERRIDE)==0) {
				if (ob->empty_drawtype == OB_EMPTY_IMAGE) {
					draw_empty_image(ob);
				}
				else {
					drawaxes(ob->empty_drawsize, ob->empty_drawtype);
				}
			}
			break;
		case OB_LAMP:
			if((v3d->flag2 & V3D_RENDER_OVERRIDE)==0) {
				drawlamp(scene, v3d, rv3d, base, dt, flag);
				if(dtx || (base->flag & SELECT)) glMultMatrixf(ob->obmat);
			}
			break;
		case OB_CAMERA:
		if ( (v3d->flag2 & V3D_RENDER_OVERRIDE)==0 ||
		     (rv3d->persp==RV3D_CAMOB && v3d->camera==ob)) /* special exception for active camera */
		{
			drawcamera(scene, v3d, rv3d, base, flag);
			break;
		}
		case OB_SPEAKER:
			if((v3d->flag2 & V3D_RENDER_OVERRIDE)==0)
				drawspeaker(scene, v3d, rv3d, ob, flag);
			break;
		case OB_LATTICE:
			if((v3d->flag2 & V3D_RENDER_OVERRIDE)==0) {
				drawlattice(scene, v3d, ob);
			}
			break;
		case OB_ARMATURE:
			if((v3d->flag2 & V3D_RENDER_OVERRIDE)==0) {
				if(dt>OB_WIRE) GPU_enable_material(0, NULL); // we use default material
				empty_object= draw_armature(scene, v3d, ar, base, dt, flag, FALSE);
				if(dt>OB_WIRE) GPU_disable_material();
			}
			break;
		default:
			if((v3d->flag2 & V3D_RENDER_OVERRIDE)==0) {
				drawaxes(1.0, OB_ARROWS);
			}
	}

	if((v3d->flag2 & V3D_RENDER_OVERRIDE) == 0) {

		if(ob->soft /*&& flag & OB_SBMOTION*/){
			float mrt[3][3],msc[3][3],mtr[3][3]; 
			SoftBody *sb= NULL;
			float tipw = 0.5f, tiph = 0.5f,drawsize = 4.0f;
			if ((sb= ob->soft)){
				if(sb->solverflags & SBSO_ESTIMATEIPO){

					glLoadMatrixf(rv3d->viewmat);
					copy_m3_m3(msc,sb->lscale);
					copy_m3_m3(mrt,sb->lrot);
					mul_m3_m3m3(mtr,mrt,msc); 
					ob_draw_RE_motion(sb->lcom,mtr,tipw,tiph,drawsize);
					glMultMatrixf(ob->obmat);
				}
			}
		}

		if(ob->pd && ob->pd->forcefield) {
			draw_forcefield(scene, ob, rv3d);
		}
	}

	/* code for new particle system */
	if(		(warning_recursive==0) &&
			(ob->particlesystem.first) &&
			(flag & DRAW_PICKING)==0 &&
			(ob!=scene->obedit)	
	  ) {
		ParticleSystem *psys;

		if(col || (ob->flag & SELECT)) cpack(0xFFFFFF);	/* for visibility, also while wpaint */
		//glDepthMask(GL_FALSE);

		glLoadMatrixf(rv3d->viewmat);
		
		view3d_cached_text_draw_begin();

		for(psys=ob->particlesystem.first; psys; psys=psys->next) {
			/* run this so that possible child particles get cached */
			if (ob->mode & OB_MODE_PARTICLE_EDIT && is_obact) {
				PTCacheEdit *edit = PE_create_current(scene, ob);
				if(edit && edit->psys == psys)
					draw_update_ptcache_edit(scene, ob, edit);
			}

			draw_new_particle_system(scene, v3d, rv3d, base, psys, dt);
		}
		invert_m4_m4(ob->imat, ob->obmat);
		view3d_cached_text_draw_end(v3d, ar, 0, NULL);

		glMultMatrixf(ob->obmat);
		
		//glDepthMask(GL_TRUE);
		if(col) cpack(col);
	}

	/* draw edit particles last so that they can draw over child particles */
	if ( (warning_recursive==0) &&
	     (flag & DRAW_PICKING)==0 &&
	     (!scene->obedit))
	{

		if (ob->mode & OB_MODE_PARTICLE_EDIT && is_obact) {
			PTCacheEdit *edit = PE_create_current(scene, ob);
			if(edit) {
				glLoadMatrixf(rv3d->viewmat);
				draw_update_ptcache_edit(scene, ob, edit);
				draw_ptcache_edit(scene, v3d, edit);
				glMultMatrixf(ob->obmat);
			}
		}
	}

	/* draw code for smoke */
	if((md = modifiers_findByType(ob, eModifierType_Smoke))) {
		SmokeModifierData *smd = (SmokeModifierData *)md;

		// draw collision objects
		if((smd->type & MOD_SMOKE_TYPE_COLL) && smd->coll)
		{
			/*SmokeCollSettings *scs = smd->coll;
			if(scs->points)
			{
				size_t i;

				glLoadMatrixf(rv3d->viewmat);

				if(col || (ob->flag & SELECT)) cpack(0xFFFFFF);	
				glDepthMask(GL_FALSE);
				glEnable(GL_BLEND);
				

				// glPointSize(3.0);
				bglBegin(GL_POINTS);

				for(i = 0; i < scs->numpoints; i++)
				{
					bglVertex3fv(&scs->points[3*i]);
				}

				bglEnd();
				glPointSize(1.0);

				glMultMatrixf(ob->obmat);
				glDisable(GL_BLEND);
				glDepthMask(GL_TRUE);
				if(col) cpack(col);
				
			}
			*/
		}

		// only draw domains
		if(smd->domain && smd->domain->fluid)
		{
			if(CFRA < smd->domain->point_cache[0]->startframe)
				; /* don't show smoke before simulation starts, this could be made an option in the future */
			else if(!smd->domain->wt || !(smd->domain->viewsettings & MOD_SMOKE_VIEW_SHOWBIG))
			{
// #if 0
				smd->domain->tex = NULL;
				GPU_create_smoke(smd, 0);
				draw_volume(ar, smd->domain->tex,
				            smd->domain->p0, smd->domain->p1,
				            smd->domain->res, smd->domain->dx,
				            smd->domain->tex_shadow);
				GPU_free_smoke(smd);
// #endif
#if 0
				int x, y, z;
				float *density = smoke_get_density(smd->domain->fluid);

				glLoadMatrixf(rv3d->viewmat);
				// glMultMatrixf(ob->obmat);	

				if(col || (ob->flag & SELECT)) cpack(0xFFFFFF);	
				glDepthMask(GL_FALSE);
				glEnable(GL_BLEND);
				

				// glPointSize(3.0);
				bglBegin(GL_POINTS);

				for(x = 0; x < smd->domain->res[0]; x++)
					for(y = 0; y < smd->domain->res[1]; y++)
						for(z = 0; z < smd->domain->res[2]; z++)
				{
					float tmp[3];
					int index = smoke_get_index(x, smd->domain->res[0], y, smd->domain->res[1], z);

					if(density[index] > FLT_EPSILON)
					{
						float color[3];
						copy_v3_v3(tmp, smd->domain->p0);
						tmp[0] += smd->domain->dx * x + smd->domain->dx * 0.5;
						tmp[1] += smd->domain->dx * y + smd->domain->dx * 0.5;
						tmp[2] += smd->domain->dx * z + smd->domain->dx * 0.5;
						color[0] = color[1] = color[2] = density[index];
						glColor3fv(color);
						bglVertex3fv(tmp);
					}
				}

				bglEnd();
				glPointSize(1.0);

				glMultMatrixf(ob->obmat);
				glDisable(GL_BLEND);
				glDepthMask(GL_TRUE);
				if(col) cpack(col);
#endif
			}
			else if(smd->domain->wt && (smd->domain->viewsettings & MOD_SMOKE_VIEW_SHOWBIG))
			{
				smd->domain->tex = NULL;
				GPU_create_smoke(smd, 1);
				draw_volume(ar, smd->domain->tex,
				            smd->domain->p0, smd->domain->p1,
				            smd->domain->res_wt, smd->domain->dx_wt,
				            smd->domain->tex_shadow);
				GPU_free_smoke(smd);
			}
		}
	}

	if((v3d->flag2 & V3D_RENDER_OVERRIDE)==0) {

		bConstraint *con;
		for(con=ob->constraints.first; con; con= con->next) 
		{
			if(con->type==CONSTRAINT_TYPE_RIGIDBODYJOINT) 
			{
				bRigidBodyJointConstraint *data = (bRigidBodyJointConstraint*)con->data;
				if(data->flag&CONSTRAINT_DRAW_PIVOT)
					drawRBpivot(data);
			}
		}

		if(ob->gameflag & OB_BOUNDS) {
			if(ob->boundtype!=ob->collision_boundtype || (dtx & OB_BOUNDBOX)==0) {
				setlinestyle(2);
				draw_bounding_volume(scene, ob, ob->collision_boundtype);
				setlinestyle(0);
			}
		}

		/* draw extra: after normal draw because of makeDispList */
		if(dtx && (G.f & G_RENDER_OGL)==0) {

			if(dtx & OB_AXIS) {
				drawaxes(1.0f, OB_ARROWS);
			}
			if(dtx & OB_BOUNDBOX) {
				draw_bounding_volume(scene, ob, ob->boundtype);
			}
			if(dtx & OB_TEXSPACE) drawtexspace(ob);
			if(dtx & OB_DRAWNAME) {
				/* patch for several 3d cards (IBM mostly) that crash on glSelect with text drawing */
				/* but, we also dont draw names for sets or duplicators */
				if(flag == 0) {
					float zero[3]= {0,0,0};
					float curcol[4];
					unsigned char tcol[4];
					glGetFloatv(GL_CURRENT_COLOR, curcol);
					rgb_float_to_byte(curcol, tcol);
					tcol[3]= 255;
					view3d_cached_text_draw_add(zero, ob->id.name+2, 10, 0, tcol);
				}
			}
			/*if(dtx & OB_DRAWIMAGE) drawDispListwire(&ob->disp);*/
			if((dtx & OB_DRAWWIRE) && dt>=OB_SOLID) drawWireExtra(scene, rv3d, ob);
		}
	}

	if(dt<=OB_SOLID && (v3d->flag2 & V3D_RENDER_OVERRIDE)==0) {
		if((ob->gameflag & OB_DYNAMIC) || 
			((ob->gameflag & OB_BOUNDS) && (ob->boundtype == OB_BOUND_SPHERE))) {
			float imat[4][4], vec[3]= {0.0f, 0.0f, 0.0f};

			invert_m4_m4(imat, rv3d->viewmatob);

			setlinestyle(2);
			drawcircball(GL_LINE_LOOP, vec, ob->inertia, imat);
			setlinestyle(0);
		}
	}
	
	/* return warning, this is cached text draw */
	invert_m4_m4(ob->imat, ob->obmat);
	view3d_cached_text_draw_end(v3d, ar, 1, NULL);

	glLoadMatrixf(rv3d->viewmat);

	if(zbufoff) glDisable(GL_DEPTH_TEST);

	if(warning_recursive) return;
	if(base->flag & OB_FROMDUPLI) return;
	if(v3d->flag2 & V3D_RENDER_OVERRIDE) return;

	/* object centers, need to be drawn in viewmat space for speed, but OK for picking select */
	if (!is_obact || !(ob->mode & (OB_MODE_VERTEX_PAINT|OB_MODE_WEIGHT_PAINT|OB_MODE_TEXTURE_PAINT))) {
		int do_draw_center= -1;	/* defines below are zero or positive... */

		if(v3d->flag2 & V3D_RENDER_OVERRIDE) {
			/* dont draw */
		} else if((scene->basact)==base)
			do_draw_center= ACTIVE;
		else if(base->flag & SELECT) 
			do_draw_center= SELECT;
		else if(empty_object || (v3d->flag & V3D_DRAW_CENTERS)) 
			do_draw_center= DESELECT;

		if(do_draw_center != -1) {
			if(flag & DRAW_PICKING) {
				/* draw a single point for opengl selection */
				glBegin(GL_POINTS);
				glVertex3fv(ob->obmat[3]);
				glEnd();
			} 
			else if((flag & DRAW_CONSTCOLOR)==0) {
				/* we don't draw centers for duplicators and sets */
				if(U.obcenter_dia > 0) {
					/* check > 0 otherwise grease pencil can draw into the circle select which is annoying. */
					drawcentercircle(v3d, rv3d, ob->obmat[3], do_draw_center, ob->id.lib || ob->id.us>1);
				}
			}
		}
	}

	/* not for sets, duplicators or picking */
	if(flag==0 && (v3d->flag & V3D_HIDE_HELPLINES)== 0 && (v3d->flag2 & V3D_RENDER_OVERRIDE)== 0) {
		ListBase *list;
		
		/* draw hook center and offset line */
		if(ob!=scene->obedit) draw_hooks(ob);
		
		/* help lines and so */
		if(ob!=scene->obedit && ob->parent && (ob->parent->lay & v3d->lay)) {
			setlinestyle(3);
			glBegin(GL_LINES);
			glVertex3fv(ob->obmat[3]);
			glVertex3fv(ob->orig);
			glEnd();
			setlinestyle(0);
		}

		/* Drawing the constraint lines */
		if (ob->constraints.first) {
			bConstraint *curcon;
			bConstraintOb *cob;
			unsigned char col1[4], col2[4];
			
			list = &ob->constraints;
			
			UI_GetThemeColor3ubv(TH_GRID, col1);
			UI_make_axis_color(col1, col2, 'Z');
			glColor3ubv(col2);
			
			cob= constraints_make_evalob(scene, ob, NULL, CONSTRAINT_OBTYPE_OBJECT);
			
			for (curcon = list->first; curcon; curcon=curcon->next) {
				bConstraintTypeInfo *cti= constraint_get_typeinfo(curcon);
				ListBase targets = {NULL, NULL};
				bConstraintTarget *ct;
				
				if ((curcon->flag & CONSTRAINT_EXPAND) && (cti) && (cti->get_constraint_targets)) {
					cti->get_constraint_targets(curcon, &targets);
					
					for (ct= targets.first; ct; ct= ct->next) {
						/* calculate target's matrix */
						if (cti->get_target_matrix) 
							cti->get_target_matrix(curcon, cob, ct, BKE_curframe(scene));
						else
							unit_m4(ct->matrix);
						
						setlinestyle(3);
						glBegin(GL_LINES);
						glVertex3fv(ct->matrix[3]);
						glVertex3fv(ob->obmat[3]);
						glEnd();
						setlinestyle(0);
					}
					
					if (cti->flush_constraint_targets)
						cti->flush_constraint_targets(curcon, &targets, 1);
				}
			}
			
			constraints_clear_evalob(cob);
		}
	}

	free_old_images();
}

/* ***************** BACKBUF SEL (BBS) ********* */

static void bbs_obmode_mesh_verts__mapFunc(void *userData, int index, float *co, float *UNUSED(no_f), short *UNUSED(no_s))
{
	bbsObmodeMeshVerts_userData *data = userData;
	MVert *mv = &data->mvert[index];
	int offset = (intptr_t) data->offset;

	if (!(mv->flag & ME_HIDE)) {
		WM_set_framebuffer_index_color(offset+index);
		bglVertex3fv(co);
	}
}

static void bbs_obmode_mesh_verts(Object *ob, DerivedMesh *dm, int offset)
{
	bbsObmodeMeshVerts_userData data;
	Mesh *me = ob->data;
	MVert *mvert = me->mvert;
	data.mvert = mvert;
	data.offset = (void*)(intptr_t) offset;
	glPointSize( UI_GetThemeValuef(TH_VERTEX_SIZE) );
	bglBegin(GL_POINTS);
	dm->foreachMappedVert(dm, bbs_obmode_mesh_verts__mapFunc, &data);
	bglEnd();
	glPointSize(1.0);
}

static void bbs_mesh_verts__mapFunc(void *userData, int index, float *co, float *UNUSED(no_f), short *UNUSED(no_s))
{
	int offset = (intptr_t) userData;
	EditVert *eve = EM_get_vert_for_index(index);

	if (eve->h==0) {
		WM_set_framebuffer_index_color(offset+index);
		bglVertex3fv(co);
	}
}
static void bbs_mesh_verts(DerivedMesh *dm, int offset)
{
	glPointSize( UI_GetThemeValuef(TH_VERTEX_SIZE) );
	bglBegin(GL_POINTS);
	dm->foreachMappedVert(dm, bbs_mesh_verts__mapFunc, (void*)(intptr_t) offset);
	bglEnd();
	glPointSize(1.0);
}		

static int bbs_mesh_wire__setDrawOptions(void *userData, int index)
{
	int offset = (intptr_t) userData;
	EditEdge *eed = EM_get_edge_for_index(index);

	if (eed->h==0) {
		WM_set_framebuffer_index_color(offset+index);
		return 1;
	} else {
		return 0;
	}
}
static void bbs_mesh_wire(DerivedMesh *dm, int offset)
{
	dm->drawMappedEdges(dm, bbs_mesh_wire__setDrawOptions, (void*)(intptr_t) offset);
}		

static int bbs_mesh_solid__setSolidDrawOptions(void *userData, int index, int *UNUSED(drawSmooth_r))
{
	if (EM_get_face_for_index(index)->h==0) {
		if (userData) {
			WM_set_framebuffer_index_color(index+1);
		}
		return 1;
	} else {
		return 0;
	}
}

static void bbs_mesh_solid__drawCenter(void *UNUSED(userData), int index, float *cent, float *UNUSED(no))
{
	EditFace *efa = EM_get_face_for_index(index);

	if (efa->h==0 && efa->fgonf!=EM_FGON) {
		WM_set_framebuffer_index_color(index+1);

		bglVertex3fv(cent);
	}
}

/* two options, facecolors or black */
static void bbs_mesh_solid_EM(Scene *scene, View3D *v3d,
                              Object *ob, DerivedMesh *dm, int facecol)
{
	cpack(0);

	if (facecol) {
		dm->drawMappedFaces(dm, bbs_mesh_solid__setSolidDrawOptions, GPU_enable_material, NULL, (void*)(intptr_t) 1, 0);

		if(check_ob_drawface_dot(scene, v3d, ob->dt)) {
			glPointSize(UI_GetThemeValuef(TH_FACEDOT_SIZE));
		
			bglBegin(GL_POINTS);
			dm->foreachMappedFaceCenter(dm, bbs_mesh_solid__drawCenter, NULL);
			bglEnd();
		}

	} else {
		dm->drawMappedFaces(dm, bbs_mesh_solid__setSolidDrawOptions, GPU_enable_material, NULL, (void*) 0, 0);
	}
}

static int bbs_mesh_solid__setDrawOpts(void *UNUSED(userData), int index, int *UNUSED(drawSmooth_r))
{
	WM_set_framebuffer_index_color(index+1);
	return 1;
}

static int bbs_mesh_solid_hide__setDrawOpts(void *userData, int index, int *UNUSED(drawSmooth_r))
{
	Mesh *me = userData;

	if (!(me->mface[index].flag&ME_HIDE)) {
		WM_set_framebuffer_index_color(index+1);
		return 1;
	} else {
		return 0;
	}
}

// must have called WM_set_framebuffer_index_color beforehand
static int bbs_mesh_solid_hide2__setDrawOpts(void *userData, int index, int *UNUSED(drawSmooth_r))
{
	Mesh *me = userData;

	if (!(me->mface[index].flag & ME_HIDE)) {
		return 1;
	} else {
		return 0;
	}
}
static void bbs_mesh_solid(Scene *scene, Object *ob)
{
	DerivedMesh *dm = mesh_get_derived_final(scene, ob, scene->customdata_mask);
	Mesh *me = (Mesh*)ob->data;
	
	glColor3ub(0, 0, 0);

	if((me->editflag & ME_EDIT_PAINT_MASK))
		dm->drawMappedFaces(dm, bbs_mesh_solid_hide__setDrawOpts, GPU_enable_material, NULL, me, 0);
	else
		dm->drawMappedFaces(dm, bbs_mesh_solid__setDrawOpts, GPU_enable_material, NULL, me, 0);

	dm->release(dm);
}

void draw_object_backbufsel(Scene *scene, View3D *v3d, RegionView3D *rv3d, Object *ob)
{
	ToolSettings *ts= scene->toolsettings;

	glMultMatrixf(ob->obmat);

	glClearDepth(1.0); glClear(GL_DEPTH_BUFFER_BIT);
	glEnable(GL_DEPTH_TEST);

	switch( ob->type) {
	case OB_MESH:
		if(ob->mode & OB_MODE_EDIT) {
			Mesh *me= ob->data;
			EditMesh *em= me->edit_mesh;

			DerivedMesh *dm = editmesh_get_derived_cage(scene, ob, em, CD_MASK_BAREMESH);

			EM_init_index_arrays(em, 1, 1, 1);

			bbs_mesh_solid_EM(scene, v3d, ob, dm, ts->selectmode & SCE_SELECT_FACE);
			if(ts->selectmode & SCE_SELECT_FACE)
				em_solidoffs = 1+em->totface;
			else
				em_solidoffs= 1;
			
			bglPolygonOffset(rv3d->dist, 1.0);
			
			// we draw edges always, for loop (select) tools
			bbs_mesh_wire(dm, em_solidoffs);
			em_wireoffs= em_solidoffs + em->totedge;
			
			// we draw verts if vert select mode or if in transform (for snap).
			if(ts->selectmode & SCE_SELECT_VERTEX || G.moving & G_TRANSFORM_EDIT) {
				bbs_mesh_verts(dm, em_wireoffs);
				em_vertoffs= em_wireoffs + em->totvert;
			}
			else em_vertoffs= em_wireoffs;
			
			bglPolygonOffset(rv3d->dist, 0.0);

			dm->release(dm);

			EM_free_index_arrays();
		}
		else {
			Mesh *me= ob->data;
			if(     (me->editflag & ME_EDIT_VERT_SEL) &&
			        /* currently vertex select only supports weight paint */
			        (ob->mode & OB_MODE_WEIGHT_PAINT))
			{
				DerivedMesh *dm = mesh_get_derived_final(scene, ob, scene->customdata_mask);
				glColor3ub(0, 0, 0);

				dm->drawMappedFaces(dm, bbs_mesh_solid_hide2__setDrawOpts, GPU_enable_material, NULL, me, 0);

				
				bbs_obmode_mesh_verts(ob, dm, 1);
				em_vertoffs = me->totvert+1;
				dm->release(dm);
			}
			else {
				bbs_mesh_solid(scene, ob);
			}
		}
		break;
	case OB_CURVE:
	case OB_SURF:
		break;
	}

	glLoadMatrixf(rv3d->viewmat);
}


/* ************* draw object instances for bones, for example ****************** */
/*               assumes all matrices/etc set OK */

/* helper function for drawing object instances - meshes */
static void draw_object_mesh_instance(Scene *scene, View3D *v3d, RegionView3D *rv3d, 
									  Object *ob, int dt, int outline)
{
	Mesh *me= ob->data;
	DerivedMesh *dm=NULL, *edm=NULL;
	int glsl;
	
	if(ob->mode & OB_MODE_EDIT)
		edm= editmesh_get_derived_base(ob, me->edit_mesh);
	else 
		dm = mesh_get_derived_final(scene, ob, CD_MASK_BAREMESH);

	if(dt<=OB_WIRE) {
		if(dm)
			dm->drawEdges(dm, 1, 0);
		else if(edm)
			edm->drawEdges(edm, 1, 0);	
	}
	else {
		if(outline)
			draw_mesh_object_outline(v3d, ob, dm?dm:edm);

		if(dm) {
			glsl = draw_glsl_material(scene, ob, v3d, dt);
			GPU_begin_object_materials(v3d, rv3d, scene, ob, glsl, NULL);
		}
		else {
			glEnable(GL_COLOR_MATERIAL);
			UI_ThemeColor(TH_BONE_SOLID);
			glDisable(GL_COLOR_MATERIAL);
		}
		
		glLightModeli(GL_LIGHT_MODEL_TWO_SIDE, 0);
		glFrontFace((ob->transflag&OB_NEG_SCALE)?GL_CW:GL_CCW);
		glEnable(GL_LIGHTING);
		
		if(dm) {
			dm->drawFacesSolid(dm, NULL, 0, GPU_enable_material);
			GPU_end_object_materials();
		}
		else if(edm)
			edm->drawMappedFaces(edm, NULL, GPU_enable_material, NULL, NULL, 0);
		
		glDisable(GL_LIGHTING);
	}

	if(edm) edm->release(edm);
	if(dm) dm->release(dm);
}

void draw_object_instance(Scene *scene, View3D *v3d, RegionView3D *rv3d, Object *ob, int dt, int outline)
{
	if (ob == NULL) 
		return;
		
	switch (ob->type) {
		case OB_MESH:
			draw_object_mesh_instance(scene, v3d, rv3d, ob, dt, outline);
			break;
		case OB_EMPTY:
			if (ob->empty_drawtype == OB_EMPTY_IMAGE) {
				draw_empty_image(ob);
			}
			else {
				drawaxes(ob->empty_drawsize, ob->empty_drawtype);
			}
			break;
	}
}<|MERGE_RESOLUTION|>--- conflicted
+++ resolved
@@ -150,7 +150,7 @@
 } drawDMEdgesSel_userData;
 
 typedef struct drawDMFacesSel_userData {
-	unsigned char *cols[3];
+	unsigned char *cols[4];
 	EditFace *efa_act;
 	int *orig_index;
 } drawDMFacesSel_userData;
@@ -2396,11 +2396,7 @@
 	 * return 2 for the active face so it renders with stipple enabled */
 static int draw_dm_faces_sel__setDrawOptions(void *userData, int index, int *UNUSED(drawSmooth_r))
 {
-<<<<<<< HEAD
-	struct { unsigned char *cols[4]; EditFace *efa_act; int *orig_index; } * data = userData;
-=======
 	drawDMFacesSel_userData * data = userData;
->>>>>>> 0059b8dd
 	EditFace *efa = EM_get_face_for_index(index);
 	unsigned char *col;
 	
@@ -2420,11 +2416,7 @@
 
 static int draw_dm_faces_sel__compareDrawOptions(void *userData, int index, int next_index)
 {
-<<<<<<< HEAD
-	struct { unsigned char *cols[4]; EditFace *efa_act; int *orig_index; } *data = userData;
-=======
 	drawDMFacesSel_userData *data = userData;
->>>>>>> 0059b8dd
 	EditFace *efa;
 	EditFace *next_efa;
 	unsigned char *col, *next_col;
@@ -2453,11 +2445,7 @@
 /* also draws the active face */
 static void draw_dm_faces_sel(DerivedMesh *dm, unsigned char *baseCol, unsigned char *selCol, unsigned char *markCol, unsigned char *actCol, EditFace *efa_act) 
 {
-<<<<<<< HEAD
-	struct { unsigned char *cols[4]; EditFace *efa_act; int *orig_index; } data;
-=======
 	drawDMFacesSel_userData data;
->>>>>>> 0059b8dd
 	data.cols[0] = baseCol;
 	data.cols[1] = selCol;
 	data.cols[2] = markCol;
