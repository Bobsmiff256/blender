--- conflicted
+++ resolved
@@ -42,11 +42,7 @@
 #include "DNA_scene_types.h"
 #include "DNA_screen_types.h"
 #include "DNA_view3d_types.h"
-<<<<<<< HEAD
-#include "DNA_userdef_types.h"
 #include "DNA_windowmanager_types.h"
-=======
->>>>>>> 7f083c45
 
 #include "BKE_bmfont.h"
 #include "BKE_displist.h"
@@ -553,7 +549,6 @@
 	has_vcol = CustomData_has_layer(&em->bm->ldata, CD_MLOOPCOL);
 	matnr = efa->mat_nr;
 
-<<<<<<< HEAD
 	memset(&mtf, 0, sizeof(mtf));
 
 	if (tpoly) {
@@ -565,10 +560,7 @@
 		mtf.unwrap = tpoly->unwrap;
 	}
 
-	return draw_tface__set_draw(&mtf, has_vcol, matnr);
-=======
-	return draw_tface__set_draw_legacy(tface, mcol, matnr);
->>>>>>> 7f083c45
+	return draw_tface__set_draw_legacy(&mtf, has_vcol, matnr);
 }
 
 static int wpaint__setSolidDrawOptions(void *userData, int index, int *drawSmooth_r)
