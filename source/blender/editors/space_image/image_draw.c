--- conflicted
+++ resolved
@@ -90,12 +90,7 @@
                              float zoomx,
                              float zoomy)
 {
-<<<<<<< HEAD
-	Render *re = RE_GetRender(scene->id.name);
-=======
-	RenderResult *rr;
 	Render *re = RE_GetSceneRender(scene);
->>>>>>> 8b3ad258
 	RenderData *rd = RE_engine_get_render_data(re);
 	Scene *stats_scene = ED_render_job_get_scene(C);
 	if (stats_scene == NULL) {
