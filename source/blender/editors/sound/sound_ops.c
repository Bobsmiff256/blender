/**
 * $Id$
 *
 * ***** BEGIN GPL LICENSE BLOCK *****
 *
 * This program is free software; you can redistribute it and/or
 * modify it under the terms of the GNU General Public License
 * as published by the Free Software Foundation; either version 2
 * of the License, or (at your option) any later version. 
 *
 * This program is distributed in the hope that it will be useful,
 * but WITHOUT ANY WARRANTY; without even the implied warranty of
 * MERCHANTABILITY or FITNESS FOR A PARTICULAR PURPOSE.  See the
 * GNU General Public License for more details.
 *
 * You should have received a copy of the GNU General Public License
 * along with this program; if not, write to the Free Software Foundation,
 * Inc., 51 Franklin Street, Fifth Floor, Boston, MA 02110-1301, USA.
 *
 * The Original Code is Copyright (C) 2007 Blender Foundation.
 * All rights reserved.
 *
 * 
 * Contributor(s): Blender Foundation
 *
 * ***** END GPL LICENSE BLOCK *****
 */

#include <string.h>
#include <stdlib.h>
#include <stdio.h>

#include "MEM_guardedalloc.h"

#include "DNA_packedFile_types.h"
#include "DNA_scene_types.h"
#include "DNA_space_types.h"
#include "DNA_sequence_types.h"
#include "DNA_userdef_types.h"

#include "BKE_context.h"
#include "BKE_global.h"
#include "BKE_main.h"
#include "BKE_report.h"
#include "BKE_packedFile.h"
#include "BKE_sound.h"
#include "BKE_utildefines.h"

#include "BLI_blenlib.h"


#include "RNA_access.h"
#include "RNA_define.h"
#include "RNA_enum_types.h"

#include "UI_interface.h"

#include "WM_api.h"
#include "WM_types.h"

#include "AUD_C-API.h"

#include "sound_intern.h"

/******************** open sound operator ********************/

static void open_init(bContext *C, wmOperator *op)
{
	PropertyPointerRNA *pprop;
	
	op->customdata= pprop= MEM_callocN(sizeof(PropertyPointerRNA), "OpenPropertyPointerRNA");
	uiIDContextProperty(C, &pprop->ptr, &pprop->prop);
}

static int open_exec(bContext *C, wmOperator *op)
{
	char path[FILE_MAX];
	bSound *sound;
	PropertyPointerRNA *pprop;
	PointerRNA idptr;
	AUD_SoundInfo info;

	RNA_string_get(op->ptr, "path", path);
	sound = sound_new_file(CTX_data_main(C), path);

	if(!op->customdata)
		open_init(C, op);
	
	if (sound==NULL || sound->playback_handle == NULL) {
		if(op->customdata) MEM_freeN(op->customdata);
		BKE_report(op->reports, RPT_ERROR, "Unsupported audio format");
		return OPERATOR_CANCELLED;
	}

	info = AUD_getInfo(sound->playback_handle);

	if (info.specs.channels == AUD_CHANNELS_INVALID) {
		sound_delete(C, sound);
		if(op->customdata) MEM_freeN(op->customdata);
		BKE_report(op->reports, RPT_ERROR, "Unsupported audio format");
		return OPERATOR_CANCELLED;
	}

	if (RNA_boolean_get(op->ptr, "cache")) {
		sound_cache(sound, 0);
	}
	
	/* hook into UI */
	pprop= op->customdata;
	
	if(pprop->prop) {
		/* when creating new ID blocks, use is already 1, but RNA
		 * pointer se also increases user, so this compensates it */
		sound->id.us--;
		
		RNA_id_pointer_create(&sound->id, &idptr);
		RNA_property_pointer_set(&pprop->ptr, pprop->prop, idptr);
		RNA_property_update(C, &pprop->ptr, pprop->prop);
	}

<<<<<<< HEAD
	MEM_freeN(op->customdata);
=======
	if(op->customdata) MEM_freeN(op->customdata);
>>>>>>> 2beef23a
	return OPERATOR_FINISHED;
}

static int open_invoke(bContext *C, wmOperator *op, wmEvent *event)
{
	if(!RNA_property_is_set(op->ptr, "relative_path"))
		RNA_boolean_set(op->ptr, "relative_path", U.flag & USER_RELPATHS);
	
	if(RNA_property_is_set(op->ptr, "path"))
		return open_exec(C, op);
	
	open_init(C, op);
	
	return WM_operator_filesel(C, op, event);
}

void SOUND_OT_open(wmOperatorType *ot)
{
	/* identifiers */
	ot->name= "Open Sound";
	ot->description= "Load a sound file";
	ot->idname= "SOUND_OT_open";

	/* api callbacks */
	ot->exec= open_exec;
	ot->invoke= open_invoke;

	/* flags */
	ot->flag= OPTYPE_REGISTER|OPTYPE_UNDO;

	/* properties */
	WM_operator_properties_filesel(ot, FOLDERFILE|SOUNDFILE|MOVIEFILE, FILE_SPECIAL, FILE_OPENFILE);
	RNA_def_boolean(ot->srna, "cache", FALSE, "Cache", "Cache the sound in memory.");
	RNA_def_boolean(ot->srna, "relative_path", FALSE, "Relative Path", "Load image with relative path to current .blend file");
}

/* ******************************************************* */

static int sound_poll(bContext *C)
{
	Editing* ed = CTX_data_scene(C)->ed;

	if(!ed || !ed->act_seq || ed->act_seq->type != SEQ_SOUND)
		return 0;

	return 1;
}
/********************* pack operator *********************/

static int pack_exec(bContext *C, wmOperator *op)
{
	Editing* ed = CTX_data_scene(C)->ed;
	bSound* sound;

	if(!ed || !ed->act_seq || ed->act_seq->type != SEQ_SOUND)
		return OPERATOR_CANCELLED;

	sound = ed->act_seq->sound;

	if(!sound || sound->packedfile)
		return OPERATOR_CANCELLED;

	sound->packedfile= newPackedFile(op->reports, sound->name);
	sound_load(CTX_data_main(C), sound);

	return OPERATOR_FINISHED;
}

void SOUND_OT_pack(wmOperatorType *ot)
{
	/* identifiers */
	ot->name= "Pack Sound";
	ot->description= "Pack the sound into the current blend file";
	ot->idname= "SOUND_OT_pack";

	/* api callbacks */
	ot->exec= pack_exec;
	ot->poll= sound_poll;

	/* flags */
	ot->flag= OPTYPE_REGISTER|OPTYPE_UNDO;
}

/********************* unpack operator *********************/

// XXX this function is in image_ops.c too, exactly the same, should be moved to a generally accessible position
static void unpack_menu(bContext *C, char *opname, char *abs_name, char *folder, PackedFile *pf)
{
	uiPopupMenu *pup;
	uiLayout *layout;
	char line[FILE_MAX + 100];
	char local_name[FILE_MAXDIR + FILE_MAX], fi[FILE_MAX];

	strcpy(local_name, abs_name);
	BLI_splitdirstring(local_name, fi);
	sprintf(local_name, "//%s/%s", folder, fi);

	pup= uiPupMenuBegin(C, "Unpack file", 0);
	layout= uiPupMenuLayout(pup);

	uiItemEnumO(layout, opname, "Remove Pack", 0, "method", PF_REMOVE);

	if(strcmp(abs_name, local_name)) {
		switch(checkPackedFile(local_name, pf)) {
			case PF_NOFILE:
				sprintf(line, "Create %s", local_name);
				uiItemEnumO(layout, opname, line, 0, "method", PF_WRITE_LOCAL);
				break;
			case PF_EQUAL:
				sprintf(line, "Use %s (identical)", local_name);
				uiItemEnumO(layout, opname, line, 0, "method", PF_USE_LOCAL);
				break;
			case PF_DIFFERS:
				sprintf(line, "Use %s (differs)", local_name);
				uiItemEnumO(layout, opname, line, 0, "method", PF_USE_LOCAL);
				sprintf(line, "Overwrite %s", local_name);
				uiItemEnumO(layout, opname, line, 0, "method", PF_WRITE_LOCAL);
				break;
		}
	}

	switch(checkPackedFile(abs_name, pf)) {
		case PF_NOFILE:
			sprintf(line, "Create %s", abs_name);
			uiItemEnumO(layout, opname, line, 0, "method", PF_WRITE_ORIGINAL);
			break;
		case PF_EQUAL:
			sprintf(line, "Use %s (identical)", abs_name);
			uiItemEnumO(layout, opname, line, 0, "method", PF_USE_ORIGINAL);
			break;
		case PF_DIFFERS:
			sprintf(line, "Use %s (differs)", local_name);
			uiItemEnumO(layout, opname, line, 0, "method", PF_USE_ORIGINAL);
			sprintf(line, "Overwrite %s", local_name);
			uiItemEnumO(layout, opname, line, 0, "method", PF_WRITE_ORIGINAL);
			break;
	}

	uiPupMenuEnd(C, pup);
}

static int unpack_exec(bContext *C, wmOperator *op)
{
	int method= RNA_enum_get(op->ptr, "method");
	Editing* ed = CTX_data_scene(C)->ed;
	bSound* sound;

	if(!ed || !ed->act_seq || ed->act_seq->type != SEQ_SOUND)
		return OPERATOR_CANCELLED;

	sound = ed->act_seq->sound;

	if(!sound || !sound->packedfile)
		return OPERATOR_CANCELLED;

	if(G.fileflags & G_AUTOPACK)
		BKE_report(op->reports, RPT_WARNING, "AutoPack is enabled, so image will be packed again on file save.");

	unpackSound(op->reports, sound, method);

	return OPERATOR_FINISHED;
}

static int unpack_invoke(bContext *C, wmOperator *op, wmEvent *event)
{
	Editing* ed = CTX_data_scene(C)->ed;
	bSound* sound;

	if(!ed || !ed->act_seq || ed->act_seq->type != SEQ_SOUND)
		return OPERATOR_CANCELLED;

	sound = ed->act_seq->sound;

	if(!sound || !sound->packedfile)
		return OPERATOR_CANCELLED;

	if(G.fileflags & G_AUTOPACK)
		BKE_report(op->reports, RPT_WARNING, "AutoPack is enabled, so image will be packed again on file save.");

	unpack_menu(C, "SOUND_OT_unpack", sound->name, "audio", sound->packedfile);

	return OPERATOR_FINISHED;
}

void SOUND_OT_unpack(wmOperatorType *ot)
{
	/* identifiers */
	ot->name= "Unpack Sound";
	ot->description= "Unpack the sound to the samples filename";
	ot->idname= "SOUND_OT_unpack";

	/* api callbacks */
	ot->exec= unpack_exec;
	ot->invoke= unpack_invoke;
	ot->poll= sound_poll;

	/* flags */
	ot->flag= OPTYPE_REGISTER|OPTYPE_UNDO;

	/* properties */
	RNA_def_enum(ot->srna, "method", unpack_method_items, PF_USE_LOCAL, "Method", "How to unpack.");
}

/* ******************************************************* */

void ED_operatortypes_sound(void)
{
	WM_operatortype_append(SOUND_OT_open);
	WM_operatortype_append(SOUND_OT_pack);
	WM_operatortype_append(SOUND_OT_unpack);
}<|MERGE_RESOLUTION|>--- conflicted
+++ resolved
@@ -118,11 +118,7 @@
 		RNA_property_update(C, &pprop->ptr, pprop->prop);
 	}
 
-<<<<<<< HEAD
-	MEM_freeN(op->customdata);
-=======
 	if(op->customdata) MEM_freeN(op->customdata);
->>>>>>> 2beef23a
 	return OPERATOR_FINISHED;
 }
 
