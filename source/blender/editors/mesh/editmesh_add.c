/*
 * ***** BEGIN GPL LICENSE BLOCK *****
 *
 * This program is free software; you can redistribute it and/or
 * modify it under the terms of the GNU General Public License
 * as published by the Free Software Foundation; either version 2
 * of the License, or (at your option) any later version.
 *
 * This program is distributed in the hope that it will be useful,
 * but WITHOUT ANY WARRANTY; without even the implied warranty of
 * MERCHANTABILITY or FITNESS FOR A PARTICULAR PURPOSE.  See the
 * GNU General Public License for more details.
 *
 * You should have received a copy of the GNU General Public License
 * along with this program; if not, write to the Free Software Foundation,
 * Inc., 51 Franklin Street, Fifth Floor, Boston, MA 02110-1301, USA.
 *
 * The Original Code is Copyright (C) 2004 by Blender Foundation.
 * All rights reserved.
 *
 * The Original Code is: all of this file.
 *
 * Contributor(s): Joseph Eagar
 *
 * ***** END GPL LICENSE BLOCK *****
 */

/** \file blender/editors/mesh/editmesh_add.c
 *  \ingroup edmesh
 */

#include "DNA_meshdata_types.h"
#include "DNA_object_types.h"
#include "DNA_scene_types.h"

#include "BLI_math.h"

#include "BLT_translation.h"

#include "BKE_context.h"
#include "BKE_library.h"
#include "BKE_editmesh.h"

#include "RNA_define.h"
#include "RNA_access.h"

#include "WM_api.h"
#include "WM_types.h"

#include "ED_mesh.h"
#include "ED_screen.h"
#include "ED_object.h"
#include "ED_uvedit.h"

#include "mesh_intern.h"  /* own include */


#define MESH_ADD_VERTS_MAXI 10000000


/* ********* add primitive operators ************* */

typedef struct MakePrimitiveData {
	float mat[4][4];
	bool was_editmode;
} MakePrimitiveData;

static Object *make_prim_init(
        bContext *C, const char *idname,
        const float loc[3], const float rot[3], const unsigned int layer,
        MakePrimitiveData *r_creation_data)
{
	Object *obedit = CTX_data_edit_object(C);

	r_creation_data->was_editmode = false;
	if (obedit == NULL || obedit->type != OB_MESH) {
		obedit = ED_object_add_type(C, OB_MESH, idname, loc, rot, false, layer);

		/* create editmode */
<<<<<<< HEAD
		ED_object_editmode_enter(C, EM_DO_UNDO | EM_IGNORE_LAYER); /* rare cases the active layer is messed up */
		r_creation_data->was_editmode = true;
=======
		ED_object_editmode_enter(C, EM_IGNORE_LAYER); /* rare cases the active layer is messed up */
		*was_editmode = true;
>>>>>>> 9636cab0
	}

	ED_object_new_primitive_matrix(C, obedit, loc, rot, r_creation_data->mat);

	return obedit;
}

static void make_prim_finish(bContext *C, Object *obedit, const MakePrimitiveData *creation_data, int enter_editmode)
{
	BMEditMesh *em = BKE_editmesh_from_object(obedit);
	const bool exit_editmode = ((creation_data->was_editmode == true) && (enter_editmode == false));

	/* Primitive has all verts selected, use vert select flush
	 * to push this up to edges & faces. */
	EDBM_selectmode_flush_ex(em, SCE_SELECT_VERTEX);

	/* only recalc editmode tessface if we are staying in editmode */
	EDBM_update_generic(em, !exit_editmode, true);

	/* userdef */
	if (exit_editmode) {
		ED_object_editmode_exit(C, EM_FREEDATA);
	}
	WM_event_add_notifier(C, NC_OBJECT | ND_DRAW, obedit);
}

static int add_primitive_plane_exec(bContext *C, wmOperator *op)
{
	MakePrimitiveData creation_data;
	Object *obedit;
	BMEditMesh *em;
	float loc[3], rot[3];
	bool enter_editmode;
	unsigned int layer;
	const bool calc_uvs = RNA_boolean_get(op->ptr, "calc_uvs");

	WM_operator_view3d_unit_defaults(C, op);
	ED_object_add_generic_get_opts(C, op, 'Z', loc, rot, &enter_editmode, &layer, NULL);
	obedit = make_prim_init(C, CTX_DATA_(BLT_I18NCONTEXT_ID_MESH, "Plane"), loc, rot, layer, &creation_data);
	em = BKE_editmesh_from_object(obedit);

	if (calc_uvs) {
		ED_mesh_uv_texture_ensure(obedit->data, NULL);
	}

	if (!EDBM_op_call_and_selectf(
	        em, op, "verts.out", false,
	        "create_grid x_segments=%i y_segments=%i size=%f matrix=%m4 calc_uvs=%b",
	        1, 1, RNA_float_get(op->ptr, "radius"), creation_data.mat, calc_uvs))
	{
		return OPERATOR_CANCELLED;
	}

	make_prim_finish(C, obedit, &creation_data, enter_editmode);

	return OPERATOR_FINISHED;
}

void MESH_OT_primitive_plane_add(wmOperatorType *ot)
{
	/* identifiers */
	ot->name = "Add Plane";
	ot->description = "Construct a filled planar mesh with 4 vertices";
	ot->idname = "MESH_OT_primitive_plane_add";

	/* api callbacks */
	ot->exec = add_primitive_plane_exec;
	ot->poll = ED_operator_scene_editable;

	/* flags */
	ot->flag = OPTYPE_REGISTER | OPTYPE_UNDO;

	ED_object_add_unit_props(ot);
	ED_object_add_mesh_props(ot);
	ED_object_add_generic_props(ot, true);
}

static int add_primitive_cube_exec(bContext *C, wmOperator *op)
{
	MakePrimitiveData creation_data;
	Object *obedit;
	BMEditMesh *em;
	float loc[3], rot[3];
	bool enter_editmode;
	unsigned int layer;
	const bool calc_uvs = RNA_boolean_get(op->ptr, "calc_uvs");

	WM_operator_view3d_unit_defaults(C, op);
	ED_object_add_generic_get_opts(C, op, 'Z', loc, rot, &enter_editmode, &layer, NULL);
	obedit = make_prim_init(C, CTX_DATA_(BLT_I18NCONTEXT_ID_MESH, "Cube"), loc, rot, layer, &creation_data);
	em = BKE_editmesh_from_object(obedit);

	if (calc_uvs) {
		ED_mesh_uv_texture_ensure(obedit->data, NULL);
	}

	if (!EDBM_op_call_and_selectf(
	        em, op, "verts.out", false,
	        "create_cube matrix=%m4 size=%f calc_uvs=%b",
	        creation_data.mat, RNA_float_get(op->ptr, "radius") * 2.0f, calc_uvs))
	{
		return OPERATOR_CANCELLED;
	}

	/* BMESH_TODO make plane side this: M_SQRT2 - plane (diameter of 1.41 makes it unit size) */
	make_prim_finish(C, obedit, &creation_data, enter_editmode);

	return OPERATOR_FINISHED;
}

void MESH_OT_primitive_cube_add(wmOperatorType *ot)
{
	/* identifiers */
	ot->name = "Add Cube";
	ot->description = "Construct a cube mesh";
	ot->idname = "MESH_OT_primitive_cube_add";

	/* api callbacks */
	ot->exec = add_primitive_cube_exec;
	ot->poll = ED_operator_scene_editable;

	/* flags */
	ot->flag = OPTYPE_REGISTER | OPTYPE_UNDO;

	ED_object_add_unit_props(ot);
	ED_object_add_mesh_props(ot);
	ED_object_add_generic_props(ot, true);
}

static const EnumPropertyItem fill_type_items[] = {
	{0, "NOTHING", 0, "Nothing", "Don't fill at all"},
	{1, "NGON", 0, "Ngon", "Use ngons"},
	{2, "TRIFAN", 0, "Triangle Fan", "Use triangle fans"},
	{0, NULL, 0, NULL, NULL}};

static int add_primitive_circle_exec(bContext *C, wmOperator *op)
{
	MakePrimitiveData creation_data;
	Object *obedit;
	BMEditMesh *em;
	float loc[3], rot[3];
	bool enter_editmode;
	int cap_end, cap_tri;
	unsigned int layer;
	const bool calc_uvs = RNA_boolean_get(op->ptr, "calc_uvs");

	cap_end = RNA_enum_get(op->ptr, "fill_type");
	cap_tri = (cap_end == 2);

	WM_operator_view3d_unit_defaults(C, op);
	ED_object_add_generic_get_opts(C, op, 'Z', loc, rot, &enter_editmode, &layer, NULL);
	obedit = make_prim_init(C, CTX_DATA_(BLT_I18NCONTEXT_ID_MESH, "Circle"), loc, rot, layer, &creation_data);
	em = BKE_editmesh_from_object(obedit);

	if (calc_uvs) {
		ED_mesh_uv_texture_ensure(obedit->data, NULL);
	}

	if (!EDBM_op_call_and_selectf(
	        em, op, "verts.out", false,
	        "create_circle segments=%i radius=%f cap_ends=%b cap_tris=%b matrix=%m4 calc_uvs=%b",
	        RNA_int_get(op->ptr, "vertices"), RNA_float_get(op->ptr, "radius"),
	        cap_end, cap_tri, creation_data.mat, calc_uvs))
	{
		return OPERATOR_CANCELLED;
	}

	make_prim_finish(C, obedit, &creation_data, enter_editmode);

	return OPERATOR_FINISHED;
}

void MESH_OT_primitive_circle_add(wmOperatorType *ot)
{
	/* identifiers */
	ot->name = "Add Circle";
	ot->description = "Construct a circle mesh";
	ot->idname = "MESH_OT_primitive_circle_add";

	/* api callbacks */
	ot->exec = add_primitive_circle_exec;
	ot->poll = ED_operator_scene_editable;

	/* flags */
	ot->flag = OPTYPE_REGISTER | OPTYPE_UNDO;

	/* props */
	RNA_def_int(ot->srna, "vertices", 32, 3, MESH_ADD_VERTS_MAXI, "Vertices", "", 3, 500);
	ED_object_add_unit_props(ot);
	RNA_def_enum(ot->srna, "fill_type", fill_type_items, 0, "Fill Type", "");

	ED_object_add_mesh_props(ot);
	ED_object_add_generic_props(ot, true);
}

static int add_primitive_cylinder_exec(bContext *C, wmOperator *op)
{
	MakePrimitiveData creation_data;
	Object *obedit;
	BMEditMesh *em;
	float loc[3], rot[3];
	bool enter_editmode;
	unsigned int layer;
	const int end_fill_type = RNA_enum_get(op->ptr, "end_fill_type");
	const bool cap_end = (end_fill_type != 0);
	const bool cap_tri = (end_fill_type == 2);
	const bool calc_uvs = RNA_boolean_get(op->ptr, "calc_uvs");

	WM_operator_view3d_unit_defaults(C, op);
	ED_object_add_generic_get_opts(C, op, 'Z', loc, rot, &enter_editmode, &layer, NULL);
	obedit = make_prim_init(C, CTX_DATA_(BLT_I18NCONTEXT_ID_MESH, "Cylinder"), loc, rot, layer, &creation_data);
	em = BKE_editmesh_from_object(obedit);

	if (calc_uvs) {
		ED_mesh_uv_texture_ensure(obedit->data, NULL);
	}

	if (!EDBM_op_call_and_selectf(
	        em, op, "verts.out", false,
	        "create_cone segments=%i diameter1=%f diameter2=%f cap_ends=%b cap_tris=%b depth=%f matrix=%m4 calc_uvs=%b",
	        RNA_int_get(op->ptr, "vertices"),
	        RNA_float_get(op->ptr, "radius"),
	        RNA_float_get(op->ptr, "radius"),
	        cap_end, cap_tri,
	        RNA_float_get(op->ptr, "depth"), creation_data.mat, calc_uvs))
	{
		return OPERATOR_CANCELLED;
	}

	make_prim_finish(C, obedit, &creation_data, enter_editmode);

	return OPERATOR_FINISHED;
}

void MESH_OT_primitive_cylinder_add(wmOperatorType *ot)
{
	/* identifiers */
	ot->name = "Add Cylinder";
	ot->description = "Construct a cylinder mesh";
	ot->idname = "MESH_OT_primitive_cylinder_add";

	/* api callbacks */
	ot->exec = add_primitive_cylinder_exec;
	ot->poll = ED_operator_scene_editable;

	/* flags */
	ot->flag = OPTYPE_REGISTER | OPTYPE_UNDO;

	/* props */
	RNA_def_int(ot->srna, "vertices", 32, 3, MESH_ADD_VERTS_MAXI, "Vertices", "", 3, 500);
	ED_object_add_unit_props(ot);
	RNA_def_float_distance(ot->srna, "depth", 2.0f, 0.0, OBJECT_ADD_SIZE_MAXF, "Depth", "", 0.001, 100.00);
	RNA_def_enum(ot->srna, "end_fill_type", fill_type_items, 1, "Cap Fill Type", "");

	ED_object_add_mesh_props(ot);
	ED_object_add_generic_props(ot, true);
}

static int add_primitive_cone_exec(bContext *C, wmOperator *op)
{
	MakePrimitiveData creation_data;
	Object *obedit;
	BMEditMesh *em;
	float loc[3], rot[3];
	bool enter_editmode;
	unsigned int layer;
	const int end_fill_type = RNA_enum_get(op->ptr, "end_fill_type");
	const bool cap_end = (end_fill_type != 0);
	const bool cap_tri = (end_fill_type == 2);
	const bool calc_uvs = RNA_boolean_get(op->ptr, "calc_uvs");

	WM_operator_view3d_unit_defaults(C, op);
	ED_object_add_generic_get_opts(C, op, 'Z', loc, rot, &enter_editmode, &layer, NULL);
	obedit = make_prim_init(C, CTX_DATA_(BLT_I18NCONTEXT_ID_MESH, "Cone"), loc, rot, layer, &creation_data);
	em = BKE_editmesh_from_object(obedit);

	if (calc_uvs) {
		ED_mesh_uv_texture_ensure(obedit->data, NULL);
	}

	if (!EDBM_op_call_and_selectf(
	        em, op, "verts.out", false,
	        "create_cone segments=%i diameter1=%f diameter2=%f cap_ends=%b cap_tris=%b depth=%f matrix=%m4 calc_uvs=%b",
	        RNA_int_get(op->ptr, "vertices"), RNA_float_get(op->ptr, "radius1"),
	        RNA_float_get(op->ptr, "radius2"), cap_end, cap_tri, RNA_float_get(op->ptr, "depth"),
	        creation_data.mat, calc_uvs))
	{
		return OPERATOR_CANCELLED;
	}

	make_prim_finish(C, obedit, &creation_data, enter_editmode);

	return OPERATOR_FINISHED;
}

void MESH_OT_primitive_cone_add(wmOperatorType *ot)
{
	/* identifiers */
	ot->name = "Add Cone";
	ot->description = "Construct a conic mesh";
	ot->idname = "MESH_OT_primitive_cone_add";

	/* api callbacks */
	ot->exec = add_primitive_cone_exec;
	ot->poll = ED_operator_scene_editable;

	/* flags */
	ot->flag = OPTYPE_REGISTER | OPTYPE_UNDO;

	/* props */
	RNA_def_int(ot->srna, "vertices", 32, 3, MESH_ADD_VERTS_MAXI, "Vertices", "", 3, 500);
	RNA_def_float_distance(ot->srna, "radius1", 1.0f, 0.0, OBJECT_ADD_SIZE_MAXF, "Radius 1", "", 0.001, 100.00);
	RNA_def_float_distance(ot->srna, "radius2", 0.0f, 0.0, OBJECT_ADD_SIZE_MAXF, "Radius 2", "", 0.0, 100.00);
	RNA_def_float_distance(ot->srna, "depth", 2.0f, 0.0, OBJECT_ADD_SIZE_MAXF, "Depth", "", 0.001, 100.00);
	RNA_def_enum(ot->srna, "end_fill_type", fill_type_items, 1, "Base Fill Type", "");

	ED_object_add_mesh_props(ot);
	ED_object_add_generic_props(ot, true);
}

static int add_primitive_grid_exec(bContext *C, wmOperator *op)
{
	MakePrimitiveData creation_data;
	Object *obedit;
	BMEditMesh *em;
	float loc[3], rot[3];
	bool enter_editmode;
	unsigned int layer;
	const bool calc_uvs = RNA_boolean_get(op->ptr, "calc_uvs");

	WM_operator_view3d_unit_defaults(C, op);
	ED_object_add_generic_get_opts(C, op, 'Z', loc, rot, &enter_editmode, &layer, NULL);
	obedit = make_prim_init(C, CTX_DATA_(BLT_I18NCONTEXT_ID_MESH, "Grid"), loc, rot, layer, &creation_data);
	em = BKE_editmesh_from_object(obedit);

	if (calc_uvs) {
		ED_mesh_uv_texture_ensure(obedit->data, NULL);
	}

	if (!EDBM_op_call_and_selectf(
	        em, op, "verts.out", false,
	        "create_grid x_segments=%i y_segments=%i size=%f matrix=%m4 calc_uvs=%b",
	        RNA_int_get(op->ptr, "x_subdivisions"),
	        RNA_int_get(op->ptr, "y_subdivisions"),
	        RNA_float_get(op->ptr, "radius"), creation_data.mat, calc_uvs))
	{
		return OPERATOR_CANCELLED;
	}

	make_prim_finish(C, obedit, &creation_data, enter_editmode);

	return OPERATOR_FINISHED;
}

void MESH_OT_primitive_grid_add(wmOperatorType *ot)
{
	/* identifiers */
	ot->name = "Add Grid";
	ot->description = "Construct a grid mesh";
	ot->idname = "MESH_OT_primitive_grid_add";

	/* api callbacks */
	ot->exec = add_primitive_grid_exec;
	ot->poll = ED_operator_scene_editable;

	/* flags */
	ot->flag = OPTYPE_REGISTER | OPTYPE_UNDO;

	/* props */
	/* Note that if you use MESH_ADD_VERTS_MAXI for both x and y at the same time you will still reach
	 * impossible values (10^12 vertices or so...). */
	RNA_def_int(ot->srna, "x_subdivisions", 10, 2, MESH_ADD_VERTS_MAXI, "X Subdivisions", "", 2, 1000);
	RNA_def_int(ot->srna, "y_subdivisions", 10, 2, MESH_ADD_VERTS_MAXI, "Y Subdivisions", "", 2, 1000);
	ED_object_add_unit_props(ot);

	ED_object_add_mesh_props(ot);
	ED_object_add_generic_props(ot, true);
}

static int add_primitive_monkey_exec(bContext *C, wmOperator *op)
{
	MakePrimitiveData creation_data;
	Object *obedit;
	BMEditMesh *em;
	float loc[3], rot[3];
	float dia;
	bool enter_editmode;
	unsigned int layer;
	const bool calc_uvs = RNA_boolean_get(op->ptr, "calc_uvs");

	WM_operator_view3d_unit_defaults(C, op);
	ED_object_add_generic_get_opts(C, op, 'Y', loc, rot, &enter_editmode, &layer, NULL);

	obedit = make_prim_init(C, CTX_DATA_(BLT_I18NCONTEXT_ID_MESH, "Suzanne"), loc, rot, layer, &creation_data);
	dia = RNA_float_get(op->ptr, "radius");
	mul_mat3_m4_fl(creation_data.mat, dia);

	em = BKE_editmesh_from_object(obedit);

	if (calc_uvs) {
		ED_mesh_uv_texture_ensure(obedit->data, NULL);
	}

	if (!EDBM_op_call_and_selectf(
	        em, op, "verts.out",  false,
	        "create_monkey matrix=%m4 calc_uvs=%b", creation_data.mat, calc_uvs))
	{
		return OPERATOR_CANCELLED;
	}

	make_prim_finish(C, obedit, &creation_data, enter_editmode);

	return OPERATOR_FINISHED;
}

void MESH_OT_primitive_monkey_add(wmOperatorType *ot)
{
	/* identifiers */
	ot->name = "Add Monkey";
	ot->description = "Construct a Suzanne mesh";
	ot->idname = "MESH_OT_primitive_monkey_add";

	/* api callbacks */
	ot->exec = add_primitive_monkey_exec;
	ot->poll = ED_operator_scene_editable;

	/* flags */
	ED_object_add_unit_props(ot);
	ot->flag = OPTYPE_REGISTER | OPTYPE_UNDO;

	/* props */
	ED_object_add_mesh_props(ot);
	ED_object_add_generic_props(ot, true);
}

static int add_primitive_uvsphere_exec(bContext *C, wmOperator *op)
{
	MakePrimitiveData creation_data;
	Object *obedit;
	BMEditMesh *em;
	float loc[3], rot[3];
	bool enter_editmode;
	unsigned int layer;
	const bool calc_uvs = RNA_boolean_get(op->ptr, "calc_uvs");

	WM_operator_view3d_unit_defaults(C, op);
	ED_object_add_generic_get_opts(C, op, 'Z', loc, rot, &enter_editmode, &layer, NULL);
	obedit = make_prim_init(C, CTX_DATA_(BLT_I18NCONTEXT_ID_MESH, "Sphere"), loc, rot, layer, &creation_data);
	em = BKE_editmesh_from_object(obedit);

	if (calc_uvs) {
		ED_mesh_uv_texture_ensure(obedit->data, NULL);
	}

	if (!EDBM_op_call_and_selectf(
	        em, op, "verts.out", false,
	        "create_uvsphere u_segments=%i v_segments=%i diameter=%f matrix=%m4 calc_uvs=%b",
	        RNA_int_get(op->ptr, "segments"), RNA_int_get(op->ptr, "ring_count"),
	        RNA_float_get(op->ptr, "size"), creation_data.mat, calc_uvs))
	{
		return OPERATOR_CANCELLED;
	}

	make_prim_finish(C, obedit, &creation_data, enter_editmode);

	return OPERATOR_FINISHED;
}

void MESH_OT_primitive_uv_sphere_add(wmOperatorType *ot)
{
	/* identifiers */
	ot->name = "Add UV Sphere";
	ot->description = "Construct a UV sphere mesh";
	ot->idname = "MESH_OT_primitive_uv_sphere_add";

	/* api callbacks */
	ot->exec = add_primitive_uvsphere_exec;
	ot->poll = ED_operator_scene_editable;

	/* flags */
	ot->flag = OPTYPE_REGISTER | OPTYPE_UNDO;

	/* props */
	RNA_def_int(ot->srna, "segments", 32, 3, MESH_ADD_VERTS_MAXI / 100, "Segments", "", 3, 500);
	RNA_def_int(ot->srna, "ring_count", 16, 3, MESH_ADD_VERTS_MAXI / 100, "Rings", "", 3, 500);
	RNA_def_float_distance(ot->srna, "size", 1.0f, 0.0, OBJECT_ADD_SIZE_MAXF, "Size", "", 0.001, 100.00);

	ED_object_add_mesh_props(ot);
	ED_object_add_generic_props(ot, true);
}

static int add_primitive_icosphere_exec(bContext *C, wmOperator *op)
{
	MakePrimitiveData creation_data;
	Object *obedit;
	BMEditMesh *em;
	float loc[3], rot[3];
	bool enter_editmode;
	unsigned int layer;
	const bool calc_uvs = RNA_boolean_get(op->ptr, "calc_uvs");

	WM_operator_view3d_unit_defaults(C, op);
	ED_object_add_generic_get_opts(C, op, 'Z', loc, rot, &enter_editmode, &layer, NULL);
	obedit = make_prim_init(C, CTX_DATA_(BLT_I18NCONTEXT_ID_MESH, "Icosphere"), loc, rot, layer, &creation_data);
	em = BKE_editmesh_from_object(obedit);

	if (calc_uvs) {
		ED_mesh_uv_texture_ensure(obedit->data, NULL);
	}

	if (!EDBM_op_call_and_selectf(
	        em, op, "verts.out", false,
	        "create_icosphere subdivisions=%i diameter=%f matrix=%m4 calc_uvs=%b",
	        RNA_int_get(op->ptr, "subdivisions"),
	        RNA_float_get(op->ptr, "size"), creation_data.mat, calc_uvs))
	{
		return OPERATOR_CANCELLED;
	}

	make_prim_finish(C, obedit, &creation_data, enter_editmode);

	return OPERATOR_FINISHED;
}

void MESH_OT_primitive_ico_sphere_add(wmOperatorType *ot)
{
	/* identifiers */
	ot->name = "Add Ico Sphere";
	ot->description = "Construct an Icosphere mesh";
	ot->idname = "MESH_OT_primitive_ico_sphere_add";

	/* api callbacks */
	ot->exec = add_primitive_icosphere_exec;
	ot->poll = ED_operator_scene_editable;

	/* flags */
	ot->flag = OPTYPE_REGISTER | OPTYPE_UNDO;

	/* props */
	RNA_def_int(ot->srna, "subdivisions", 2, 1, 10, "Subdivisions", "", 1, 8);
	RNA_def_float_distance(ot->srna, "size", 1.0f, 0.0f, OBJECT_ADD_SIZE_MAXF, "Size", "", 0.001f, 100.00);

	ED_object_add_mesh_props(ot);
	ED_object_add_generic_props(ot, true);
}<|MERGE_RESOLUTION|>--- conflicted
+++ resolved
@@ -77,13 +77,8 @@
 		obedit = ED_object_add_type(C, OB_MESH, idname, loc, rot, false, layer);
 
 		/* create editmode */
-<<<<<<< HEAD
-		ED_object_editmode_enter(C, EM_DO_UNDO | EM_IGNORE_LAYER); /* rare cases the active layer is messed up */
+		ED_object_editmode_enter(C, EM_IGNORE_LAYER); /* rare cases the active layer is messed up */
 		r_creation_data->was_editmode = true;
-=======
-		ED_object_editmode_enter(C, EM_IGNORE_LAYER); /* rare cases the active layer is messed up */
-		*was_editmode = true;
->>>>>>> 9636cab0
 	}
 
 	ED_object_new_primitive_matrix(C, obedit, loc, rot, r_creation_data->mat);
