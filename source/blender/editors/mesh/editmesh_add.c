--- conflicted
+++ resolved
@@ -1488,15 +1488,9 @@
 	ot->flag= OPTYPE_REGISTER|OPTYPE_UNDO;
 	
 	/* props */
-<<<<<<< HEAD
-	RNA_def_int(ot->srna, "vertices", 32, INT_MIN, INT_MAX, _("Vertices"), "", 3, 500);
+	RNA_def_int(ot->srna, "vertices", 32, 3, INT_MAX, _("Vertices"), "", 3, 500);
 	RNA_def_float(ot->srna, "radius", 1.0f, 0.0, FLT_MAX, _("Radius"), "", 0.001, 100.00);
-	RNA_def_boolean(ot->srna, "fill", 0, _("Fill"), "");
-=======
-	RNA_def_int(ot->srna, "vertices", 32, 3, INT_MAX, "Vertices", "", 3, 500);
-	RNA_def_float(ot->srna, "radius", 1.0f, 0.0, FLT_MAX, "Radius", "", 0.001, 100.00);
 	RNA_def_boolean(ot->srna, "fill", 0, "Fill", "");
->>>>>>> 9648c601
 
 	ED_object_add_generic_props(ot, TRUE);
 }
@@ -1535,17 +1529,10 @@
 	ot->flag= OPTYPE_REGISTER|OPTYPE_UNDO;
 	
 	/* props */
-<<<<<<< HEAD
-	RNA_def_int(ot->srna, "vertices", 32, INT_MIN, INT_MAX, _("Vertices"), "", 2, 500);
+	RNA_def_int(ot->srna, "vertices", 32, 2, INT_MAX, _("Vertices"), "", 2, 500);
 	RNA_def_float(ot->srna, "radius", 1.0f, 0.0, FLT_MAX, _("Radius"), "", 0.001, 100.00);
 	RNA_def_float(ot->srna, "depth", 2.0f, 0.0, FLT_MAX, _("Depth"), "", 0.001, 100.00);
 	RNA_def_boolean(ot->srna, "cap_ends", 1, _("Cap Ends"), "");
-=======
-	RNA_def_int(ot->srna, "vertices", 32, 2, INT_MAX, "Vertices", "", 2, 500);
-	RNA_def_float(ot->srna, "radius", 1.0f, 0.0, FLT_MAX, "Radius", "", 0.001, 100.00);
-	RNA_def_float(ot->srna, "depth", 2.0f, 0.0, FLT_MAX, "Depth", "", 0.001, 100.00);
-	RNA_def_boolean(ot->srna, "cap_ends", 1, "Cap Ends", "");
->>>>>>> 9648c601
 
 	ED_object_add_generic_props(ot, TRUE);
 }
@@ -1583,17 +1570,10 @@
 	ot->flag= OPTYPE_REGISTER|OPTYPE_UNDO;
 	
 	/* props */
-<<<<<<< HEAD
-	RNA_def_int(ot->srna, "vertices", 32, INT_MIN, INT_MAX, _("Vertices"), "", 2, 500);
+	RNA_def_int(ot->srna, "vertices", 32, 2, INT_MAX, _("Vertices"), "", 2, 500);
 	RNA_def_float(ot->srna, "radius", 1.0f, 0.0, FLT_MAX, _("Radius"), "", 0.001, 100.00);
 	RNA_def_float(ot->srna, "depth", 2.0f, 0.0, FLT_MAX, _("Depth"), "", 0.001, 100.00);
 	RNA_def_boolean(ot->srna, "cap_end", 1, _("Cap End"), "");
-=======
-	RNA_def_int(ot->srna, "vertices", 32, 2, INT_MAX, "Vertices", "", 2, 500);
-	RNA_def_float(ot->srna, "radius", 1.0f, 0.0, FLT_MAX, "Radius", "", 0.001, 100.00);
-	RNA_def_float(ot->srna, "depth", 2.0f, 0.0, FLT_MAX, "Depth", "", 0.001, 100.00);
-	RNA_def_boolean(ot->srna, "cap_end", 1, "Cap End", "");
->>>>>>> 9648c601
 
 	ED_object_add_generic_props(ot, TRUE);
 }
@@ -1631,15 +1611,9 @@
 	ot->flag= OPTYPE_REGISTER|OPTYPE_UNDO;
 	
 	/* props */
-<<<<<<< HEAD
-	RNA_def_int(ot->srna, "x_subdivisions", 10, INT_MIN, INT_MAX, _("X Subdivisions"), "", 3, 1000);
-	RNA_def_int(ot->srna, "y_subdivisions", 10, INT_MIN, INT_MAX, _("Y Subdivisions"), "", 3, 1000);
+	RNA_def_int(ot->srna, "x_subdivisions", 10, 3, INT_MAX, _("X Subdivisions"), "", 3, 1000);
+	RNA_def_int(ot->srna, "y_subdivisions", 10, 3, INT_MAX, _("Y Subdivisions"), "", 3, 1000);
 	RNA_def_float(ot->srna, "size", 1.0f, 0.0, FLT_MAX, _("Size"), "", 0.001, FLT_MAX);
-=======
-	RNA_def_int(ot->srna, "x_subdivisions", 10, 3, INT_MAX, "X Subdivisions", "", 3, 1000);
-	RNA_def_int(ot->srna, "y_subdivisions", 10, 3, INT_MAX, "Y Subdivisions", "", 3, 1000);
-	RNA_def_float(ot->srna, "size", 1.0f, 0.0, FLT_MAX, "Size", "", 0.001, FLT_MAX);
->>>>>>> 9648c601
 
 	ED_object_add_generic_props(ot, TRUE);
 }
@@ -1710,15 +1684,9 @@
 	ot->flag= OPTYPE_REGISTER|OPTYPE_UNDO;
 	
 	/* props */
-<<<<<<< HEAD
-	RNA_def_int(ot->srna, "segments", 32, INT_MIN, INT_MAX, _("Segments"), "", 3, 500);
-	RNA_def_int(ot->srna, "ring_count", 16, INT_MIN, INT_MAX, _("Rings"), "", 3, 500);
+	RNA_def_int(ot->srna, "segments", 32, 3, INT_MAX, _("Segments"), "", 3, 500);
+	RNA_def_int(ot->srna, "ring_count", 16, 3, INT_MAX, _("Rings"), "", 3, 500);
 	RNA_def_float(ot->srna, "size", 1.0f, 0.0, FLT_MAX, _("Size"), "", 0.001, 100.00);
-=======
-	RNA_def_int(ot->srna, "segments", 32, 3, INT_MAX, "Segments", "", 3, 500);
-	RNA_def_int(ot->srna, "ring_count", 16, 3, INT_MAX, "Rings", "", 3, 500);
-	RNA_def_float(ot->srna, "size", 1.0f, 0.0, FLT_MAX, "Size", "", 0.001, 100.00);
->>>>>>> 9648c601
 
 	ED_object_add_generic_props(ot, TRUE);
 }
@@ -1755,13 +1723,8 @@
 	ot->flag= OPTYPE_REGISTER|OPTYPE_UNDO;
 	
 	/* props */
-<<<<<<< HEAD
-	RNA_def_int(ot->srna, "subdivisions", 2, 0, INT_MAX, _("Subdivisions"), "", 0, 8);
+	RNA_def_int(ot->srna, "subdivisions", 2, 1, INT_MAX, _("Subdivisions"), "", 1, 8);
 	RNA_def_float(ot->srna, "size", 1.0f, 0.0f, FLT_MAX, _("Size"), "", 0.001f, 100.00);
-=======
-	RNA_def_int(ot->srna, "subdivisions", 2, 1, INT_MAX, "Subdivisions", "", 1, 8);
-	RNA_def_float(ot->srna, "size", 1.0f, 0.0f, FLT_MAX, "Size", "", 0.001f, 100.00);
->>>>>>> 9648c601
 
 	ED_object_add_generic_props(ot, TRUE);
 }
