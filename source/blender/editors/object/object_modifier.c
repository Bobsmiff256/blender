--- conflicted
+++ resolved
@@ -555,15 +555,9 @@
 			BKE_report(reports, RPT_ERROR, "Only deforming modifiers can be applied to shapes");
 			return 0;
 		}
-<<<<<<< HEAD
-		
+
 		mesh_applied = BKE_mesh_create_derived_for_modifier(depsgraph, scene, ob, md, 0);
 		if (!mesh_applied) {
-=======
-
-		dm = mesh_create_derived_for_modifier(scene, ob, md, 0);
-		if (!dm) {
->>>>>>> 44505b38
 			BKE_report(reports, RPT_ERROR, "Modifier is disabled or returned error, skipping apply");
 			return 0;
 		}
@@ -578,15 +572,9 @@
 		}
 
 		kb = BKE_keyblock_add(key, md->name);
-<<<<<<< HEAD
 		BKE_nomain_mesh_to_meshkey(mesh_applied, me, kb);
-		
+
 		BKE_id_free(NULL, mesh_applied);
-=======
-		DM_to_meshkey(dm, me, kb);
-
-		dm->release(dm);
->>>>>>> 44505b38
 	}
 	else {
 		BKE_report(reports, RPT_ERROR, "Cannot apply modifier for this object type");
@@ -836,27 +824,21 @@
 {
 	PointerRNA ptr = CTX_data_pointer_get_type(C, "modifier", rna_type);
 	Object *ob = (ptr.id.data) ? ptr.id.data : ED_object_active_context(C);
-<<<<<<< HEAD
-	
+
 	if (!ptr.data) {
 		CTX_wm_operator_poll_msg_set(C, "Context missing 'modifier'");
 		return 0;
 	}
-=======
->>>>>>> 44505b38
 
 	if (!ob || ID_IS_LINKED(ob)) return 0;
 	if (obtype_flag && ((1 << ob->type) & obtype_flag) == 0) return 0;
 	if (ptr.id.data && ID_IS_LINKED(ptr.id.data)) return 0;
 
-<<<<<<< HEAD
 	if (ID_IS_STATIC_OVERRIDE(ob)) {
 		CTX_wm_operator_poll_msg_set(C, "Cannot edit modifiers comming from static override");
 		return (((ModifierData *)ptr.data)->flag & eModifierFlag_StaticOverride_Local) != 0;
 	}
-	
-=======
->>>>>>> 44505b38
+
 	return 1;
 }
 
@@ -923,13 +905,9 @@
 		if ((ob->mode & OB_MODE_PARTICLE_EDIT) == 0) {
 			if (ob == OBACT(view_layer)) {
 				WM_event_add_notifier(C, NC_SCENE | ND_MODE | NS_MODE_OBJECT, NULL);
-<<<<<<< HEAD
 			}
 		}
 	}
-=======
-
->>>>>>> 44505b38
 	return OPERATOR_FINISHED;
 }
 
@@ -1094,13 +1072,8 @@
 	ViewLayer *view_layer = CTX_data_view_layer(C);
 	Object *ob = ED_object_active_context(C);
 	ModifierData *md = edit_modifier_property_get(op, ob, 0);
-<<<<<<< HEAD
-	
+
 	if (!md || !ED_object_modifier_convert(op->reports, bmain, scene, view_layer, ob, md))
-=======
-
-	if (!md || !ED_object_modifier_convert(op->reports, bmain, scene, ob, md))
->>>>>>> 44505b38
 		return OPERATOR_CANCELLED;
 
 	DEG_id_tag_update(&ob->id, OB_RECALC_DATA);
@@ -1757,14 +1730,9 @@
 	                     CD_CALLOC,
 	                     NULL,
 	                     me->totvert);
-<<<<<<< HEAD
-	
+
 	ViewLayer *view_layer = DEG_get_input_view_layer(depsgraph);
 	arm_ob = BKE_object_add(bmain, scene, view_layer, OB_ARMATURE, NULL);
-=======
-
-	arm_ob = BKE_object_add(bmain, scene, OB_ARMATURE, NULL);
->>>>>>> 44505b38
 	BKE_object_transform_copy(arm_ob, skin_ob);
 	arm = arm_ob->data;
 	arm->layer = 1;
@@ -1982,13 +1950,8 @@
 		mmd->totvert = 0;
 		mmd->totcagevert = 0;
 		mmd->totinfluence = 0;
-<<<<<<< HEAD
-		
+
 		DEG_id_tag_update(&ob->id, OB_RECALC_DATA);
-=======
-
-		DAG_id_tag_update(&ob->id, OB_RECALC_DATA);
->>>>>>> 44505b38
 		WM_event_add_notifier(C, NC_OBJECT | ND_MODIFIER, ob);
 	}
 	else {
@@ -2236,21 +2199,12 @@
 		 * this part of the process before a threaded job is created */
 
 		//scene->r.cfra = f;
-<<<<<<< HEAD
 		//ED_update_for_newframe(bmain, scene);
-		
-		/* ok, this doesn't work with drivers, but is way faster. 
+
+		/* ok, this doesn't work with drivers, but is way faster.
 		 * let's use this for now and hope nobody wants to drive the time value... */
 		BKE_animsys_evaluate_animdata(CTX_data_depsgraph(C), scene, (ID *)ob, ob->adt, f, ADT_RECALC_ANIM);
-		
-=======
-		//ED_update_for_newframe(bmain, scene, 1);
-
-		/* ok, this doesn't work with drivers, but is way faster.
-		 * let's use this for now and hope nobody wants to drive the time value... */
-		BKE_animsys_evaluate_animdata(scene, (ID *)ob, ob->adt, f, ADT_RECALC_ANIM);
-
->>>>>>> 44505b38
+
 		och->time[i] = omd->time;
 		i++;
 	}
@@ -2266,13 +2220,8 @@
 	omd->cached = true;
 
 	scene->r.cfra = cfra;
-<<<<<<< HEAD
-	
+
 	DEG_id_tag_update(&ob->id, OB_RECALC_DATA);
-=======
-
-	DAG_id_tag_update(&ob->id, OB_RECALC_DATA);
->>>>>>> 44505b38
 	WM_event_add_notifier(C, NC_OBJECT | ND_MODIFIER, ob);
 #endif
 
