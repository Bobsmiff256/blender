--- conflicted
+++ resolved
@@ -195,147 +195,6 @@
 
 //#define USE_SWITCH_ASPECT
 
-<<<<<<< HEAD
-=======
-void ED_uvedit_assign_image(Main *UNUSED(bmain), Scene *scene, Object *obedit, Image *ima, Image *previma)
-{
-	BMEditMesh *em;
-	BMIter iter;
-	MTexPoly *tf;
-	bool update = false;
-	const bool selected = !(scene->toolsettings->uv_flag & UV_SYNC_SELECTION);
-
-	/* skip assigning these procedural images... */
-	if (ima && (ima->type == IMA_TYPE_R_RESULT || ima->type == IMA_TYPE_COMPOSITE))
-		return;
-
-	/* verify we have a mesh we can work with */
-	if (!obedit || (obedit->type != OB_MESH))
-		return;
-
-	em = BKE_editmesh_from_object(obedit);
-	if (!em || !em->bm->totface) {
-		return;
-	}
-
-	if (BKE_scene_use_new_shading_nodes(scene)) {
-		/* new shading system, do not assign anything */
-	}
-	else {
-		BMFace *efa;
-
-		int cd_loop_uv_offset;
-		int cd_poly_tex_offset;
-
-		/* old shading system, assign image to selected faces */
-#ifdef USE_SWITCH_ASPECT
-		float prev_aspect[2], fprev_aspect;
-		float aspect[2], faspect;
-
-		ED_image_get_uv_aspect(previma, prev_aspect, prev_aspect + 1);
-		ED_image_get_uv_aspect(ima, aspect, aspect + 1);
-
-		fprev_aspect = prev_aspect[0] / prev_aspect[1];
-		faspect = aspect[0] / aspect[1];
-#endif
-
-		/* ensure we have a uv map */
-		if (!CustomData_has_layer(&em->bm->pdata, CD_MTEXPOLY)) {
-			BM_data_layer_add(em->bm, &em->bm->pdata, CD_MTEXPOLY);
-			BM_data_layer_add(em->bm, &em->bm->ldata, CD_MLOOPUV);
-			/* make UVs all nice 0-1 */
-			ED_mesh_uv_loop_reset_ex(obedit->data, CustomData_get_active_layer(&em->bm->pdata, CD_MTEXPOLY));
-			update = true;
-		}
-
-		cd_loop_uv_offset  = CustomData_get_offset(&em->bm->ldata, CD_MLOOPUV);
-		cd_poly_tex_offset = CustomData_get_offset(&em->bm->pdata, CD_MTEXPOLY);
-
-		/* now assign to all visible faces */
-		BM_ITER_MESH (efa, &iter, em->bm, BM_FACES_OF_MESH) {
-			tf = BM_ELEM_CD_GET_VOID_P(efa, cd_poly_tex_offset);
-
-			if (uvedit_face_visible_test(scene, previma, efa, tf) &&
-			    (selected == true || uvedit_face_select_test(scene, efa, cd_loop_uv_offset)))
-			{
-				if (ima) {
-					tf->tpage = ima;
-
-					if (ima->id.us == 0) id_us_plus(&ima->id);
-					else id_lib_extern(&ima->id);
-
-#ifdef USE_SWITCH_ASPECT
-					/* we also need to correct the aspect of uvs */
-					if (scene->toolsettings->uvcalc_flag & UVCALC_NO_ASPECT_CORRECT) {
-						/* do nothing */
-					}
-					else {
-						BMIter liter;
-						BMLoop *l;
-
-						BM_ITER_ELEM (l, &liter, efa, BM_LOOPS_OF_FACE) {
-							MLoopUV *luv = BM_ELEM_CD_GET_VOID_P(l, cd_loop_uv_offset);
-
-							luv->uv[0] *= fprev_aspect;
-							luv->uv[0] /= faspect;
-						}
-					}
-#endif
-				}
-				else {
-					tf->tpage = NULL;
-				}
-
-				update = true;
-			}
-		}
-
-		/* and update depdency graph */
-		if (update) {
-			DAG_id_tag_update(obedit->data, 0);
-		}
-	}
-
-}
-
-/* dotile - 1, set the tile flag (from the space image)
- *          2, set the tile index for the faces. */
-static bool uvedit_set_tile(Object *obedit, Image *ima, int curtile)
-{
-	BMEditMesh *em;
-	BMFace *efa;
-	BMIter iter;
-	MTexPoly *tf;
-	int cd_poly_tex_offset;
-
-	/* verify if we have something to do */
-	if (!ima || !ED_uvedit_test(obedit))
-		return false;
-
-	if ((ima->tpageflag & IMA_TILES) == 0)
-		return false;
-
-	/* skip assigning these procedural images... */
-	if (ima->type == IMA_TYPE_R_RESULT || ima->type == IMA_TYPE_COMPOSITE)
-		return false;
-
-	em = BKE_editmesh_from_object(obedit);
-
-	cd_poly_tex_offset = CustomData_get_offset(&em->bm->pdata, CD_MTEXPOLY);
-
-	BM_ITER_MESH (efa, &iter, em->bm, BM_FACES_OF_MESH) {
-		tf = BM_ELEM_CD_GET_VOID_P(efa, cd_poly_tex_offset);
-
-		if (BM_elem_flag_test(efa, BM_ELEM_SELECT))
-			tf->tile = curtile;  /* set tile index */
-	}
-
-	DAG_id_tag_update(obedit->data, 0);
-
-	return true;
-}
-
->>>>>>> 44505b38
 /** \} */
 
 /* -------------------------------------------------------------------- */
@@ -724,7 +583,6 @@
 		BMIter iter, liter;
 		MLoopUV *luv;
 
-<<<<<<< HEAD
 		const int cd_loop_uv_offset = CustomData_get_offset(&em->bm->ldata, CD_MLOOPUV);
 
 		BM_ITER_MESH (efa, &iter, em->bm, BM_FACES_OF_MESH) {
@@ -737,18 +595,6 @@
 					minmax_v2v2_v2(r_min, r_max, luv->uv);
 					changed = true;
 				}
-=======
-	BM_ITER_MESH (efa, &iter, em->bm, BM_FACES_OF_MESH) {
-		tf = BM_ELEM_CD_GET_VOID_P(efa, cd_poly_tex_offset);
-		if (!uvedit_face_visible_test(scene, ima, efa, tf))
-			continue;
-
-		BM_ITER_ELEM (l, &liter, efa, BM_LOOPS_OF_FACE) {
-			if (uvedit_uv_select_test(scene, l, cd_loop_uv_offset)) {
-				luv = BM_ELEM_CD_GET_VOID_P(l, cd_loop_uv_offset);
-				minmax_v2v2_v2(r_min, r_max, luv->uv);
-				changed = true;
->>>>>>> 44505b38
 			}
 		}
 	}
@@ -786,7 +632,6 @@
 	for (uint ob_index = 0; ob_index < objects_len; ob_index++) {
 		Object *obedit = objects_edit[ob_index];
 
-<<<<<<< HEAD
 		BMEditMesh *em = BKE_editmesh_from_object(obedit);
 		BMFace *efa;
 		BMLoop *l;
@@ -805,19 +650,6 @@
 					add_v2_v2(co, luv->uv);
 					sel++;
 				}
-=======
-	zero_v2(co);
-	BM_ITER_MESH (efa, &iter, em->bm, BM_FACES_OF_MESH) {
-		tf = BM_ELEM_CD_GET_VOID_P(efa, cd_poly_tex_offset);
-		if (!uvedit_face_visible_test(scene, ima, efa, tf))
-			continue;
-
-		BM_ITER_ELEM (l, &liter, efa, BM_LOOPS_OF_FACE) {
-			luv = BM_ELEM_CD_GET_VOID_P(l, cd_loop_uv_offset);
-			if (uvedit_uv_select_test(scene, l, cd_loop_uv_offset)) {
-				add_v2_v2(co, luv->uv);
-				sel++;
->>>>>>> 44505b38
 			}
 		}
 	}
@@ -1391,15 +1223,8 @@
 
 			BM_ITER_ELEM_INDEX (l, &liter, efa, BM_LOOPS_OF_FACE, i) {
 
-<<<<<<< HEAD
 				/* make_uv_vert_map_EM sets verts tmp.l to the indices */
 				vlist = BM_uv_vert_map_at_index(vmap, BM_elem_index_get(l->v));
-=======
-			/* make_uv_vert_map_EM sets verts tmp.l to the indices */
-			vlist = BM_uv_vert_map_at_index(vmap, BM_elem_index_get(l->v));
-
-			startv = vlist;
->>>>>>> 44505b38
 
 				startv = vlist;
 
@@ -2094,7 +1919,7 @@
 	ot->description = "Weld selected UV vertices together";
 	ot->idname = "UV_OT_weld";
 	ot->flag = OPTYPE_REGISTER | OPTYPE_UNDO;
-	
+
 	/* api callbacks */
 	ot->exec = uv_weld_exec;
 	ot->poll = ED_operator_uvedit;
@@ -2138,7 +1963,6 @@
 
 static bool uv_select_is_any_selected_multi(Scene *scene, Image *ima, Object **objects, const uint objects_len)
 {
-<<<<<<< HEAD
 	bool found = false;
 	for (uint ob_index = 0; ob_index < objects_len; ob_index++) {
 		Object *obedit = objects[ob_index];
@@ -2148,17 +1972,6 @@
 		}
 	}
 	return found;
-=======
-	/* identifiers */
-	ot->name = "Weld";
-	ot->description = "Weld selected UV vertices together";
-	ot->idname = "UV_OT_weld";
-	ot->flag = OPTYPE_REGISTER | OPTYPE_UNDO;
-
-	/* api callbacks */
-	ot->exec = uv_weld_exec;
-	ot->poll = ED_operator_uvedit;
->>>>>>> 44505b38
 }
 
 static void uv_select_all_perform(Scene *scene, Image *ima, Object *obedit, int action)
@@ -2194,29 +2007,6 @@
 		}
 	}
 	else {
-<<<<<<< HEAD
-=======
-		if (action == SEL_TOGGLE) {
-			action = SEL_SELECT;
-			BM_ITER_MESH (efa, &iter, em->bm, BM_FACES_OF_MESH) {
-				tf = BM_ELEM_CD_GET_VOID_P(efa, cd_poly_tex_offset);
-
-				if (!uvedit_face_visible_test(scene, ima, efa, tf))
-					continue;
-
-				BM_ITER_ELEM (l, &liter, efa, BM_LOOPS_OF_FACE) {
-					luv = BM_ELEM_CD_GET_VOID_P(l, cd_loop_uv_offset);
-
-					if (luv->flag & MLOOPUV_VERTSEL) {
-						action = SEL_DESELECT;
-						break;
-					}
-				}
-			}
-		}
-
-
->>>>>>> 44505b38
 		BM_ITER_MESH (efa, &iter, em->bm, BM_FACES_OF_MESH) {
 			if (!uvedit_face_visible_test(scene, obedit, ima, efa))
 				continue;
@@ -3265,19 +3055,11 @@
 				WM_event_add_notifier(C, NC_GEOM | ND_SELECT, obedit->data);
 			}
 		}
-<<<<<<< HEAD
 	}
 
 	MEM_freeN(objects);
 
 	return changed_multi ? OPERATOR_FINISHED : OPERATOR_CANCELLED;
-=======
-
-		return OPERATOR_FINISHED;
-	}
-
-	return OPERATOR_CANCELLED;
->>>>>>> 44505b38
 }
 
 static void UV_OT_select_border(wmOperatorType *ot)
@@ -3731,12 +3513,7 @@
 	MLoopUV *luv;
 	bool changed = false;
 	const int cd_loop_uv_offset  = CustomData_get_offset(&bm->ldata, CD_MLOOPUV);
-<<<<<<< HEAD
-	
-=======
-	const int cd_poly_tex_offset = CustomData_get_offset(&bm->pdata, CD_MTEXPOLY);
-
->>>>>>> 44505b38
+
 	/* index every vert that has a selected UV using it, but only once so as to
 	 * get unique indices and to count how much to malloc */
 	BM_ITER_MESH (f, &iter, bm, BM_FACES_OF_MESH) {
@@ -4335,79 +4112,6 @@
 /** \} */
 
 /* -------------------------------------------------------------------- */
-<<<<<<< HEAD
-=======
-/** \name Set Tile Operator
- * \{ */
-
-static int set_tile_exec(bContext *C, wmOperator *op)
-{
-	Image *ima = CTX_data_edit_image(C);
-	int tile[2];
-	Object *obedit = CTX_data_edit_object(C);
-
-	RNA_int_get_array(op->ptr, "tile", tile);
-
-	if (uvedit_set_tile(obedit, ima, tile[0] + ima->xrep * tile[1])) {
-		WM_event_add_notifier(C, NC_GEOM | ND_DATA, obedit->data);
-		WM_event_add_notifier(C, NC_SPACE | ND_SPACE_IMAGE, NULL);
-
-		return OPERATOR_FINISHED;
-	}
-
-	return OPERATOR_CANCELLED;
-}
-
-static int set_tile_invoke(bContext *C, wmOperator *op, const wmEvent *event)
-{
-	SpaceImage *sima = CTX_wm_space_image(C);
-	Image *ima = CTX_data_edit_image(C);
-	ARegion *ar = CTX_wm_region(C);
-	float fx, fy;
-	int tile[2];
-
-	if (!ima || !(ima->tpageflag & IMA_TILES))
-		return OPERATOR_CANCELLED;
-
-	UI_view2d_region_to_view(&ar->v2d, event->mval[0], event->mval[1], &fx, &fy);
-
-	if (fx >= 0.0f && fy >= 0.0f && fx < 1.0f && fy < 1.0f) {
-		fx = fx * ima->xrep;
-		fy = fy * ima->yrep;
-
-		tile[0] = fx;
-		tile[1] = fy;
-
-		sima->curtile = tile[1] * ima->xrep + tile[0];
-		RNA_int_set_array(op->ptr, "tile", tile);
-	}
-
-	return set_tile_exec(C, op);
-}
-
-static void UV_OT_tile_set(wmOperatorType *ot)
-{
-	/* identifiers */
-	ot->name = "Set Tile";
-	ot->description = "Set UV image tile coordinates";
-	ot->idname = "UV_OT_tile_set";
-
-	/* api callbacks */
-	ot->exec = set_tile_exec;
-	ot->invoke = set_tile_invoke;
-	ot->poll = ED_operator_image_active;
-
-	/* flags */
-	ot->flag = OPTYPE_REGISTER | OPTYPE_UNDO;
-
-	/* properties */
-	RNA_def_int_vector(ot->srna, "tile", 2, NULL, 0, INT_MAX, "Tile", "Tile coordinate", 0, 10);
-}
-
-/** \} */
-
-/* -------------------------------------------------------------------- */
->>>>>>> 44505b38
 /** \name Seam from UV Islands Operator
  * \{ */
 
@@ -4758,12 +4462,7 @@
 
 	/* cursor */
 	WM_keymap_add_item(keymap, "UV_OT_cursor_set", ACTIONMOUSE, KM_PRESS, 0, 0);
-<<<<<<< HEAD
-	
-=======
-	WM_keymap_add_item(keymap, "UV_OT_tile_set", ACTIONMOUSE, KM_PRESS, KM_SHIFT, 0);
-
->>>>>>> 44505b38
+
 	/* menus */
 	WM_keymap_add_menu(keymap, "IMAGE_MT_uvs_snap", SKEY, KM_PRESS, KM_SHIFT, 0);
 	WM_keymap_add_menu(keymap, "IMAGE_MT_uvs_select_mode", TABKEY, KM_PRESS, KM_CTRL, 0);
