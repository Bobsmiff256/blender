--- conflicted
+++ resolved
@@ -332,13 +332,8 @@
 	if (snode->edittree != snode->nodetree) {
 		FOREACH_NODETREE_BEGIN(bmain, tntree, id) {
 			if (ntreeHasTree(tntree, snode->edittree))
-<<<<<<< HEAD
 				DEG_id_tag_update(id, 0);
-		} FOREACH_NODETREE_END
-=======
-				DAG_id_tag_update(id, 0);
 		} FOREACH_NODETREE_END;
->>>>>>> 6429e6c9
 	}
 
 	DEG_id_tag_update(snode->id, 0);
