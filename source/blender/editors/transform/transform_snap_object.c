/*
 * ***** BEGIN GPL LICENSE BLOCK *****
 *
 * This program is free software; you can redistribute it and/or
 * modify it under the terms of the GNU General Public License
 * as published by the Free Software Foundation; either version 2
 * of the License, or (at your option) any later version.
 *
 * This program is distributed in the hope that it will be useful,
 * but WITHOUT ANY WARRANTY; without even the implied warranty of
 * MERCHANTABILITY or FITNESS FOR A PARTICULAR PURPOSE.  See the
 * GNU General Public License for more details.
 *
 * You should have received a copy of the GNU General Public License
 * along with this program; if not, write to the Free Software Foundation,
 * Inc., 51 Franklin Street, Fifth Floor, Boston, MA 02110-1301, USA.
 *
 * ***** END GPL LICENSE BLOCK *****
 */

/** \file blender/editors/transform/transform_snap_object.c
 *  \ingroup edtransform
 */

#include <stdlib.h>
#include <math.h>
#include <float.h>
#include <stdio.h>

#include "MEM_guardedalloc.h"

#include "BLI_math.h"
#include "BLI_kdopbvh.h"
#include "BLI_memarena.h"
#include "BLI_ghash.h"
#include "BLI_linklist.h"
#include "BLI_listbase.h"
#include "BLI_utildefines.h"

#include "DNA_armature_types.h"
#include "DNA_curve_types.h"
#include "DNA_scene_types.h"
#include "DNA_object_types.h"
#include "DNA_meshdata_types.h"
#include "DNA_screen_types.h"
#include "DNA_view3d_types.h"

#include "BKE_DerivedMesh.h"
#include "BKE_object.h"
#include "BKE_anim.h"  /* for duplis */
#include "BKE_editmesh.h"
#include "BKE_main.h"
#include "BKE_tracking.h"

#include "ED_transform.h"
#include "ED_transform_snap_object_context.h"
#include "ED_view3d.h"
#include "ED_armature.h"

#include "transform.h"

enum eViewProj {
	VIEW_PROJ_NONE = -1,
	VIEW_PROJ_ORTHO = 0,
	VIEW_PROJ_PERSP = -1,
};

typedef struct SnapData {
	short snap_to;
	float mval[2];
	float ray_origin[3];
	float ray_start[3];
	float ray_dir[3];
	float pmat[4][4]; /* perspective matrix */
	float win_half[2];/* win x and y */
	enum eViewProj view_proj;
	float depth_range[2];
} SnapData;

typedef struct SnapObjectData {
	enum {
		SNAP_MESH = 1,
		SNAP_EDIT_MESH,
	} type;
} SnapObjectData;

typedef struct SnapObjectData_Mesh {
	SnapObjectData sd;
	BVHTreeFromMesh *bvh_trees[3];
	MPoly *mpoly;
	bool poly_allocated;

} SnapObjectData_Mesh;

typedef struct SnapObjectData_EditMesh {
	SnapObjectData sd;
	BVHTreeFromEditMesh *bvh_trees[3];

} SnapObjectData_EditMesh;

struct SnapObjectContext {
	Main *bmain;
	Scene *scene;
	SceneLayer *scene_layer;
	int flag;

	/* Optional: when performing screen-space projection.
	 * otherwise this doesn't take viewport into account. */
	bool use_v3d;
	struct {
		const struct View3D *v3d;
		const struct ARegion *ar;
	} v3d_data;


	/* Object -> SnapObjectData map */
	struct {
		GHash *object_map;
		MemArena *mem_arena;
	} cache;

	/* Filter data, returns true to check this value */
	struct {
		struct {
			bool (*test_vert_fn)(BMVert *, void *user_data);
			bool (*test_edge_fn)(BMEdge *, void *user_data);
			bool (*test_face_fn)(BMFace *, void *user_data);
			void *user_data;
		} edit_mesh;
	} callbacks;

};

/** \} */


/* -------------------------------------------------------------------- */

/** Common utilities
* \{ */


<<<<<<< HEAD
	bool use_obedit;
	struct Object *ob;
	float obmat[4][4];
};

/**
 * Walks through all objects in the scene to create the list of objets to snap.
 *
 * \param sctx: Snap context to store data.
 * \param snap_select : from enum SnapSelect.
 * \param use_object_edit_cage : Uses the coordinates of BMesh(if any) to do the snapping.
 *
 */
static void create_object_list(
        SnapObjectContext *sctx,
        const SnapSelect snap_select, const bool use_object_edit_cage, ListBase *r_obj_list)
{
	r_obj_list->first = r_obj_list->last = NULL;

	Object *obedit = use_object_edit_cage ? sctx->scene->obedit : NULL;

	bool ignore_object_selected = false, ignore_object_active = false;
	switch (snap_select) {
		case SNAP_ALL:
			break;
		case SNAP_NOT_SELECTED:
			ignore_object_selected = true;
			break;
		case SNAP_NOT_ACTIVE:
			ignore_object_active = true;
			break;
	}

	/* Need an exception for particle edit because the base is flagged with BA_HAS_RECALC_DATA
	 * which makes the loop skip it, even the derived mesh will never change
	 *
	 * To solve that problem, we do it first as an exception.
	 * */
	Base *base_act = sctx->scene_layer->basact;
	if (base_act && base_act->object && base_act->object->mode & OB_MODE_PARTICLE_EDIT) {
		struct SnapObject *sobj = MEM_mallocN(sizeof(*sobj), __func__);
		sobj->use_obedit = false;
		sobj->ob = base_act->object;
		copy_m4_m4(sobj->obmat, sobj->ob->obmat);
		BLI_addtail(r_obj_list, sobj);
	}

	for (Base *base = sctx->scene_layer->object_bases.first; base != NULL; base = base->next) {
		if ((BASE_VISIBLE_NEW(base)) && (base->flag_legacy & (BA_HAS_RECALC_OB | BA_HAS_RECALC_DATA)) == 0 &&

			!((ignore_object_selected && ((base->flag & BASE_SELECTED) || (base->flag_legacy & BA_WAS_SEL))) ||
			(ignore_object_active && base == base_act)))
		{
			Object *ob = base->object;

			if (ob->transflag & OB_DUPLI) {
				DupliObject *dupli_ob;
				ListBase *lb = object_duplilist(sctx->bmain->eval_ctx, sctx->scene, ob);

				for (dupli_ob = lb->first; dupli_ob; dupli_ob = dupli_ob->next) {
					struct SnapObject *sobj = MEM_mallocN(sizeof(*sobj), __func__);
					sobj->use_obedit = obedit && dupli_ob->ob->data == obedit->data;
					sobj->ob = sobj->use_obedit ? obedit : dupli_ob->ob;;
					copy_m4_m4(sobj->obmat, dupli_ob->mat);
					BLI_addtail(r_obj_list, sobj);
				}

				free_object_duplilist(lb);
			}

			struct SnapObject *sobj = MEM_mallocN(sizeof(*sobj), __func__);
			sobj->use_obedit = obedit && ob->data == obedit->data;
			sobj->ob = sobj->use_obedit ? obedit : ob;
			copy_m4_m4(sobj->obmat, sobj->ob->obmat);
			BLI_addtail(r_obj_list, sobj);
		}
	}
}
=======
#define ITER_SNAP_OBJECTS(use_obedit, ob, obmat, sctx, snap_select, obedit, CODE) \
	Base *base_act = sctx->scene->basact;\
	/* Need an exception for particle edit because the base is flagged with BA_HAS_RECALC_DATA\
	 * which makes the loop skip it, even the derived mesh will never change\
	 *\
	 * To solve that problem, we do it first as an exception.\
	 * */\
	if (base_act && base_act->object && base_act->object->mode & OB_MODE_PARTICLE_EDIT) {\
		use_obedit = false;\
		ob = base_act->object;\
		obmat = ob->obmat;\
		CODE\
	}\
	for (Base *base = sctx->scene->base.first; base != NULL; base = base->next) {\
		if ((BASE_VISIBLE_BGMODE(sctx->v3d_data.v3d, sctx->scene, base)) &&\
		    (base->flag & (BA_HAS_RECALC_OB | BA_HAS_RECALC_DATA)) == 0 &&\
			!((snap_select == SNAP_NOT_SELECTED && (base->flag & (SELECT | BA_WAS_SEL))) ||\
			  (snap_select == SNAP_NOT_ACTIVE && base == base_act)))\
		{\
			Object *obj = base->object;\
			if (ob->transflag & OB_DUPLI) {\
				DupliObject *dupli_ob;\
				ListBase *lb = object_duplilist(sctx->bmain->eval_ctx, sctx->scene, obj);\
				for (dupli_ob = lb->first; dupli_ob; dupli_ob = dupli_ob->next) {\
					use_obedit = obedit && dupli_ob->ob->data == obedit->data;;\
					ob = use_obedit ? obedit : dupli_ob->ob;\
					obmat = dupli_ob->mat;\
					CODE\
				}\
				free_object_duplilist(lb);\
			}\
			use_obedit = obedit && ob->data == obedit->data;\
			ob = use_obedit ? obedit : obj;\
			obmat = ob->obmat;\
			CODE\
		}\
	}\
>>>>>>> c9817c67


/**
 * Generates a struct with the immutable parameters that will be used on all objects.
 *
 * \param snap_to: Element to snap, Vertice, Edge or Face.
 * \param view_proj: ORTHO or PERSP.
 * Currently only works one at a time, but can eventually operate as flag.
 *
 * \param mval: Mouse coords.
 * (When NULL, ray-casting is handled without any projection matrix correction.)
 * \param ray_origin: ray_start before being moved toward the ray_normal at the distance from vew3d clip_min.
 * \param ray_start: ray_origin moved for the start clipping plane (clip_min).
 * \param ray_direction: Unit length direction of the ray.
 * \param depth_range: distances of clipe plane min and clip plane max;
 */
static void snap_data_set(
        SnapData *snapdata,
        const ARegion *ar, const unsigned short snap_to, const enum eViewProj view_proj,
        const float mval[2], const float ray_origin[3], const float ray_start[3],
        const float ray_direction[3], const float depth_range[2])
{
	copy_m4_m4(snapdata->pmat, ((RegionView3D *)ar->regiondata)->persmat);
	snapdata->win_half[0] = ar->winx / 2;
	snapdata->win_half[1] = ar->winy / 2;
	copy_v2_v2(snapdata->mval, mval);
	snapdata->snap_to = snap_to;
	copy_v3_v3(snapdata->ray_origin, ray_origin);
	copy_v3_v3(snapdata->ray_start, ray_start);
	copy_v3_v3(snapdata->ray_dir, ray_direction);
	snapdata->view_proj = view_proj;
	copy_v2_v2(snapdata->depth_range, depth_range);
}


MINLINE float depth_get(const float co[3], const float ray_start[3], const float ray_dir[3])
{
	float dvec[3];
	sub_v3_v3v3(dvec, co, ray_start);
	return dot_v3v3(dvec, ray_dir);
}


static bool walk_parent_bvhroot_cb(const BVHTreeAxisRange *bounds, void *userdata)
{
	BVHTreeRay *ray = userdata;
	const float bbmin[3] = {bounds[0].min, bounds[1].min, bounds[2].min};
	const float bbmax[3] = {bounds[0].max, bounds[1].max, bounds[2].max};
	if (!isect_ray_aabb_v3_simple(ray->origin, ray->direction, bbmin, bbmax, &ray->radius, NULL)) {
		ray->radius = -1;
	}
	return false;
}


static bool isect_ray_bvhroot_v3(struct BVHTree *tree, const float ray_start[3], const float ray_dir[3], float *depth)
{
	BVHTreeRay ray;
	copy_v3_v3(ray.origin, ray_start);
	copy_v3_v3(ray.direction, ray_dir);

	BLI_bvhtree_walk_dfs(tree, walk_parent_bvhroot_cb, NULL, NULL, &ray);

	if (ray.radius > 0) {
		*depth = ray.radius;
		return true;
	}
	else {
		return false;
	}
}


static int dm_looptri_to_poly_index(DerivedMesh *dm, const MLoopTri *lt);

/** \} */


/* -------------------------------------------------------------------- */

/** \name Ray Cast Funcs
* \{ */

/* Store all ray-hits
 * Support for storing all depths, not just the first (raycast 'all') */

struct RayCastAll_Data {
	void *bvhdata;

	/* internal vars for adding depths */
	BVHTree_RayCastCallback raycast_callback;

	const float(*obmat)[4];
	const float(*timat)[3];

	float len_diff;
	float local_scale;

	Object *ob;
	unsigned int ob_uuid;

	/* output data */
	ListBase *hit_list;
	bool retval;
};


static struct SnapObjectHitDepth *hit_depth_create(
        const float depth, const float co[3], const float no[3], int index,
        Object *ob, const float obmat[4][4], unsigned int ob_uuid)
{
	struct SnapObjectHitDepth *hit = MEM_mallocN(sizeof(*hit), __func__);

	hit->depth = depth;
	copy_v3_v3(hit->co, co);
	copy_v3_v3(hit->no, no);
	hit->index = index;

	hit->ob = ob;
	copy_m4_m4(hit->obmat, (float(*)[4])obmat);
	hit->ob_uuid = ob_uuid;

	return hit;
}

static int hit_depth_cmp(const void *arg1, const void *arg2)
{
	const struct SnapObjectHitDepth *h1 = arg1;
	const struct SnapObjectHitDepth *h2 = arg2;
	int val = 0;

	if (h1->depth < h2->depth) {
		val = -1;
	}
	else if (h1->depth > h2->depth) {
		val = 1;
	}

	return val;
}

static void raycast_all_cb(void *userdata, int index, const BVHTreeRay *ray, BVHTreeRayHit *hit)
{
	struct RayCastAll_Data *data = userdata;
	data->raycast_callback(data->bvhdata, index, ray, hit);
	if (hit->index != -1) {
		/* get all values in worldspace */
		float location[3], normal[3];
		float depth;

		/* worldspace location */
		mul_v3_m4v3(location, (float(*)[4])data->obmat, hit->co);
		depth = (hit->dist + data->len_diff) / data->local_scale;

		/* worldspace normal */
		copy_v3_v3(normal, hit->no);
		mul_m3_v3((float(*)[3])data->timat, normal);
		normalize_v3(normal);

		/* currently unused, and causes issues when looptri's haven't been calculated.
		 * since theres some overhead in ensuring this data is valid, it may need to be optional. */
#if 0
		if (data->dm) {
			hit->index = dm_looptri_to_poly_index(data->dm, &data->dm_looptri[hit->index]);
		}
#endif

		struct SnapObjectHitDepth *hit_item = hit_depth_create(
		        depth, location, normal, hit->index,
		        data->ob, data->obmat, data->ob_uuid);
		BLI_addtail(data->hit_list, hit_item);
	}
}


static bool raycastDerivedMesh(
        SnapObjectContext *sctx,
        const float ray_orig[3], const float ray_start[3], const float ray_dir[3], const float depth_range[2],
        Object *ob, DerivedMesh *dm, float obmat[4][4], const unsigned int ob_index,
        /* read/write args */
        float *ray_depth,
        /* return args */
        float r_loc[3], float r_no[3], int *r_index,
        ListBase *r_hit_list)
{
	bool retval = false;

	if (dm->getNumPolys(dm) == 0) {
		return retval;
	}

	float imat[4][4];
	float timat[3][3]; /* transpose inverse matrix for normals */
	float ray_start_local[3], ray_normal_local[3];
	float local_scale, local_depth, len_diff = 0.0f;

	invert_m4_m4(imat, obmat);
	transpose_m3_m4(timat, imat);

	copy_v3_v3(ray_start_local, ray_start);
	copy_v3_v3(ray_normal_local, ray_dir);

	mul_m4_v3(imat, ray_start_local);
	mul_mat3_m4_v3(imat, ray_normal_local);

	/* local scale in normal direction */
	local_scale = normalize_v3(ray_normal_local);
	local_depth = *ray_depth;
	if (local_depth != BVH_RAYCAST_DIST_MAX) {
		local_depth *= local_scale;
	}

	/* Test BoundBox */
	BoundBox *bb = BKE_object_boundbox_get(ob);
	if (bb) {
		/* was BKE_boundbox_ray_hit_check, see: cf6ca226fa58 */
		if (!isect_ray_aabb_v3_simple(
			    ray_start_local, ray_normal_local, bb->vec[0], bb->vec[6], &len_diff, NULL))
		{
			return retval;
		}
	}

	SnapObjectData_Mesh *sod = NULL;
	BVHTreeFromMesh *treedata;

	void **sod_p;
	if (BLI_ghash_ensure_p(sctx->cache.object_map, ob, &sod_p)) {
		sod = *sod_p;
	}
	else {
		sod = *sod_p = BLI_memarena_calloc(sctx->cache.mem_arena, sizeof(*sod));
		sod->sd.type = SNAP_MESH;
	}

	if (sod->bvh_trees[2] == NULL) {
		sod->bvh_trees[2] = BLI_memarena_calloc(sctx->cache.mem_arena, sizeof(*treedata));
	}

	treedata = sod->bvh_trees[2];

	if (treedata) {
		/* the tree is owned by the DM and may have been freed since we last used! */
		if (treedata->tree) {
			if (treedata->cached && !bvhcache_has_tree(dm->bvhCache, treedata->tree)) {
				free_bvhtree_from_mesh(treedata);
			}
			else {
				if (!treedata->vert_allocated) {
					treedata->vert = DM_get_vert_array(dm, &treedata->vert_allocated);
				}
				if (!treedata->loop_allocated) {
					treedata->loop = DM_get_loop_array(dm, &treedata->loop_allocated);
				}
				if (!treedata->looptri_allocated) {
					if (!sod->poly_allocated) {
						sod->mpoly = DM_get_poly_array(dm, &sod->poly_allocated);
					}
					treedata->looptri = DM_get_looptri_array(
					        dm, treedata->vert,
					        sod->mpoly, dm->getNumPolys(dm),
					        treedata->loop, dm->getNumLoops(dm),
					        &treedata->looptri_allocated);
				}
			}
		}

		if (treedata->tree == NULL) {
			bvhtree_from_mesh_looptri(treedata, dm, 0.0f, 4, 6);

			if (treedata->tree == NULL) {
				return retval;
			}
		}
	}
	else {
		return retval;
	}

	/* Only use closer ray_start in case of ortho view! In perspective one, ray_start may already
	 * been *inside* boundbox, leading to snap failures (see T38409).
	 * Note also ar might be null (see T38435), in this case we assume ray_start is ok!
	 */
	if (len_diff == 0.0f) {  /* do_ray_start_correction */
		/* We *need* a reasonably valid len_diff in this case.
		 * Get the distance to bvhtree root */
		if (!isect_ray_bvhroot_v3(treedata->tree, ray_start_local, ray_normal_local, &len_diff))
		{
			return retval;
		}
	}
	/* You need to make sure that ray_start is really far away,
	 * because even in the Orthografic view, in some cases,
	 * the ray can start inside the object (see T50486) */
	if (len_diff > 400.0f) {
		float ray_org_local[3];

		copy_v3_v3(ray_org_local, ray_orig);
		mul_m4_v3(imat, ray_org_local);

		/* We pass a temp ray_start, set from object's boundbox, to avoid precision issues with
		 * very far away ray_start values (as returned in case of ortho view3d), see T38358.
		 */
		len_diff -= local_scale; /* make temp start point a bit away from bbox hit point. */
		madd_v3_v3v3fl(
		        ray_start_local, ray_org_local, ray_normal_local,
		        len_diff + depth_range[0] * local_scale);
		local_depth -= len_diff;
	}
	else {
		len_diff = 0.0f;
	}
	if (r_hit_list) {
		struct RayCastAll_Data data;

		data.bvhdata = treedata;
		data.raycast_callback = treedata->raycast_callback;
		data.obmat = obmat;
		data.timat = timat;
		data.len_diff = len_diff;
		data.local_scale = local_scale;
		data.ob = ob;
		data.ob_uuid = ob_index;
		data.hit_list = r_hit_list;
		data.retval = retval;

		BLI_bvhtree_ray_cast_all(
		        treedata->tree, ray_start_local, ray_normal_local, 0.0f,
		        *ray_depth, raycast_all_cb, &data);

		retval = data.retval;
	}
	else {
		BVHTreeRayHit hit = {.index = -1, .dist = local_depth};

		if (BLI_bvhtree_ray_cast(
			    treedata->tree, ray_start_local, ray_normal_local, 0.0f,
			    &hit, treedata->raycast_callback, treedata) != -1)
		{
			hit.dist += len_diff;
			hit.dist /= local_scale;
			if (hit.dist <= *ray_depth) {
				*ray_depth = hit.dist;
				copy_v3_v3(r_loc, hit.co);

				/* back to worldspace */
				mul_m4_v3(obmat, r_loc);

				if (r_no) {
					copy_v3_v3(r_no, hit.no);
					mul_m3_v3(timat, r_no);
					normalize_v3(r_no);
				}

				retval = true;

				if (r_index) {
					*r_index = dm_looptri_to_poly_index(dm, &treedata->looptri[hit.index]);
				}
			}
		}
	}

	return retval;
}

static bool raycastEditMesh(
        SnapObjectContext *sctx,
        const float ray_orig[3], const float ray_start[3], const float ray_dir[3], const float depth_range[2],
        Object *ob, BMEditMesh *em, float obmat[4][4], const unsigned int ob_index,
        /* read/write args */
        float *ray_depth,
        /* return args */
        float r_loc[3], float r_no[3], int *r_index,
        ListBase *r_hit_list)
{
	bool retval = false;
	if (em->bm->totface == 0) {
		return retval;
	}

	SnapObjectData_EditMesh *sod = NULL;

	BVHTreeFromEditMesh *treedata;

	void **sod_p;
	if (BLI_ghash_ensure_p(sctx->cache.object_map, ob, &sod_p)) {
		sod = *sod_p;
	}
	else {
		sod = *sod_p = BLI_memarena_calloc(sctx->cache.mem_arena, sizeof(*sod));
		sod->sd.type = SNAP_EDIT_MESH;
	}

	if (sod->bvh_trees[2] == NULL) {
		sod->bvh_trees[2] = BLI_memarena_calloc(sctx->cache.mem_arena, sizeof(*treedata));
	}
	treedata = sod->bvh_trees[2];

	if (treedata) {
		if (treedata->tree == NULL) {
			BLI_bitmap *elem_mask = NULL;
			int looptri_num_active = -1;

			if (sctx->callbacks.edit_mesh.test_face_fn) {
				elem_mask = BLI_BITMAP_NEW(em->tottri, __func__);
				looptri_num_active = BM_iter_mesh_bitmap_from_filter_tessface(
				        em->bm, elem_mask,
				        sctx->callbacks.edit_mesh.test_face_fn, sctx->callbacks.edit_mesh.user_data);
			}
			bvhtree_from_editmesh_looptri_ex(treedata, em, elem_mask, looptri_num_active, 0.0f, 4, 6, NULL);

			if (elem_mask) {
				MEM_freeN(elem_mask);
			}
		}
		if (treedata->tree == NULL) {
			return retval;
		}
	}
	else {
		return retval;
	}

	float imat[4][4];
	float timat[3][3]; /* transpose inverse matrix for normals */
	float ray_normal_local[3], ray_start_local[3], len_diff = 0.0f;

	invert_m4_m4(imat, obmat);
	transpose_m3_m4(timat, imat);

	copy_v3_v3(ray_normal_local, ray_dir);
	mul_mat3_m4_v3(imat, ray_normal_local);

	copy_v3_v3(ray_start_local, ray_start);
	mul_m4_v3(imat, ray_start_local);

	/* local scale in normal direction */
	float local_scale = normalize_v3(ray_normal_local);
	float local_depth = *ray_depth;
	if (local_depth != BVH_RAYCAST_DIST_MAX) {
		local_depth *= local_scale;
	}

	/* Only use closer ray_start in case of ortho view! In perspective one, ray_start
	 * may already been *inside* boundbox, leading to snap failures (see T38409).
	 * Note also ar might be null (see T38435), in this case we assume ray_start is ok!
	 */
	if (sctx->use_v3d && !((RegionView3D *)sctx->v3d_data.ar->regiondata)->is_persp) {  /* do_ray_start_correction */
		/* We *need* a reasonably valid len_diff in this case.
		 * Get the distance to bvhtree root */
		if (!isect_ray_bvhroot_v3(treedata->tree, ray_start_local, ray_normal_local, &len_diff))
		{
			return retval;
		}
		/* You need to make sure that ray_start is really far away,
		 * because even in the Orthografic view, in some cases,
		 * the ray can start inside the object (see T50486) */
		if (len_diff > 400.0f) {
			float ray_org_local[3];

			copy_v3_v3(ray_org_local, ray_orig);
			mul_m4_v3(imat, ray_org_local);

			/* We pass a temp ray_start, set from object's boundbox, to avoid precision issues with
			 * very far away ray_start values (as returned in case of ortho view3d), see T38358.
			 */
			len_diff -= local_scale; /* make temp start point a bit away from bbox hit point. */
			madd_v3_v3v3fl(
			        ray_start_local, ray_org_local, ray_normal_local,
			        len_diff + depth_range[0] * local_scale);
			local_depth -= len_diff;
		}
		else len_diff = 0.0f;
	}
	if (r_hit_list) {
		struct RayCastAll_Data data;

		data.bvhdata = treedata;
		data.raycast_callback = treedata->raycast_callback;
		data.obmat = obmat;
		data.timat = timat;
		data.len_diff = len_diff;
		data.local_scale = local_scale;
		data.ob = ob;
		data.ob_uuid = ob_index;
		data.hit_list = r_hit_list;
		data.retval = retval;

		BLI_bvhtree_ray_cast_all(
		        treedata->tree, ray_start_local, ray_normal_local, 0.0f,
		        *ray_depth, raycast_all_cb, &data);

		retval = data.retval;
	}
	else {
		BVHTreeRayHit hit = {.index = -1, .dist = local_depth};

		if (BLI_bvhtree_ray_cast(
		        treedata->tree, ray_start_local, ray_normal_local, 0.0f,
		        &hit, treedata->raycast_callback, treedata) != -1)
		{
			hit.dist += len_diff;
			hit.dist /= local_scale;
			if (hit.dist <= *ray_depth) {
				*ray_depth = hit.dist;
				copy_v3_v3(r_loc, hit.co);

				/* back to worldspace */
				mul_m4_v3(obmat, r_loc);

				if (r_no) {
					copy_v3_v3(r_no, hit.no);
					mul_m3_v3(timat, r_no);
					normalize_v3(r_no);
				}

				retval = true;

				if (r_index) {
					*r_index = hit.index;
				}
			}
		}
	}

	return retval;
}


/**
 * \param use_obedit: Uses the coordinates of BMesh (if any) to do the snapping;
 *
 * \note Duplicate args here are documented at #snapObjectsRay
 */
static bool raycastObj(
        SnapObjectContext *sctx,
        const float ray_orig[3], const float ray_start[3], const float ray_dir[3], const float depth_range[2],
        Object *ob, float obmat[4][4], const unsigned int ob_index,
        bool use_obedit,
        /* read/write args */
        float *ray_depth,
        /* return args */
        float r_loc[3], float r_no[3], int *r_index,
        Object **r_ob, float r_obmat[4][4],
        ListBase *r_hit_list)
{
	bool retval = false;

	if (ob->type == OB_MESH) {
		BMEditMesh *em;

		if (use_obedit) {
			em = BKE_editmesh_from_object(ob);
			retval = raycastEditMesh(
			        sctx,
			        ray_orig, ray_start, ray_dir, depth_range,
			        ob, em, obmat, ob_index,
			        ray_depth, r_loc, r_no, r_index, r_hit_list);
		}
		else {
			/* in this case we want the mesh from the editmesh, avoids stale data. see: T45978.
			 * still set the 'em' to NULL, since we only want the 'dm'. */
			DerivedMesh *dm;
			em = BKE_editmesh_from_object(ob);
			if (em) {
				editbmesh_get_derived_cage_and_final(sctx->scene, ob, em, CD_MASK_BAREMESH, &dm);
			}
			else {
				dm = mesh_get_derived_final(sctx->scene, ob, CD_MASK_BAREMESH);
			}
			retval = raycastDerivedMesh(
			        sctx,
			        ray_orig, ray_start, ray_dir, depth_range,
			        ob, dm, obmat, ob_index,
			        ray_depth, r_loc, r_no, r_index, r_hit_list);

			dm->release(dm);
		}
	}

	if (retval) {
		if (r_ob) {
			*r_ob = ob;
			copy_m4_m4(r_obmat, obmat);
		}
	}

	return retval;
}


/**
 * Main RayCast Function
 * ======================
 *
 * Walks through all objects in the scene to find the `hit` on object surface.
 *
 * \param sctx: Snap context to store data.
 * \param snapdata: struct generated in `set_snapdata`.
 * \param snap_select : from enum SnapSelect.
 * \param use_object_edit_cage : Uses the coordinates of BMesh(if any) to do the snapping.
 * \param obj_list: List with objects to snap (created in `create_object_list`).
 *
 * Read/Write Args
 * ---------------
 *
 * \param ray_depth: maximum depth allowed for r_co, elements deeper than this value will be ignored.
 *
 * Output Args
 * -----------
 *
 * \param r_loc: Hit location.
 * \param r_no: Hit normal (optional).
 * \param r_index: Hit index or -1 when no valid index is found.
 * (currently only set to the polygon index when when using ``snap_to == SCE_SNAP_MODE_FACE``).
 * \param r_ob: Hit object.
 * \param r_obmat: Object matrix (may not be #Object.obmat with dupli-instances).
 * \param r_hit_list: List of #SnapObjectHitDepth (caller must free).
 *
 */
static bool raycastObjects(
        SnapObjectContext *sctx,
        const float ray_orig[3], const float ray_start[3], const float ray_dir[3], const float depth_range[2],
        const SnapSelect snap_select, const bool use_object_edit_cage,
        /* read/write args */
        float *ray_depth,
        /* return args */
        float r_loc[3], float r_no[3], int *r_index,
        Object **r_ob, float r_obmat[4][4],
        ListBase *r_hit_list)
{
	bool retval = false;
	bool use_obedit;

	unsigned int ob_index = 0;

	Object *ob, *obedit;
	float (*obmat)[4];

	obedit = use_object_edit_cage ? sctx->scene->obedit : NULL;
	ITER_SNAP_OBJECTS(use_obedit, ob, obmat, sctx, snap_select, obedit,
		retval |= raycastObj(
		        sctx,
		        ray_orig, ray_start, ray_dir, depth_range,
		        ob, obmat, ob_index++, use_obedit,
		        ray_depth, r_loc, r_no, r_index, r_ob, r_obmat, r_hit_list);
	)

	return retval;
}


/** \} */


/* -------------------------------------------------------------------- */

/** Snap Nearest utilities
 * \{ */

static void copy_dm_vert_no(const int index, float r_no[3], const BVHTreeFromMesh *data)
{
	const MVert *vert = data->vert + index;

	normal_short_to_float_v3(r_no, vert->no);
}

static void copy_bvert_no(const int index, float r_no[3], const BVHTreeFromEditMesh *data)
{
	BMVert *eve = BM_vert_at_index(data->em->bm, index);

	copy_v3_v3(r_no, eve->no);
}

static void get_dm_edge_verts(const int index, const float *v_pair[2], const BVHTreeFromMesh *data)
{
	const MVert *vert = data->vert;
	const MEdge *edge = data->edge + index;

	v_pair[0] = vert[edge->v1].co;
	v_pair[1] = vert[edge->v2].co;
}

static void get_bedge_verts(const int index, const float *v_pair[2], const BVHTreeFromEditMesh *data)
{
	BMEdge *eed = BM_edge_at_index(data->em->bm, index);

	v_pair[0] = eed->v1->co;
	v_pair[1] = eed->v2->co;
}

static bool test_projected_vert_dist(
        const float depth_range[2], const float mval[2], const float co[3],
        float pmat[4][4], const float win_half[2], const bool is_persp,
        float *dist_px_sq, float r_co[3])
{
	float depth;
	if (is_persp) {
		depth = mul_project_m4_v3_zfac(pmat, co);
		if (depth < depth_range[0] || depth > depth_range[1]) {
			return false;
		}
	}

	float co2d[2] = {
		(dot_m4_v3_row_x(pmat, co) + pmat[3][0]),
		(dot_m4_v3_row_y(pmat, co) + pmat[3][1]),
	};

	if (is_persp) {
		mul_v2_fl(co2d, 1 / depth);
	}

	co2d[0] += 1.0f;
	co2d[1] += 1.0f;
	co2d[0] *= win_half[0];
	co2d[1] *= win_half[1];

	const float dist_sq = len_squared_v2v2(mval, co2d);
	if (dist_sq < *dist_px_sq) {
		copy_v3_v3(r_co, co);
		*dist_px_sq = dist_sq;
		return true;
	}
	return false;
}

static bool test_projected_edge_dist(
        const float depth_range[2], const float mval[2],
        float pmat[4][4], const float win_half[2], const bool is_persp,
        const float ray_start[3], const float ray_dir[3],
        const float va[3], const float vb[3],
        float *dist_px_sq, float r_co[3])
{

	float tmp_co[3], depth;
	dist_squared_ray_to_seg_v3(ray_start, ray_dir, va, vb, tmp_co, &depth);
	return test_projected_vert_dist(depth_range, mval, tmp_co, pmat, win_half, is_persp, dist_px_sq, r_co);
}
typedef struct Nearest2dPrecalc {
	float ray_origin_local[3];
	float ray_direction_local[3];
	float ray_inv_dir[3];

	float ray_min_dist;
	float pmat[4][4]; /* perspective matrix multiplied by object matrix */
	bool is_persp;
	float win_half[2];

	float mval[2];
	bool sign[3];
} Nearest2dPrecalc;

/**
 * \param lpmat: Perspective matrix multiplied by object matrix
 */
static void dist_squared_to_projected_aabb_precalc(
        struct Nearest2dPrecalc *neasrest_precalc,
        float lpmat[4][4], bool is_persp, const float win_half[2],
        const float ray_min_dist, const float mval[2],
        const float ray_origin_local[3], const float ray_direction_local[3])
{
	copy_m4_m4(neasrest_precalc->pmat, lpmat);
	neasrest_precalc->is_persp = is_persp;
	copy_v2_v2(neasrest_precalc->win_half, win_half);
	neasrest_precalc->ray_min_dist = ray_min_dist;

	copy_v3_v3(neasrest_precalc->ray_origin_local, ray_origin_local);
	copy_v3_v3(neasrest_precalc->ray_direction_local, ray_direction_local);
	copy_v2_v2(neasrest_precalc->mval, mval);

	for (int i = 0; i < 3; i++) {
		neasrest_precalc->ray_inv_dir[i] =
		        (neasrest_precalc->ray_direction_local[i] != 0.0f) ?
		        (1.0f / neasrest_precalc->ray_direction_local[i]) : FLT_MAX;
		neasrest_precalc->sign[i] = (neasrest_precalc->ray_inv_dir[i] < 0.0f);
	}
}

/* Returns the distance from a 2d coordinate to a BoundBox (Projected) */
static float dist_squared_to_projected_aabb(
        struct Nearest2dPrecalc *data,
        const float bbmin[3], const float bbmax[3],
        bool r_axis_closest[3])
{
	float local_bvmin[3], local_bvmax[3];
	if (data->sign[0]) {
		local_bvmin[0] = bbmax[0];
		local_bvmax[0] = bbmin[0];
	}
	else {
		local_bvmin[0] = bbmin[0];
		local_bvmax[0] = bbmax[0];
	}
	if (data->sign[1]) {
		local_bvmin[1] = bbmax[1];
		local_bvmax[1] = bbmin[1];
	}
	else {
		local_bvmin[1] = bbmin[1];
		local_bvmax[1] = bbmax[1];
	}
	if (data->sign[2]) {
		local_bvmin[2] = bbmax[2];
		local_bvmax[2] = bbmin[2];
	}
	else {
		local_bvmin[2] = bbmin[2];
		local_bvmax[2] = bbmax[2];
	}

	const float tmin[3] = {
		(local_bvmin[0] - data->ray_origin_local[0]) * data->ray_inv_dir[0],
		(local_bvmin[1] - data->ray_origin_local[1]) * data->ray_inv_dir[1],
		(local_bvmin[2] - data->ray_origin_local[2]) * data->ray_inv_dir[2],
	};
	const float tmax[3] = {
		(local_bvmax[0] - data->ray_origin_local[0]) * data->ray_inv_dir[0],
		(local_bvmax[1] - data->ray_origin_local[1]) * data->ray_inv_dir[1],
		(local_bvmax[2] - data->ray_origin_local[2]) * data->ray_inv_dir[2],
	};
	/* `va` and `vb` are the coordinates of the AABB edge closest to the ray */
	float va[3], vb[3];
	/* `rtmin` and `rtmax` are the minimum and maximum distances of the ray hits on the AABB */
	float rtmin, rtmax;
	int main_axis;

	if ((tmax[0] <= tmax[1]) && (tmax[0] <= tmax[2])) {
		rtmax = tmax[0];
		va[0] = vb[0] = local_bvmax[0];
		main_axis = 3;
		r_axis_closest[0] = data->sign[0];
	}
	else if ((tmax[1] <= tmax[0]) && (tmax[1] <= tmax[2])) {
		rtmax = tmax[1];
		va[1] = vb[1] = local_bvmax[1];
		main_axis = 2;
		r_axis_closest[1] = data->sign[1];
	}
	else {
		rtmax = tmax[2];
		va[2] = vb[2] = local_bvmax[2];
		main_axis = 1;
		r_axis_closest[2] = data->sign[2];
	}

	if ((tmin[0] >= tmin[1]) && (tmin[0] >= tmin[2])) {
		rtmin = tmin[0];
		va[0] = vb[0] = local_bvmin[0];
		main_axis -= 3;
		r_axis_closest[0] = !data->sign[0];
	}
	else if ((tmin[1] >= tmin[0]) && (tmin[1] >= tmin[2])) {
		rtmin = tmin[1];
		va[1] = vb[1] = local_bvmin[1];
		main_axis -= 1;
		r_axis_closest[1] = !data->sign[1];
	}
	else {
		rtmin = tmin[2];
		va[2] = vb[2] = local_bvmin[2];
		main_axis -= 2;
		r_axis_closest[2] = !data->sign[2];
	}
	if (main_axis < 0) {
		main_axis += 3;
	}

	/* if rtmin < rtmax, ray intersect `AABB` */
	if (rtmin <= rtmax) {
#define IGNORE_BEHIND_RAY
#ifdef IGNORE_BEHIND_RAY
		/* `if rtmax < depth_min`, the hit is behind us */
		if (rtmax < data->ray_min_dist) {
			/* Test if the entire AABB is behind us */
			float depth = depth_get(
			        local_bvmax, data->ray_origin_local, data->ray_direction_local);
			if (depth < (data->ray_min_dist)) {
				return FLT_MAX;
			}
		}
#endif
		const float proj = rtmin * data->ray_direction_local[main_axis];
		r_axis_closest[main_axis] = (proj - va[main_axis]) < (vb[main_axis] - proj);
		return 0.0f;
	}
#ifdef IGNORE_BEHIND_RAY
	/* `if rtmin < depth_min`, the hit is behing us */
	else if (rtmin < data->ray_min_dist) {
		/* Test if the entire AABB is behind us */
		float depth = depth_get(
		        local_bvmax, data->ray_origin_local, data->ray_direction_local);
		if (depth < (data->ray_min_dist)) {
			return FLT_MAX;
		}
	}
#endif
#undef IGNORE_BEHIND_RAY
	if (data->sign[main_axis]) {
		va[main_axis] = local_bvmax[main_axis];
		vb[main_axis] = local_bvmin[main_axis];
	}
	else {
		va[main_axis] = local_bvmin[main_axis];
		vb[main_axis] = local_bvmax[main_axis];
	}
	float scale = fabsf(local_bvmax[main_axis] - local_bvmin[main_axis]);

	float (*pmat)[4] = data->pmat;

	float va2d[2] = {
		(dot_m4_v3_row_x(pmat, va) + pmat[3][0]),
		(dot_m4_v3_row_y(pmat, va) + pmat[3][1]),
	};
	float vb2d[2] = {
		(va2d[0] + pmat[main_axis][0] * scale),
		(va2d[1] + pmat[main_axis][1] * scale),
	};

	if (data->is_persp) {
		float depth_a = mul_project_m4_v3_zfac(pmat, va);
		float depth_b = depth_a + pmat[main_axis][3] * scale;
		va2d[0] /= depth_a;
		va2d[1] /= depth_a;
		vb2d[0] /= depth_b;
		vb2d[1] /= depth_b;
	}

	va2d[0] += 1.0f;
	va2d[1] += 1.0f;
	vb2d[0] += 1.0f;
	vb2d[1] += 1.0f;

	va2d[0] *= data->win_half[0];
	va2d[1] *= data->win_half[1];
	vb2d[0] *= data->win_half[0];
	vb2d[1] *= data->win_half[1];

	float dvec[2], edge[2], lambda, rdist;
	sub_v2_v2v2(dvec, data->mval, va2d);
	sub_v2_v2v2(edge, vb2d, va2d);
	lambda = dot_v2v2(dvec, edge);
	if (lambda != 0.0f) {
		lambda /= len_squared_v2(edge);
		if (lambda <= 0.0f) {
			rdist = len_squared_v2v2(data->mval, va2d);
			r_axis_closest[main_axis] = true;
		}
		else if (lambda >= 1.0f) {
			rdist = len_squared_v2v2(data->mval, vb2d);
			r_axis_closest[main_axis] = false;
		}
		else {
			va2d[0] += edge[0] * lambda;
			va2d[1] += edge[1] * lambda;
			rdist = len_squared_v2v2(data->mval, va2d);
			r_axis_closest[main_axis] = lambda < 0.5f;
		}
	}
	else {
		rdist = len_squared_v2v2(data->mval, va2d);
	}
	return rdist;
}

static float dist_squared_to_projected_aabb_simple(
        float lpmat[4][4], const float win_half[2],
        const float ray_min_dist, const float mval[2],
        const float ray_origin_local[3], const float ray_direction_local[3],
        const float bbmin[3], const float bbmax[3])
{
	struct Nearest2dPrecalc data;
	dist_squared_to_projected_aabb_precalc(
	        &data, lpmat, true, win_half, ray_min_dist,
	        mval, ray_origin_local, ray_direction_local);

	bool dummy[3] = {true, true, true};
	return dist_squared_to_projected_aabb(&data, bbmin, bbmax, dummy);
}

/** \} */


/* -------------------------------------------------------------------- */

/** Walk DFS
 * \{ */

typedef void (*Nearest2DGetEdgeVertsCallback)(const int index, const float *v_pair[2], void *data);
typedef void (*Nearest2DCopyVertNoCallback)(const int index, float r_no[3], void *data);

typedef struct Nearest2dUserData {
	struct Nearest2dPrecalc data_precalc;

	float dist_px_sq;

	bool r_axis_closest[3];

	float depth_range[2];

	void *userdata;
	Nearest2DGetEdgeVertsCallback get_edge_verts;
	Nearest2DCopyVertNoCallback copy_vert_no;

	int index;
	float co[3];
	float no[3];
} Nearest2dUserData;


static bool cb_walk_parent_snap_project(const BVHTreeAxisRange *bounds, void *user_data)
{
	Nearest2dUserData *data = user_data;
	const float bbmin[3] = {bounds[0].min, bounds[1].min, bounds[2].min};
	const float bbmax[3] = {bounds[0].max, bounds[1].max, bounds[2].max};
	const float rdist = dist_squared_to_projected_aabb(
	        &data->data_precalc, bbmin, bbmax, data->r_axis_closest);
	return rdist < data->dist_px_sq;
}

static bool cb_walk_leaf_snap_vert(const BVHTreeAxisRange *bounds, int index, void *userdata)
{
	struct Nearest2dUserData *data = userdata;
	struct Nearest2dPrecalc *neasrest_precalc = &data->data_precalc;
	const float co[3] = {
		(bounds[0].min + bounds[0].max) / 2,
		(bounds[1].min + bounds[1].max) / 2,
		(bounds[2].min + bounds[2].max) / 2,
	};

	if (test_projected_vert_dist(
	        data->depth_range,
	        neasrest_precalc->mval, co,
	        neasrest_precalc->pmat,
	        neasrest_precalc->win_half,
	        neasrest_precalc->is_persp,
	        &data->dist_px_sq,
	        data->co))
	{
		data->copy_vert_no(index, data->no, data->userdata);
		data->index = index;
	}
	return true;
}

static bool cb_walk_leaf_snap_edge(const BVHTreeAxisRange *UNUSED(bounds), int index, void *userdata)
{
	struct Nearest2dUserData *data = userdata;
	struct Nearest2dPrecalc *neasrest_precalc = &data->data_precalc;

	const float *v_pair[2];
	data->get_edge_verts(index, v_pair, data->userdata);

	if (test_projected_edge_dist(
	        data->depth_range,
	        neasrest_precalc->mval,
	        neasrest_precalc->pmat,
	        neasrest_precalc->win_half,
	        neasrest_precalc->is_persp,
	        neasrest_precalc->ray_origin_local,
	        neasrest_precalc->ray_direction_local,
	        v_pair[0], v_pair[1],
	        &data->dist_px_sq,
	        data->co))
	{
		sub_v3_v3v3(data->no, v_pair[0], v_pair[1]);
		data->index = index;
	}
	return true;
}

static bool cb_nearest_walk_order(const BVHTreeAxisRange *UNUSED(bounds), char axis, void *userdata)
{
	const bool *r_axis_closest = ((struct Nearest2dUserData *)userdata)->r_axis_closest;
	return r_axis_closest[axis];
}

/** \} */

/* -------------------------------------------------------------------- */

/** \name Internal Object Snapping API
 * \{ */

static bool snapArmature(
        SnapData *snapdata,
        Object *ob, bArmature *arm, float obmat[4][4],
        /* read/write args */
        float *ray_depth, float *dist_px,
        /* return args */
        float r_loc[3], float *UNUSED(r_no))
{
	bool retval = false;

	float ray_start_local[3], ray_normal_local[3]; /* Used only in the snap to edges */
	if (snapdata->snap_to == SCE_SNAP_MODE_EDGE) {
		float imat[4][4];
		invert_m4_m4(imat, obmat);

		copy_v3_v3(ray_start_local, snapdata->ray_origin);
		copy_v3_v3(ray_normal_local, snapdata->ray_dir);
		mul_m4_v3(imat, ray_start_local);
		mul_mat3_m4_v3(imat, ray_normal_local);
	}
	else if (snapdata->snap_to != SCE_SNAP_MODE_VERTEX) { /* Currently only edge and vert */
		return retval;
	}

	bool is_persp = snapdata->view_proj == VIEW_PROJ_PERSP;
	float lpmat[4][4], dist_px_sq;
	mul_m4_m4m4(lpmat, snapdata->pmat, obmat);
	dist_px_sq = SQUARE(*dist_px);

	if (arm->edbo) {
		for (EditBone *eBone = arm->edbo->first; eBone; eBone = eBone->next) {
			if (eBone->layer & arm->layer) {
				/* skip hidden or moving (selected) bones */
				if ((eBone->flag & (BONE_HIDDEN_A | BONE_ROOTSEL | BONE_TIPSEL)) == 0) {
					switch (snapdata->snap_to) {
						case SCE_SNAP_MODE_VERTEX:
							retval |= test_projected_vert_dist(
							        snapdata->depth_range, snapdata->mval, eBone->head,
							        lpmat, snapdata->win_half, is_persp, &dist_px_sq,
							        r_loc);
							retval |= test_projected_vert_dist(
							        snapdata->depth_range, snapdata->mval, eBone->tail,
							        lpmat, snapdata->win_half, is_persp, &dist_px_sq,
							        r_loc);
							break;
						case SCE_SNAP_MODE_EDGE:
							retval |= test_projected_edge_dist(
							        snapdata->depth_range, snapdata->mval, lpmat,
							        snapdata->win_half, is_persp, ray_start_local, ray_normal_local,
							        eBone->head, eBone->tail,
							        &dist_px_sq, r_loc);
							break;
					}
				}
			}
		}
	}
	else if (ob->pose && ob->pose->chanbase.first) {
		for (bPoseChannel *pchan = ob->pose->chanbase.first; pchan; pchan = pchan->next) {
			Bone *bone = pchan->bone;
			/* skip hidden bones */
			if (bone && !(bone->flag & (BONE_HIDDEN_P | BONE_HIDDEN_PG))) {
				const float *head_vec = pchan->pose_head;
				const float *tail_vec = pchan->pose_tail;

				switch (snapdata->snap_to) {
					case SCE_SNAP_MODE_VERTEX:
						retval |= test_projected_vert_dist(
						        snapdata->depth_range, snapdata->mval, head_vec,
						        lpmat, snapdata->win_half, is_persp, &dist_px_sq,
						        r_loc);
						retval |= test_projected_vert_dist(
						        snapdata->depth_range, snapdata->mval, tail_vec,
						        lpmat, snapdata->win_half, is_persp, &dist_px_sq,
						        r_loc);
						break;
					case SCE_SNAP_MODE_EDGE:
						retval |= test_projected_edge_dist(
						        snapdata->depth_range, snapdata->mval, lpmat,
						        snapdata->win_half, is_persp, ray_start_local, ray_normal_local,
						        head_vec, tail_vec,
						        &dist_px_sq, r_loc);
						break;
				}
			}
		}
	}
	if (retval) {
		*dist_px = sqrtf(dist_px_sq);
		mul_m4_v3(obmat, r_loc);
		*ray_depth = depth_get(r_loc, snapdata->ray_start, snapdata->ray_dir);
		return true;
	}
	return false;
}

static bool snapCurve(
        SnapData *snapdata,
        Object *ob, Curve *cu, float obmat[4][4],
        /* read/write args */
        float *ray_depth, float *dist_px,
        /* return args */
        float r_loc[3], float *UNUSED(r_no))
{
	bool retval = false;

	/* only vertex snapping mode (eg control points and handles) supported for now) */
	if (snapdata->snap_to != SCE_SNAP_MODE_VERTEX) {
		return retval;
	}

	bool is_persp = snapdata->view_proj == VIEW_PROJ_PERSP;
	float lpmat[4][4], dist_px_sq;
	mul_m4_m4m4(lpmat, snapdata->pmat, obmat);
	dist_px_sq = SQUARE(*dist_px);

	for (Nurb *nu = (ob->mode == OB_MODE_EDIT ? cu->editnurb->nurbs.first : cu->nurb.first); nu; nu = nu->next) {
		for (int u = 0; u < nu->pntsu; u++) {
			switch (snapdata->snap_to) {
				case SCE_SNAP_MODE_VERTEX:
				{
					if (ob->mode == OB_MODE_EDIT) {
						if (nu->bezt) {
							/* don't snap to selected (moving) or hidden */
							if (nu->bezt[u].f2 & SELECT || nu->bezt[u].hide != 0) {
								break;
							}
							retval |= test_projected_vert_dist(
							        snapdata->depth_range, snapdata->mval, nu->bezt[u].vec[1],
							        lpmat, snapdata->win_half, is_persp, &dist_px_sq,
							        r_loc);
							/* don't snap if handle is selected (moving), or if it is aligning to a moving handle */
							if (!(nu->bezt[u].f1 & SELECT) &&
							    !(nu->bezt[u].h1 & HD_ALIGN && nu->bezt[u].f3 & SELECT))
							{
								retval |= test_projected_vert_dist(
								        snapdata->depth_range, snapdata->mval, nu->bezt[u].vec[0],
								        lpmat, snapdata->win_half, is_persp, &dist_px_sq,
								        r_loc);
							}
							if (!(nu->bezt[u].f3 & SELECT) &&
							    !(nu->bezt[u].h2 & HD_ALIGN && nu->bezt[u].f1 & SELECT))
							{
								retval |= test_projected_vert_dist(
								        snapdata->depth_range, snapdata->mval, nu->bezt[u].vec[2],
								        lpmat, snapdata->win_half, is_persp, &dist_px_sq,
								        r_loc);
							}
						}
						else {
							/* don't snap to selected (moving) or hidden */
							if (nu->bp[u].f1 & SELECT || nu->bp[u].hide != 0) {
								break;
							}
							retval |= test_projected_vert_dist(
							        snapdata->depth_range, snapdata->mval, nu->bp[u].vec,
							        lpmat, snapdata->win_half, is_persp, &dist_px_sq,
							        r_loc);
						}
					}
					else {
						/* curve is not visible outside editmode if nurb length less than two */
						if (nu->pntsu > 1) {
							if (nu->bezt) {
								retval |= test_projected_vert_dist(
								        snapdata->depth_range, snapdata->mval, nu->bezt[u].vec[1],
								        lpmat, snapdata->win_half, is_persp, &dist_px_sq,
								        r_loc);
							}
							else {
								retval |= test_projected_vert_dist(
								        snapdata->depth_range, snapdata->mval, nu->bp[u].vec,
								        lpmat, snapdata->win_half, is_persp, &dist_px_sq,
								        r_loc);
							}
						}
					}
					break;
				}
				default:
					break;
			}
		}
	}
	if (retval) {
		*dist_px = sqrtf(dist_px_sq);
		mul_m4_v3(obmat, r_loc);
		*ray_depth = depth_get(r_loc, snapdata->ray_start, snapdata->ray_dir);
		return true;
	}
	return false;
}

/* may extend later (for now just snaps to empty center) */
static bool snapEmpty(
        SnapData *snapdata,
        Object *ob, float obmat[4][4],
        /* read/write args */
        float *ray_depth, float *dist_px,
        /* return args */
        float r_loc[3], float *UNUSED(r_no))
{
	bool retval = false;

	if (ob->transflag & OB_DUPLI) {
		return retval;
	}

	/* for now only vertex supported */
	switch (snapdata->snap_to) {
		case SCE_SNAP_MODE_VERTEX:
		{
			bool is_persp = snapdata->view_proj == VIEW_PROJ_PERSP;
			float dist_px_sq = SQUARE(*dist_px);
			float tmp_co[3];
			copy_v3_v3(tmp_co, obmat[3]);
			if (test_projected_vert_dist(
			        snapdata->depth_range, snapdata->mval, tmp_co,
			        snapdata->pmat, snapdata->win_half, is_persp, &dist_px_sq,
			        r_loc))
			{
				*dist_px = sqrtf(dist_px_sq);
				*ray_depth = depth_get(r_loc, snapdata->ray_start, snapdata->ray_dir);
				retval = true;
			}
			break;
		}
		default:
			break;
	}

	return retval;
}

static bool snapCamera(
        const SnapObjectContext *sctx, SnapData *snapdata,
        Object *object, float obmat[4][4],
        /* read/write args */
        float *ray_depth, float *dist_px,
        /* return args */
        float r_loc[3], float *UNUSED(r_no))
{
	Scene *scene = sctx->scene;

	bool is_persp = snapdata->view_proj == VIEW_PROJ_PERSP;
	float dist_px_sq = SQUARE(*dist_px);

	float orig_camera_mat[4][4], orig_camera_imat[4][4], imat[4][4];
	bool retval = false;
	MovieClip *clip = BKE_object_movieclip_get(scene, object, false);
	MovieTracking *tracking;

	if (clip == NULL) {
		return retval;
	}
	if (object->transflag & OB_DUPLI) {
		return retval;
	}

	tracking = &clip->tracking;

	BKE_tracking_get_camera_object_matrix(scene, object, orig_camera_mat);

	invert_m4_m4(orig_camera_imat, orig_camera_mat);
	invert_m4_m4(imat, obmat);

	switch (snapdata->snap_to) {
		case SCE_SNAP_MODE_VERTEX:
		{
			MovieTrackingObject *tracking_object;

			for (tracking_object = tracking->objects.first;
			     tracking_object;
			     tracking_object = tracking_object->next)
			{
				ListBase *tracksbase = BKE_tracking_object_get_tracks(tracking, tracking_object);
				MovieTrackingTrack *track;
				float reconstructed_camera_mat[4][4],
				      reconstructed_camera_imat[4][4];
				float (*vertex_obmat)[4];

				if ((tracking_object->flag & TRACKING_OBJECT_CAMERA) == 0) {
					BKE_tracking_camera_get_reconstructed_interpolate(tracking, tracking_object,
					                                                  CFRA, reconstructed_camera_mat);

					invert_m4_m4(reconstructed_camera_imat, reconstructed_camera_mat);
				}

				for (track = tracksbase->first; track; track = track->next) {
					float bundle_pos[3];

					if ((track->flag & TRACK_HAS_BUNDLE) == 0) {
						continue;
					}

					copy_v3_v3(bundle_pos, track->bundle_pos);
					if (tracking_object->flag & TRACKING_OBJECT_CAMERA) {
						vertex_obmat = orig_camera_mat;
					}
					else {
						mul_m4_v3(reconstructed_camera_imat, bundle_pos);
						vertex_obmat = obmat;
					}

					mul_m4_v3(vertex_obmat, bundle_pos);
					retval |= test_projected_vert_dist(
					        snapdata->depth_range, snapdata->mval, bundle_pos,
					        snapdata->pmat, snapdata->win_half, is_persp, &dist_px_sq,
					        r_loc);
				}
			}

			break;
		}
		default:
			break;
	}

	if (retval) {
		*dist_px = sqrtf(dist_px_sq);
		*ray_depth = depth_get(r_loc, snapdata->ray_start, snapdata->ray_dir);
		return true;
	}
	return false;
}

static int dm_looptri_to_poly_index(DerivedMesh *dm, const MLoopTri *lt)
{
	const int *index_mp_to_orig = dm->getPolyDataArray(dm, CD_ORIGINDEX);
	return index_mp_to_orig ? index_mp_to_orig[lt->poly] : lt->poly;
}

static bool snapDerivedMesh(
        SnapObjectContext *sctx, SnapData *snapdata,
        Object *ob, DerivedMesh *dm, float obmat[4][4],
        /* read/write args */
        float *ray_depth, float *dist_px,
        /* return args */
        float r_loc[3], float r_no[3])
{
	bool retval = false;

	if (snapdata->snap_to == SCE_SNAP_MODE_EDGE) {
		if (dm->getNumEdges(dm) == 0) {
			return retval;
		}
	}
	else {
		if (dm->getNumVerts(dm) == 0) {
			return retval;
		}
	}

	float imat[4][4];
	float timat[3][3]; /* transpose inverse matrix for normals */
	float ray_normal_local[3];
	float local_scale;

	invert_m4_m4(imat, obmat);
	transpose_m3_m4(timat, imat);

	copy_v3_v3(ray_normal_local, snapdata->ray_dir);

	mul_mat3_m4_v3(imat, ray_normal_local);

	/* local scale in normal direction */
	local_scale = normalize_v3(ray_normal_local);

	float lpmat[4][4];
	float ray_org_local[3];
	float ray_min_dist;

	mul_m4_m4m4(lpmat, snapdata->pmat, obmat);
	ray_min_dist = snapdata->depth_range[0] * local_scale;

	copy_v3_v3(ray_org_local, snapdata->ray_origin);
	mul_m4_v3(imat, ray_org_local);

	/* Test BoundBox */
	BoundBox *bb = BKE_object_boundbox_get(ob);
	if (bb) {
		/* In vertex and edges you need to get the pixel distance from ray to BoundBox, see: T46099, T46816 */
		float dist_px_sq = dist_squared_to_projected_aabb_simple(
			    lpmat, snapdata->win_half, ray_min_dist, snapdata->mval,
			    ray_org_local, ray_normal_local, bb->vec[0], bb->vec[6]);
		if (dist_px_sq > SQUARE(*dist_px)) {
			return retval;
		}
	}

	SnapObjectData_Mesh *sod = NULL;
	BVHTreeFromMesh *treedata = NULL;

	void **sod_p;
	if (BLI_ghash_ensure_p(sctx->cache.object_map, ob, &sod_p)) {
		sod = *sod_p;
	}
	else {
		sod = *sod_p = BLI_memarena_calloc(sctx->cache.mem_arena, sizeof(*sod));
		sod->sd.type = SNAP_MESH;
	}

	int tree_index = -1;
	switch (snapdata->snap_to) {
		case SCE_SNAP_MODE_EDGE:
			tree_index = 1;
			break;
		case SCE_SNAP_MODE_VERTEX:
			tree_index = 0;
			break;
	}
	if (tree_index != -1) {
		if (sod->bvh_trees[tree_index] == NULL) {
			sod->bvh_trees[tree_index] = BLI_memarena_calloc(sctx->cache.mem_arena, sizeof(*treedata));
		}
		treedata = sod->bvh_trees[tree_index];

		/* the tree is owned by the DM and may have been freed since we last used! */
		if (treedata && treedata->tree) {
			if (treedata->cached && !bvhcache_has_tree(dm->bvhCache, treedata->tree)) {
				free_bvhtree_from_mesh(treedata);
			}
			else {
				if (!treedata->vert_allocated) {
					treedata->vert = DM_get_vert_array(dm, &treedata->vert_allocated);
				}
				if ((tree_index == 1) && !treedata->edge_allocated) {
					treedata->edge = DM_get_edge_array(dm, &treedata->edge_allocated);
				}
			}
		}
	}

	if (treedata) {
		if (treedata->tree == NULL) {
			switch (snapdata->snap_to) {
				case SCE_SNAP_MODE_EDGE:
					bvhtree_from_mesh_edges(treedata, dm, 0.0f, 2, 6);
					break;
				case SCE_SNAP_MODE_VERTEX:
					bvhtree_from_mesh_verts(treedata, dm, 0.0f, 2, 6);
					break;
			}
		}
		if (treedata->tree == NULL) {
			return retval;
		}
	}
	else {
		return retval;
	}

	/* Warning: the depth_max is currently being used only in perspective view.
	 * It is not correct to limit the maximum depth for elements obtained with nearest
	 * since this limitation depends on the normal and the size of the occlusion face.
	 * And more... ray_depth is being confused with Z-depth here... (varies only the precision) */
	const float ray_depth_max_global = *ray_depth + snapdata->depth_range[0];

	Nearest2dUserData neasrest2d = {
		.dist_px_sq = SQUARE(*dist_px),
		.r_axis_closest = {1.0f, 1.0f, 1.0f},
		.depth_range = {snapdata->depth_range[0], ray_depth_max_global},
		.userdata = treedata,
		.get_edge_verts = (Nearest2DGetEdgeVertsCallback)get_dm_edge_verts,
		.copy_vert_no = (Nearest2DCopyVertNoCallback)copy_dm_vert_no,
		.index = -1};

	dist_squared_to_projected_aabb_precalc(
	        &neasrest2d.data_precalc, lpmat,
	        snapdata->view_proj == VIEW_PROJ_PERSP, snapdata->win_half,
	        ray_min_dist, snapdata->mval, ray_org_local, ray_normal_local);

	BVHTree_WalkLeafCallback cb_walk_leaf =
	        (snapdata->snap_to == SCE_SNAP_MODE_VERTEX) ?
	        cb_walk_leaf_snap_vert : cb_walk_leaf_snap_edge;

	BLI_bvhtree_walk_dfs(
	        treedata->tree,
	        cb_walk_parent_snap_project, cb_walk_leaf, cb_nearest_walk_order, &neasrest2d);

	if (neasrest2d.index != -1) {
		copy_v3_v3(r_loc, neasrest2d.co);
		mul_m4_v3(obmat, r_loc);
		if (r_no) {
			copy_v3_v3(r_no, neasrest2d.no);
			mul_m3_v3(timat, r_no);
			normalize_v3(r_no);
		}
		*dist_px = sqrtf(neasrest2d.dist_px_sq);
		*ray_depth = depth_get(r_loc, snapdata->ray_start, snapdata->ray_dir);

		retval = true;
	}

	return retval;
}

static bool snapEditMesh(
        SnapObjectContext *sctx, SnapData *snapdata,
        Object *ob, BMEditMesh *em, float obmat[4][4],
        /* read/write args */
        float *ray_depth, float *dist_px,
        /* return args */
        float r_loc[3], float r_no[3])
{
	bool retval = false;

	if (snapdata->snap_to == SCE_SNAP_MODE_EDGE) {
		if (em->bm->totedge == 0) {
			return retval;
		}
	}
	else {
		if (em->bm->totvert == 0) {
			return retval;
		}
	}

	float imat[4][4];
	float timat[3][3]; /* transpose inverse matrix for normals */
	float ray_normal_local[3];

	invert_m4_m4(imat, obmat);
	transpose_m3_m4(timat, imat);

	copy_v3_v3(ray_normal_local, snapdata->ray_dir);

	mul_mat3_m4_v3(imat, ray_normal_local);

	/* local scale in normal direction */
	float local_scale = normalize_v3(ray_normal_local);

	SnapObjectData_EditMesh *sod = NULL;

	BVHTreeFromEditMesh *treedata;

	void **sod_p;
	if (BLI_ghash_ensure_p(sctx->cache.object_map, ob, &sod_p)) {
		sod = *sod_p;
	}
	else {
		sod = *sod_p = BLI_memarena_calloc(sctx->cache.mem_arena, sizeof(*sod));
		sod->sd.type = SNAP_EDIT_MESH;
	}

	int tree_index = -1;
	switch (snapdata->snap_to) {
		case SCE_SNAP_MODE_EDGE:
			tree_index = 1;
			break;
		case SCE_SNAP_MODE_VERTEX:
			tree_index = 0;
			break;
	}
	if (tree_index != -1) {
		if (sod->bvh_trees[tree_index] == NULL) {
			sod->bvh_trees[tree_index] = BLI_memarena_calloc(sctx->cache.mem_arena, sizeof(*treedata));
		}
		treedata = sod->bvh_trees[tree_index];
	}

	if (treedata) {
		if (treedata->tree == NULL) {
			BLI_bitmap *elem_mask = NULL;
			switch (snapdata->snap_to) {
				case SCE_SNAP_MODE_EDGE:
				{
					int edges_num_active = -1;
					if (sctx->callbacks.edit_mesh.test_edge_fn) {
						elem_mask = BLI_BITMAP_NEW(em->bm->totedge, __func__);
						edges_num_active = BM_iter_mesh_bitmap_from_filter(
						        BM_EDGES_OF_MESH, em->bm, elem_mask,
						        (bool (*)(BMElem *, void *))sctx->callbacks.edit_mesh.test_edge_fn,
						        sctx->callbacks.edit_mesh.user_data);
					}
					bvhtree_from_editmesh_edges_ex(treedata, em, elem_mask, edges_num_active, 0.0f, 2, 6);
					break;
				}
				case SCE_SNAP_MODE_VERTEX:
				{
					int verts_num_active = -1;
					if (sctx->callbacks.edit_mesh.test_vert_fn) {
						elem_mask = BLI_BITMAP_NEW(em->bm->totvert, __func__);
						verts_num_active = BM_iter_mesh_bitmap_from_filter(
						        BM_VERTS_OF_MESH, em->bm, elem_mask,
						        (bool (*)(BMElem *, void *))sctx->callbacks.edit_mesh.test_vert_fn,
						        sctx->callbacks.edit_mesh.user_data);
					}
					bvhtree_from_editmesh_verts_ex(treedata, em, elem_mask, verts_num_active, 0.0f, 2, 6);
					break;
				}
			}
			if (elem_mask) {
				MEM_freeN(elem_mask);
			}
		}
		if (treedata->tree == NULL) {
			return retval;
		}
	}
	else {
		return retval;
	}

	float ray_org_local[3];
	copy_v3_v3(ray_org_local, snapdata->ray_origin);
	mul_m4_v3(imat, ray_org_local);

	Nearest2dUserData neasrest2d = {
		.dist_px_sq = SQUARE(*dist_px),
		.r_axis_closest = {1.0f, 1.0f, 1.0f},
		.depth_range = {snapdata->depth_range[0], *ray_depth + snapdata->depth_range[0]},
		.userdata = treedata,
		.get_edge_verts = (Nearest2DGetEdgeVertsCallback)get_bedge_verts,
		.copy_vert_no = (Nearest2DCopyVertNoCallback)copy_bvert_no,
		.index = -1};

	float lpmat[4][4];
	mul_m4_m4m4(lpmat, snapdata->pmat, obmat);
	dist_squared_to_projected_aabb_precalc(
	        &neasrest2d.data_precalc, lpmat,
	        snapdata->view_proj == VIEW_PROJ_PERSP, snapdata->win_half,
	        (snapdata->depth_range[0] * local_scale), snapdata->mval,
	        ray_org_local, ray_normal_local);

	BVHTree_WalkLeafCallback cb_walk_leaf =
	        (snapdata->snap_to == SCE_SNAP_MODE_VERTEX) ?
	        cb_walk_leaf_snap_vert : cb_walk_leaf_snap_edge;

	BLI_bvhtree_walk_dfs(
	        treedata->tree,
	        cb_walk_parent_snap_project, cb_walk_leaf, cb_nearest_walk_order, &neasrest2d);

	if (neasrest2d.index != -1) {
		copy_v3_v3(r_loc, neasrest2d.co);
		mul_m4_v3(obmat, r_loc);
		if (r_no) {
			copy_v3_v3(r_no, neasrest2d.no);
			mul_m3_v3(timat, r_no);
			normalize_v3(r_no);
		}
		*dist_px = sqrtf(neasrest2d.dist_px_sq);
		*ray_depth = depth_get(r_loc, snapdata->ray_start, snapdata->ray_dir);

		retval = true;
	}

	return retval;
}

/**
 * \param use_obedit: Uses the coordinates of BMesh (if any) to do the snapping;
 *
 * \note Duplicate args here are documented at #snapObjectsRay
 */
static bool snapObject(
        SnapObjectContext *sctx, SnapData *snapdata,
        Object *ob, float obmat[4][4],
        bool use_obedit,
        /* read/write args */
        float *ray_depth, float *dist_px,
        /* return args */
        float r_loc[3], float r_no[3],
        Object **r_ob, float r_obmat[4][4])
{
	bool retval = false;

	if (ob->type == OB_MESH) {
		BMEditMesh *em;

		if (use_obedit) {
			em = BKE_editmesh_from_object(ob);
			retval = snapEditMesh(
			        sctx, snapdata, ob, em, obmat,
			        ray_depth, dist_px,
			        r_loc, r_no);
		}
		else {
			/* in this case we want the mesh from the editmesh, avoids stale data. see: T45978.
			 * still set the 'em' to NULL, since we only want the 'dm'. */
			DerivedMesh *dm;
			em = BKE_editmesh_from_object(ob);
			if (em) {
				editbmesh_get_derived_cage_and_final(sctx->scene, ob, em, CD_MASK_BAREMESH, &dm);
			}
			else {
				dm = mesh_get_derived_final(sctx->scene, ob, CD_MASK_BAREMESH);
			}
			retval = snapDerivedMesh(
			        sctx, snapdata, ob, dm, obmat,
			        ray_depth, dist_px,
			        r_loc, r_no);

			dm->release(dm);
		}
	}
	else if (snapdata->snap_to != SCE_SNAP_MODE_FACE) {
		if (ob->type == OB_ARMATURE) {
			retval = snapArmature(
			        snapdata,
			        ob, ob->data, obmat,
			        ray_depth, dist_px,
			        r_loc, r_no);
		}
		else if (ob->type == OB_CURVE) {
			retval = snapCurve(
			        snapdata,
			        ob, ob->data, obmat,
			        ray_depth, dist_px,
			        r_loc, r_no);
		}
		else if (ob->type == OB_EMPTY) {
			retval = snapEmpty(
			        snapdata,
			        ob, obmat,
			        ray_depth, dist_px,
			        r_loc, r_no);
		}
		else if (ob->type == OB_CAMERA) {
			retval = snapCamera(
			        sctx, snapdata, ob, obmat,
			        ray_depth, dist_px,
			        r_loc, r_no);
		}
	}

	if (retval) {
		if (r_ob) {
			*r_ob = ob;
			copy_m4_m4(r_obmat, obmat);
		}
	}

	return retval;
}


/**
 * Main Snapping Function
 * ======================
 *
 * Walks through all objects in the scene to find the closest snap element ray.
 *
 * \param sctx: Snap context to store data.
 * \param snapdata: struct generated in `get_snapdata`.
 * \param snap_select : from enum SnapSelect.
 * \param use_object_edit_cage : Uses the coordinates of BMesh(if any) to do the snapping.
 *
 * Read/Write Args
 * ---------------
 *
 * \param ray_depth: maximum depth allowed for r_co, elements deeper than this value will be ignored.
 * \param dist_px: Maximum threshold distance (in pixels).
 *
 * Output Args
 * -----------
 *
 * \param r_loc: Hit location.
 * \param r_no: Hit normal (optional).
 * \param r_index: Hit index or -1 when no valid index is found.
 * (currently only set to the polygon index when when using ``snap_to == SCE_SNAP_MODE_FACE``).
 * \param r_ob: Hit object.
 * \param r_obmat: Object matrix (may not be #Object.obmat with dupli-instances).
 *
 */
static bool snapObjectsRay(
        SnapObjectContext *sctx, SnapData *snapdata,
        const SnapSelect snap_select, const bool use_object_edit_cage,
        /* read/write args */
        float *ray_depth, float *dist_px,
        /* return args */
        float r_loc[3], float r_no[3],
        Object **r_ob, float r_obmat[4][4])
{
	bool retval = false;
	bool use_obedit;

	Object *ob, *obedit;
	float (*obmat)[4];

	obedit = use_object_edit_cage ? sctx->scene->obedit : NULL;
	ITER_SNAP_OBJECTS(use_obedit, ob, obmat, sctx, snap_select, obedit,
		retval |= snapObject(
		        sctx, snapdata, ob, obmat, use_obedit,
		        ray_depth, dist_px,
		        r_loc, r_no, r_ob, r_obmat);
	)

	return retval;
}

/** \} */


/* -------------------------------------------------------------------- */

/** \name Public Object Snapping API
 * \{ */

SnapObjectContext *ED_transform_snap_object_context_create(
        Main *bmain, Scene *scene, SceneLayer *sl, int flag)
{
	SnapObjectContext *sctx = MEM_callocN(sizeof(*sctx), __func__);

	sctx->flag = flag;

	sctx->bmain = bmain;
	sctx->scene = scene;
	sctx->scene_layer = sl;

	sctx->cache.object_map = BLI_ghash_ptr_new(__func__);
	sctx->cache.mem_arena = BLI_memarena_new(BLI_MEMARENA_STD_BUFSIZE, __func__);

	return sctx;
}

SnapObjectContext *ED_transform_snap_object_context_create_view3d(
        Main *bmain, Scene *scene, SceneLayer *sl, int flag,
        /* extra args for view3d */
        const ARegion *ar, const View3D *v3d)
{
	SnapObjectContext *sctx = ED_transform_snap_object_context_create(bmain, scene, sl, flag);

	sctx->use_v3d = true;
	sctx->v3d_data.ar = ar;
	sctx->v3d_data.v3d = v3d;

	return sctx;
}

static void snap_object_data_free(void *sod_v)
{
	switch (((SnapObjectData *)sod_v)->type) {
		case SNAP_MESH:
		{
			SnapObjectData_Mesh *sod = sod_v;
			for (int i = 0; i < ARRAY_SIZE(sod->bvh_trees); i++) {
				if (sod->bvh_trees[i]) {
					free_bvhtree_from_mesh(sod->bvh_trees[i]);
				}
			}
			if (sod->poly_allocated) {
				MEM_freeN(sod->mpoly);
			}
			break;
		}
		case SNAP_EDIT_MESH:
		{
			SnapObjectData_EditMesh *sod = sod_v;
			for (int i = 0; i < ARRAY_SIZE(sod->bvh_trees); i++) {
				if (sod->bvh_trees[i]) {
					free_bvhtree_from_editmesh(sod->bvh_trees[i]);
				}
			}
			break;
		}
	}
}

void ED_transform_snap_object_context_destroy(SnapObjectContext *sctx)
{
	BLI_ghash_free(sctx->cache.object_map, NULL, snap_object_data_free);
	BLI_memarena_free(sctx->cache.mem_arena);

	MEM_freeN(sctx);
}

void ED_transform_snap_object_context_set_editmesh_callbacks(
        SnapObjectContext *sctx,
        bool (*test_vert_fn)(BMVert *, void *user_data),
        bool (*test_edge_fn)(BMEdge *, void *user_data),
        bool (*test_face_fn)(BMFace *, void *user_data),
        void *user_data)
{
	sctx->callbacks.edit_mesh.test_vert_fn = test_vert_fn;
	sctx->callbacks.edit_mesh.test_edge_fn = test_edge_fn;
	sctx->callbacks.edit_mesh.test_face_fn = test_face_fn;

	sctx->callbacks.edit_mesh.user_data = user_data;
}

bool ED_transform_snap_object_project_ray_ex(
        SnapObjectContext *sctx,
        const struct SnapObjectParams *params,
        const float ray_start[3], const float ray_normal[3],
        float *ray_depth,
        float r_loc[3], float r_no[3], int *r_index,
        Object **r_ob, float r_obmat[4][4])
{
	const float depth_range[2] = {0.0f, FLT_MAX};

	return raycastObjects(
	        sctx,
	        ray_start, ray_start, ray_normal, depth_range,
	        params->snap_select, params->use_object_edit_cage,
	        ray_depth, r_loc, r_no, r_index, r_ob, r_obmat, NULL);
}

/**
 * Fill in a list of all hits.
 *
 * \param ray_depth: Only depths in this range are considered, -1.0 for maximum.
 * \param sort: Optionally sort the hits by depth.
 * \param r_hit_list: List of #SnapObjectHitDepth (caller must free).
 */
bool ED_transform_snap_object_project_ray_all(
        SnapObjectContext *sctx,
        const struct SnapObjectParams *params,
        const float ray_start[3], const float ray_normal[3],
        float ray_depth, bool sort,
        ListBase *r_hit_list)
{
	const float depth_range[2] = {0.0f, FLT_MAX};
	if (ray_depth == -1.0f) {
		ray_depth = BVH_RAYCAST_DIST_MAX;
	}

#ifdef DEBUG
	float ray_depth_prev = ray_depth;
#endif

	bool retval = raycastObjects(
	        sctx,
	        ray_start, ray_start, ray_normal, depth_range,
	        params->snap_select, params->use_object_edit_cage,
	        &ray_depth, NULL, NULL, NULL, NULL, NULL,
	        r_hit_list);

	/* meant to be readonly for 'all' hits, ensure it is */
#ifdef DEBUG
	BLI_assert(ray_depth_prev == ray_depth);
#endif

	if (sort) {
		BLI_listbase_sort(r_hit_list, hit_depth_cmp);
	}

	return retval;
}

/**
 * Convenience function for snap ray-casting.
 *
 * Given a ray, cast it into the scene (snapping to faces).
 *
 * \return Snap success
 */
static bool transform_snap_context_project_ray_impl(
        SnapObjectContext *sctx,
        const struct SnapObjectParams *params,
        const float ray_start[3], const float ray_normal[3], float *ray_depth,
        float r_co[3], float r_no[3])
{
	bool ret;

	/* try snap edge, then face if it fails */
	ret = ED_transform_snap_object_project_ray_ex(
	        sctx,
	        params,
	        ray_start, ray_normal, ray_depth,
	        r_co, r_no, NULL,
	        NULL, NULL);

	return ret;
}

bool ED_transform_snap_object_project_ray(
        SnapObjectContext *sctx,
        const struct SnapObjectParams *params,
        const float ray_origin[3], const float ray_direction[3], float *ray_depth,
        float r_co[3], float r_no[3])
{
	float ray_depth_fallback;
	if (ray_depth == NULL) {
		ray_depth_fallback = BVH_RAYCAST_DIST_MAX;
		ray_depth = &ray_depth_fallback;
	}

	return transform_snap_context_project_ray_impl(
	        sctx,
	        params,
	        ray_origin, ray_direction, ray_depth,
	        r_co, r_no);
}

static bool transform_snap_context_project_view3d_mixed_impl(
        SnapObjectContext *sctx,
        const unsigned short snap_to_flag,
        const struct SnapObjectParams *params,
        const float mval[2], float *dist_px,
        bool use_depth,
        float r_co[3], float r_no[3])
{
	float ray_depth = BVH_RAYCAST_DIST_MAX;
	bool is_hit = false;

	const int  elem_type[3] = {SCE_SNAP_MODE_VERTEX, SCE_SNAP_MODE_EDGE, SCE_SNAP_MODE_FACE};

	BLI_assert(snap_to_flag != 0);
	BLI_assert((snap_to_flag & ~(1 | 2 | 4)) == 0);

	if (use_depth) {
		const float dist_px_orig = dist_px ? *dist_px : 0;
		for (int i = 2; i >= 0; i--) {
			if (snap_to_flag & (1 << i)) {
				if (i == 0) {
					BLI_assert(dist_px != NULL);
					*dist_px = dist_px_orig;
				}
				if (ED_transform_snap_object_project_view3d(
				        sctx,
				        elem_type[i], params,
				        mval, dist_px, &ray_depth,
				        r_co, r_no))
				{
					/* 0.01 is a random but small value to prioritizing
					 * the first elements of the loop */
					ray_depth += 0.01f;
					is_hit = true;
				}
			}
		}
	}
	else {
		for (int i = 0; i < 3; i++) {
			if (snap_to_flag & (1 << i)) {
				if (ED_transform_snap_object_project_view3d(
				        sctx,
				        elem_type[i], params,
				        mval, dist_px, &ray_depth,
				        r_co, r_no))
				{
					is_hit = true;
					break;
				}
			}
		}
	}

	return is_hit;
}

/**
 * Convenience function for performing snapping.
 *
 * Given a 2D region value, snap to vert/edge/face.
 *
 * \param sctx: Snap context.
 * \param mval_fl: Screenspace coordinate.
 * \param dist_px: Maximum distance to snap (in pixels).
 * \param use_depth: Snap to the closest element, use when using more than one snap type.
 * \param r_co: hit location.
 * \param r_no: hit normal (optional).
 * \return Snap success
 */
bool ED_transform_snap_object_project_view3d_mixed(
        SnapObjectContext *sctx,
        const unsigned short snap_to_flag,
        const struct SnapObjectParams *params,
        const float mval_fl[2], float *dist_px,
        bool use_depth,
        float r_co[3], float r_no[3])
{
	return transform_snap_context_project_view3d_mixed_impl(
	        sctx,
	        snap_to_flag, params,
	        mval_fl, dist_px, use_depth,
	        r_co, r_no);
}

bool ED_transform_snap_object_project_view3d_ex(
        SnapObjectContext *sctx,
        const unsigned short snap_to,
        const struct SnapObjectParams *params,
        const float mval[2], float *dist_px,
        float *ray_depth,
        float r_loc[3], float r_no[3], int *r_index)
{
	float ray_origin[3], ray_start[3], ray_normal[3], depth_range[2], ray_end[3];

	const ARegion *ar = sctx->v3d_data.ar;
	const RegionView3D *rv3d = ar->regiondata;

	ED_view3d_win_to_origin(ar, mval, ray_origin);
	ED_view3d_win_to_vector(ar, mval, ray_normal);

	ED_view3d_clip_range_get(
	        sctx->v3d_data.v3d, sctx->v3d_data.ar->regiondata,
	        &depth_range[0], &depth_range[1], false);

	madd_v3_v3v3fl(ray_start, ray_origin, ray_normal, depth_range[0]);
	madd_v3_v3v3fl(ray_end, ray_origin, ray_normal, depth_range[1]);

	if (!ED_view3d_clip_segment(rv3d, ray_start, ray_end)) {
		return false;
	}

	float ray_depth_fallback;
	if (ray_depth == NULL) {
		ray_depth_fallback = BVH_RAYCAST_DIST_MAX;
		ray_depth = &ray_depth_fallback;
	}

	if (snap_to == SCE_SNAP_MODE_FACE) {
		return raycastObjects(
		        sctx,
		        ray_origin, ray_start, ray_normal, depth_range,
		        params->snap_select, params->use_object_edit_cage,
		        ray_depth, r_loc, r_no, r_index, NULL, NULL, NULL);
	}
	else {
		SnapData snapdata;
		const enum eViewProj view_proj = ((RegionView3D *)ar->regiondata)->is_persp ? VIEW_PROJ_PERSP : VIEW_PROJ_ORTHO;
		snap_data_set(&snapdata, ar, snap_to, view_proj, mval,
		        ray_origin, ray_start, ray_normal, depth_range);

		return snapObjectsRay(
		        sctx, &snapdata,
		        params->snap_select, params->use_object_edit_cage,
		        ray_depth, dist_px, r_loc, r_no, NULL, NULL);
	}
}

bool ED_transform_snap_object_project_view3d(
        SnapObjectContext *sctx,
        const unsigned short snap_to,
        const struct SnapObjectParams *params,
        const float mval[2], float *dist_px,
        float *ray_depth,
        float r_loc[3], float r_no[3])
{
	return ED_transform_snap_object_project_view3d_ex(
	        sctx,
	        snap_to,
	        params,
	        mval, dist_px,
	        ray_depth,
	        r_loc, r_no, NULL);
}

/**
 * see: #ED_transform_snap_object_project_ray_all
 */
bool ED_transform_snap_object_project_all_view3d_ex(
        SnapObjectContext *sctx,
        const struct SnapObjectParams *params,
        const float mval[2],
        float ray_depth, bool sort,
        ListBase *r_hit_list)
{
	float ray_start[3], ray_normal[3];

	if (!ED_view3d_win_to_ray_ex(
	        sctx->v3d_data.ar, sctx->v3d_data.v3d,
	        mval, NULL, ray_normal, ray_start, true))
	{
		return false;
	}

	return ED_transform_snap_object_project_ray_all(
	        sctx,
	        params,
	        ray_start, ray_normal, ray_depth, sort,
	        r_hit_list);
}

/** \} */<|MERGE_RESOLUTION|>--- conflicted
+++ resolved
@@ -140,86 +140,6 @@
 * \{ */
 
 
-<<<<<<< HEAD
-	bool use_obedit;
-	struct Object *ob;
-	float obmat[4][4];
-};
-
-/**
- * Walks through all objects in the scene to create the list of objets to snap.
- *
- * \param sctx: Snap context to store data.
- * \param snap_select : from enum SnapSelect.
- * \param use_object_edit_cage : Uses the coordinates of BMesh(if any) to do the snapping.
- *
- */
-static void create_object_list(
-        SnapObjectContext *sctx,
-        const SnapSelect snap_select, const bool use_object_edit_cage, ListBase *r_obj_list)
-{
-	r_obj_list->first = r_obj_list->last = NULL;
-
-	Object *obedit = use_object_edit_cage ? sctx->scene->obedit : NULL;
-
-	bool ignore_object_selected = false, ignore_object_active = false;
-	switch (snap_select) {
-		case SNAP_ALL:
-			break;
-		case SNAP_NOT_SELECTED:
-			ignore_object_selected = true;
-			break;
-		case SNAP_NOT_ACTIVE:
-			ignore_object_active = true;
-			break;
-	}
-
-	/* Need an exception for particle edit because the base is flagged with BA_HAS_RECALC_DATA
-	 * which makes the loop skip it, even the derived mesh will never change
-	 *
-	 * To solve that problem, we do it first as an exception.
-	 * */
-	Base *base_act = sctx->scene_layer->basact;
-	if (base_act && base_act->object && base_act->object->mode & OB_MODE_PARTICLE_EDIT) {
-		struct SnapObject *sobj = MEM_mallocN(sizeof(*sobj), __func__);
-		sobj->use_obedit = false;
-		sobj->ob = base_act->object;
-		copy_m4_m4(sobj->obmat, sobj->ob->obmat);
-		BLI_addtail(r_obj_list, sobj);
-	}
-
-	for (Base *base = sctx->scene_layer->object_bases.first; base != NULL; base = base->next) {
-		if ((BASE_VISIBLE_NEW(base)) && (base->flag_legacy & (BA_HAS_RECALC_OB | BA_HAS_RECALC_DATA)) == 0 &&
-
-			!((ignore_object_selected && ((base->flag & BASE_SELECTED) || (base->flag_legacy & BA_WAS_SEL))) ||
-			(ignore_object_active && base == base_act)))
-		{
-			Object *ob = base->object;
-
-			if (ob->transflag & OB_DUPLI) {
-				DupliObject *dupli_ob;
-				ListBase *lb = object_duplilist(sctx->bmain->eval_ctx, sctx->scene, ob);
-
-				for (dupli_ob = lb->first; dupli_ob; dupli_ob = dupli_ob->next) {
-					struct SnapObject *sobj = MEM_mallocN(sizeof(*sobj), __func__);
-					sobj->use_obedit = obedit && dupli_ob->ob->data == obedit->data;
-					sobj->ob = sobj->use_obedit ? obedit : dupli_ob->ob;;
-					copy_m4_m4(sobj->obmat, dupli_ob->mat);
-					BLI_addtail(r_obj_list, sobj);
-				}
-
-				free_object_duplilist(lb);
-			}
-
-			struct SnapObject *sobj = MEM_mallocN(sizeof(*sobj), __func__);
-			sobj->use_obedit = obedit && ob->data == obedit->data;
-			sobj->ob = sobj->use_obedit ? obedit : ob;
-			copy_m4_m4(sobj->obmat, sobj->ob->obmat);
-			BLI_addtail(r_obj_list, sobj);
-		}
-	}
-}
-=======
 #define ITER_SNAP_OBJECTS(use_obedit, ob, obmat, sctx, snap_select, obedit, CODE) \
 	Base *base_act = sctx->scene->basact;\
 	/* Need an exception for particle edit because the base is flagged with BA_HAS_RECALC_DATA\
@@ -234,9 +154,8 @@
 		CODE\
 	}\
 	for (Base *base = sctx->scene->base.first; base != NULL; base = base->next) {\
-		if ((BASE_VISIBLE_BGMODE(sctx->v3d_data.v3d, sctx->scene, base)) &&\
-		    (base->flag & (BA_HAS_RECALC_OB | BA_HAS_RECALC_DATA)) == 0 &&\
-			!((snap_select == SNAP_NOT_SELECTED && (base->flag & (SELECT | BA_WAS_SEL))) ||\
+		if ((BASE_VISIBLE_NEW(base)) && (base->flag_legacy & (BA_HAS_RECALC_OB | BA_HAS_RECALC_DATA)) == 0 &&\
+			!((snap_select == SNAP_NOT_SELECTED && ((base->flag & BASE_SELECTED) || (base->flag_legacy & BA_WAS_SEL))) ||\
 			  (snap_select == SNAP_NOT_ACTIVE && base == base_act)))\
 		{\
 			Object *obj = base->object;\
@@ -257,7 +176,6 @@
 			CODE\
 		}\
 	}\
->>>>>>> c9817c67
 
 
 /**
