/* SPDX-FileCopyrightText: 2001-2002 NaN Holding BV. All rights reserved.
 *
 * SPDX-License-Identifier: GPL-2.0-or-later */

/** \file
 * \ingroup edtransform
 */

#include <cmath>

#include "MEM_guardedalloc.h"

#include "DNA_gpencil_legacy_types.h"

#include "BLI_blenlib.h"
#include "BLI_math_matrix.h"
#include "BLI_math_rotation.h"
#include "BLI_rand.h"
#include "BLI_time.h"

#include "BLT_translation.hh"

#include "RNA_access.hh"

#include "BKE_context.hh"
#include "BKE_layer.hh"
#include "BKE_mask.h"
#include "BKE_modifier.hh"
#include "BKE_paint.hh"

#include "SEQ_transform.hh"

#include "ED_clip.hh"
#include "ED_image.hh"
#include "ED_object.hh"
#include "ED_screen.hh"
#include "ED_space_api.hh"
#include "ED_uvedit.hh"

#include "WM_api.hh"
#include "WM_types.hh"

#include "UI_view2d.hh"

#include "SEQ_sequencer.hh"

#include "transform.hh"
#include "transform_convert.hh"
#include "transform_gizmo.hh"
#include "transform_orientations.hh"
#include "transform_snap.hh"

using namespace blender;

/* ************************** GENERICS **************************** */

void resetTransModal(TransInfo *t)
{
  freeTransCustomDataForMode(t);
}

void resetTransRestrictions(TransInfo *t)
{
  t->flag &= ~T_ALL_RESTRICTIONS;
}

static void *t_view_get(TransInfo *t)
{
  if (t->spacetype == SPACE_VIEW3D) {
    View3D *v3d = static_cast<View3D *>(t->area->spacedata.first);
    return (void *)v3d;
  }
  if (t->region) {
    return (void *)&t->region->v2d;
  }
  return nullptr;
}

static int t_around_get(TransInfo *t)
{
  if (t->flag & T_OVERRIDE_CENTER) {
    /* Avoid initialization of individual origins (#V3D_AROUND_LOCAL_ORIGINS). */
    return V3D_AROUND_CENTER_BOUNDS;
  }

  ScrArea *area = t->area;
  switch (t->spacetype) {
    case SPACE_VIEW3D: {
      if (t->mode == TFM_BEND) {
        /* Bend always uses the cursor. */
        return V3D_AROUND_CURSOR;
      }
      return t->settings->transform_pivot_point;
    }
    case SPACE_IMAGE: {
      SpaceImage *sima = static_cast<SpaceImage *>(area->spacedata.first);
      return sima->around;
    }
    case SPACE_GRAPH: {
      SpaceGraph *sipo = static_cast<SpaceGraph *>(area->spacedata.first);
      return sipo->around;
    }
    case SPACE_CLIP: {
      SpaceClip *sclip = static_cast<SpaceClip *>(area->spacedata.first);
      return sclip->around;
    }
    case SPACE_SEQ: {
      if (t->region->regiontype == RGN_TYPE_PREVIEW) {
        return SEQ_tool_settings_pivot_point_get(t->scene);
      }
      break;
    }
    default:
      break;
  }

  return V3D_AROUND_CENTER_BOUNDS;
}

void initTransInfo(bContext *C, TransInfo *t, wmOperator *op, const wmEvent *event)
{
  Scene *sce = CTX_data_scene(C);
  ViewLayer *view_layer = CTX_data_view_layer(C);
  BKE_view_layer_synced_ensure(sce, view_layer);
  Object *obact = BKE_view_layer_active_object_get(view_layer);
  const eObjectMode object_mode = eObjectMode(obact ? obact->mode : OB_MODE_OBJECT);
  ToolSettings *ts = CTX_data_tool_settings(C);
  ARegion *region = CTX_wm_region(C);
  ScrArea *area = CTX_wm_area(C);

  bGPdata *gpd = CTX_data_gpencil_data(C);
  PropertyRNA *prop;

  t->mbus = CTX_wm_message_bus(C);
  t->depsgraph = CTX_data_depsgraph_pointer(C);
  t->scene = sce;
  t->view_layer = view_layer;
  t->area = area;
  t->region = region;
  t->settings = ts;
  t->reports = op ? op->reports : nullptr;

  t->helpline = HLP_NONE;

  t->flag = eTFlag(0);

  if (obact && !(t->options & (CTX_CURSOR | CTX_TEXTURE_SPACE)) &&
      ELEM(object_mode, OB_MODE_EDIT, OB_MODE_EDIT_GPENCIL_LEGACY))
  {
    t->obedit_type = obact->type;
  }
  else {
    t->obedit_type = -1;
  }

  if (t->options & CTX_CURSOR) {
    /* Cursor should always use the drag start as the combination of click-drag to place & move
     * doesn't work well if the click location isn't used when transforming. */
    t->flag |= T_EVENT_DRAG_START;
  }

  /* Many kinds of transform only use a single handle. */
  if (t->data_container == nullptr) {
    t->data_container = static_cast<TransDataContainer *>(
        MEM_callocN(sizeof(*t->data_container), __func__));
    t->data_container_len = 1;
  }

  t->redraw = TREDRAW_HARD; /* Redraw first time. */

  float2 mval;
  if (event) {
    if (t->flag & T_EVENT_DRAG_START) {
      WM_event_drag_start_mval_fl(event, region, mval);
    }
    else {
      mval = float2(event->mval);
    }
  }
  else {
    mval = float2(0, 0);
  }

  t->mval = mval;

  /* Initialize this mouse variable in advance as it is required by
   * `transform_convert_frame_side_dir_get` which is called before `initMouseInput`. */
  t->mouse.imval = mval;

  t->mode_info = nullptr;

  t->data_len_all = 0;

  zero_v3(t->center_global);

  unit_m3(t->mat);

  /* Default to rotate on the Z axis. */
  t->orient_axis = 2;
  t->orient_axis_ortho = 1;

  /* If there's an event, we're modal. */
  if (event) {
    t->flag |= T_MODAL;
  }

  /* Crease needs edge flag. */
  if (ELEM(t->mode, TFM_EDGE_CREASE, TFM_BWEIGHT)) {
    t->options |= CTX_EDGE_DATA;
  }

  t->remove_on_cancel = false;

  if (op && (prop = RNA_struct_find_property(op->ptr, "remove_on_cancel")) &&
      RNA_property_is_set(op->ptr, prop))
  {
    if (RNA_property_boolean_get(op->ptr, prop)) {
      t->remove_on_cancel = true;
    }
  }

  /* GPencil editing context. */
  if (GPENCIL_EDIT_MODE(gpd)) {
    t->options |= CTX_GPENCIL_STROKES;
  }

  /* Grease Pencil editing context. */
  if (t->obedit_type == OB_GREASE_PENCIL && object_mode == OB_MODE_EDIT &&
      (area->spacetype == SPACE_VIEW3D))
  {
    t->options |= CTX_GPENCIL_STROKES;
  }

  /* Assign the space type, some exceptions for running in different mode. */
  if (area == nullptr) {
    /* Background mode. */
    t->spacetype = SPACE_EMPTY;
  }
<<<<<<< HEAD
  else if ((region == nullptr) && (area->spacetype == SPACE_VIEW3D)) {
    /* Running in the text editor. */
=======
  else if (((region == nullptr) || (region->regiondata == nullptr)) &&
           (area->spacetype == SPACE_VIEW3D))
  {
    /* Running the operator through the text editor where e.g. `area.type` was
     * set to 'VIEW_3D' but the viewport was not updated. */
>>>>>>> a8b9a586
    t->spacetype = SPACE_EMPTY;
  }
  else {
    /* Normal operation. */
    t->spacetype = area->spacetype;
  }

  /* Handle #T_ALT_TRANSFORM initialization, we may use for different operators. */
  if (op) {
    const char *prop_id = nullptr;
    if (t->mode == TFM_SHRINKFATTEN) {
      prop_id = "use_even_offset";
    }

    if (prop_id && (prop = RNA_struct_find_property(op->ptr, prop_id))) {
      SET_FLAG_FROM_TEST(t->flag, RNA_property_boolean_get(op->ptr, prop), T_ALT_TRANSFORM);
    }
  }

  if (t->spacetype == SPACE_VIEW3D) {
    bScreen *animscreen = ED_screen_animation_playing(CTX_wm_manager(C));

    t->animtimer = (animscreen) ? animscreen->animtimer : nullptr;

    if (t->scene->toolsettings->transform_flag & SCE_XFORM_AXIS_ALIGN) {
      t->flag |= T_V3D_ALIGN;
    }

    if ((object_mode & OB_MODE_ALL_PAINT) || (object_mode & OB_MODE_SCULPT_CURVES)) {
      Paint *p = BKE_paint_get_active_from_context(C);
      if (p && p->brush && (p->brush->flag & BRUSH_CURVE)) {
        t->options |= CTX_PAINT_CURVE;
      }
    }

    /* Initialize UV transform from. */
    if (op && (prop = RNA_struct_find_property(op->ptr, "correct_uv"))) {
      if (RNA_property_is_set(op->ptr, prop)) {
        if (RNA_property_boolean_get(op->ptr, prop)) {
          t->settings->uvcalc_flag |= UVCALC_TRANSFORM_CORRECT_SLIDE;
        }
        else {
          t->settings->uvcalc_flag &= ~UVCALC_TRANSFORM_CORRECT_SLIDE;
        }
      }
      else {
        RNA_property_boolean_set(
            op->ptr, prop, (t->settings->uvcalc_flag & UVCALC_TRANSFORM_CORRECT_SLIDE) != 0);
      }
    }
  }
  else if (t->spacetype == SPACE_IMAGE) {
    SpaceImage *sima = static_cast<SpaceImage *>(area->spacedata.first);
    BKE_view_layer_synced_ensure(t->scene, t->view_layer);
    if (ED_space_image_show_uvedit(sima, BKE_view_layer_active_object_get(t->view_layer))) {
      /* UV transform. */
    }
    else if (sima->mode == SI_MODE_MASK) {
      t->options |= CTX_MASK;
    }
    else if (sima->mode == SI_MODE_PAINT) {
      Paint *p = &sce->toolsettings->imapaint.paint;
      if (p->brush && (p->brush->flag & BRUSH_CURVE)) {
        t->options |= CTX_PAINT_CURVE;
      }
    }
    /* Image not in UV edit, nor in mask mode, can happen for some tools. */
  }
  else if (t->spacetype == SPACE_CLIP) {
    SpaceClip *sclip = static_cast<SpaceClip *>(area->spacedata.first);
    if (ED_space_clip_check_show_trackedit(sclip)) {
      t->options |= CTX_MOVIECLIP;
    }
    else if (ED_space_clip_check_show_maskedit(sclip)) {
      t->options |= CTX_MASK;
    }
  }
  else if (t->spacetype == SPACE_SEQ && region->regiontype == RGN_TYPE_PREVIEW) {
    t->options |= CTX_SEQUENCER_IMAGE;

    /* Needed for auto-keying transforms in preview during playback. */
    bScreen *animscreen = ED_screen_animation_playing(CTX_wm_manager(C));
    t->animtimer = (animscreen) ? animscreen->animtimer : nullptr;
  }

  setTransformViewAspect(t, t->aspect);

  if (op && (prop = RNA_struct_find_property(op->ptr, "center_override")) &&
      RNA_property_is_set(op->ptr, prop))
  {
    RNA_property_float_get_array(op->ptr, prop, t->center_global);
    mul_v3_v3(t->center_global, t->aspect);
    t->flag |= T_OVERRIDE_CENTER;
  }

  t->view = t_view_get(t);
  t->around = t_around_get(t);

  /* Exceptional case. */
  if (t->around == V3D_AROUND_LOCAL_ORIGINS) {
    if (ELEM(t->mode, TFM_ROTATION, TFM_RESIZE, TFM_TRACKBALL)) {
      const bool use_island = transdata_check_local_islands(t, t->around);

      if ((t->obedit_type != -1) && !use_island) {
        t->options |= CTX_NO_PET;
      }
    }
  }

  bool t_values_set_is_array = false;

  if (op && (prop = RNA_struct_find_property(op->ptr, "value")) &&
      RNA_property_is_set(op->ptr, prop))
  {
    float values[4] = {0}; /* In case value isn't length 4, avoid uninitialized memory. */
    if (RNA_property_array_check(prop)) {
      RNA_property_float_get_array(op->ptr, prop, values);
      t_values_set_is_array = true;
    }
    else {
      values[0] = RNA_property_float_get(op->ptr, prop);
    }

    if (t->flag & T_MODAL) {
      /* Run before init functions so 'values_modal_offset' can be applied on mouse input. */
      copy_v4_v4(t->values_modal_offset, values);
    }
    else {
      copy_v4_v4(t->values, values);
      t->flag |= T_INPUT_IS_VALUES_FINAL;
    }
  }

  if (op && (prop = RNA_struct_find_property(op->ptr, "constraint_axis"))) {
    bool constraint_axis[3] = {false, false, false};
    if (t_values_set_is_array && t->flag & T_INPUT_IS_VALUES_FINAL) {
      /* For operators whose `t->values` is array (as Move and Scale), set constraint so that the
       * orientation is more intuitive in the Redo Panel. */
      constraint_axis[0] = constraint_axis[1] = constraint_axis[2] = true;
    }
    else if (RNA_property_is_set(op->ptr, prop)) {
      RNA_property_boolean_get_array(op->ptr, prop, constraint_axis);
    }

    if (constraint_axis[0] || constraint_axis[1] || constraint_axis[2]) {
      t->con.mode |= CON_APPLY;

      if (constraint_axis[0]) {
        t->con.mode |= CON_AXIS0;
      }
      if (constraint_axis[1]) {
        t->con.mode |= CON_AXIS1;
      }
      if (constraint_axis[2]) {
        t->con.mode |= CON_AXIS2;
      }
    }
  }

  {
    short orient_types[3];
    short orient_type_apply = O_DEFAULT;
    float custom_matrix[3][3];

    int orient_type_scene = V3D_ORIENT_GLOBAL;
    int orient_type_default = -1;
    int orient_type_set = -1;
    int orient_type_matrix_set = -1;

    if ((t->spacetype == SPACE_VIEW3D) && (t->region->regiontype == RGN_TYPE_WINDOW)) {
      TransformOrientationSlot *orient_slot = &t->scene->orientation_slots[SCE_ORIENT_DEFAULT];
      orient_type_scene = orient_slot->type;
      if (orient_type_scene == V3D_ORIENT_CUSTOM) {
        const int index_custom = orient_slot->index_custom;
        orient_type_scene += index_custom;
      }
    }

    if (op && ((prop = RNA_struct_find_property(op->ptr, "orient_type")) &&
               RNA_property_is_set(op->ptr, prop)))
    {
      orient_type_set = RNA_property_enum_get(op->ptr, prop);
      if (orient_type_set >= V3D_ORIENT_CUSTOM + BIF_countTransformOrientation(C)) {
        orient_type_set = V3D_ORIENT_GLOBAL;
      }
    }

    if (op && (prop = RNA_struct_find_property(op->ptr, "orient_axis"))) {
      t->orient_axis = RNA_property_enum_get(op->ptr, prop);
    }

    if (op && (prop = RNA_struct_find_property(op->ptr, "orient_axis_ortho"))) {
      t->orient_axis_ortho = RNA_property_enum_get(op->ptr, prop);
    }

    /* The properties "orient_matrix" and "orient_matrix_type" are used to store the orientation
     * calculated in the first operator call. This allows for reuse of the orientation during
     * subsequent calls of the same operator. When making adjustments through the Redo panel
     * (#OP_IS_REPEAT), reusing the orientation prevents unpredictable changes that can occur when
     * using #V3D_ORIENT_VIEW. However, when activated by #SCREEN_OT_repeat_last
     * (#OP_IS_REPEAT_LAST), it's best to avoid reusing the orientation to prevent unintended
     * changes. */
    if (op && !(op->flag & OP_IS_REPEAT_LAST) &&
        ((prop = RNA_struct_find_property(op->ptr, "orient_matrix")) &&
         RNA_property_is_set(op->ptr, prop)))
    {
      RNA_property_float_get_array(op->ptr, prop, &custom_matrix[0][0]);

      if ((prop = RNA_struct_find_property(op->ptr, "orient_matrix_type")) &&
          RNA_property_is_set(op->ptr, prop))
      {
        orient_type_matrix_set = RNA_property_enum_get(op->ptr, prop);
      }
      else if (orient_type_set == -1) {
        orient_type_set = V3D_ORIENT_CUSTOM_MATRIX;
      }
    }

    orient_type_default = orient_type_scene;

    if (orient_type_set != -1) {
      if (!(t->con.mode & CON_APPLY)) {
        /* Only overwrite default if not constrained. */
        orient_type_default = orient_type_set;
        t->is_orient_default_overwrite = true;
      }
    }
    else if (orient_type_matrix_set != -1) {
      orient_type_set = orient_type_matrix_set;
      if (!(t->con.mode & CON_APPLY)) {
        /* Only overwrite default if not constrained. */
        orient_type_default = orient_type_set;
        t->is_orient_default_overwrite = true;
      }
    }

    if (orient_type_set == -1) {
      if (orient_type_scene == V3D_ORIENT_GLOBAL) {
        orient_type_set = V3D_ORIENT_LOCAL;
      }
      else {
        orient_type_set = V3D_ORIENT_GLOBAL;
      }

      if (t->con.mode & CON_APPLY) {
        orient_type_apply = O_SCENE;
      }
    }
    else {
      if (t->con.mode & CON_APPLY) {
        orient_type_apply = O_SET;
      }
    }

    BLI_assert(!ELEM(-1, orient_type_default, orient_type_set));
    if (orient_type_matrix_set == orient_type_set) {
      /* Constraints are forced to use the custom matrix when redoing. */
      orient_type_set = V3D_ORIENT_CUSTOM_MATRIX;
    }

    orient_types[O_DEFAULT] = short(orient_type_default);
    orient_types[O_SCENE] = short(orient_type_scene);
    orient_types[O_SET] = short(orient_type_set);

    for (int i = 0; i < 3; i++) {
      /* For efficiency, avoid calculating the same orientation twice. */
      int j;
      for (j = 0; j < i; j++) {
        if (orient_types[j] == orient_types[i]) {
          memcpy(&t->orient[i], &t->orient[j], sizeof(*t->orient));
          break;
        }
      }
      if (j == i) {
        t->orient[i].type = transform_orientation_matrix_get(
            C, t, orient_types[i], custom_matrix, t->orient[i].matrix);
      }
    }

    t->orient_type_mask = 0;
    for (int i = 0; i < 3; i++) {
      const int type = t->orient[i].type;
      if (type < V3D_ORIENT_CUSTOM_MATRIX) {
        BLI_assert(type < 32);
        t->orient_type_mask |= (1 << type);
      }
    }

    transform_orientations_current_set(t, orient_type_apply);
  }

  if (op && ((prop = RNA_struct_find_property(op->ptr, "release_confirm")) &&
             RNA_property_is_set(op->ptr, prop)))
  {
    if (RNA_property_boolean_get(op->ptr, prop)) {
      t->flag |= T_RELEASE_CONFIRM;
    }
  }
  else {
    /* Release confirms preference should not affect node editor (#69288, #70504). */
    if (ISMOUSE_BUTTON(t->launch_event) &&
        ((U.flag & USER_RELEASECONFIRM) || (t->spacetype == SPACE_NODE)))
    {
      /* Global "release confirm" on mouse bindings. */
      t->flag |= T_RELEASE_CONFIRM;
    }
  }

  if (op &&
      ((prop = RNA_struct_find_property(op->ptr, "mirror")) && RNA_property_is_set(op->ptr, prop)))
  {
    if (!RNA_property_boolean_get(op->ptr, prop)) {
      t->flag |= T_NO_MIRROR;
    }
  }
  else if ((t->spacetype == SPACE_VIEW3D) && (t->obedit_type == OB_MESH)) {
    /* Pass. */
  }
  else {
    /* Avoid mirroring for unsupported contexts. */
    t->flag |= T_NO_MIRROR;
  }

  /* Setting proportional editing flag only if property exist in operator. Otherwise, assume it's
   * not supported. */
  if (op && (prop = RNA_struct_find_property(op->ptr, "use_proportional_edit"))) {
    if (RNA_property_is_set(op->ptr, prop)) {
      if (RNA_property_boolean_get(op->ptr, prop)) {
        t->flag |= T_PROP_EDIT;
        if (RNA_boolean_get(op->ptr, "use_proportional_connected")) {
          t->flag |= T_PROP_CONNECTED;
        }
        if (RNA_boolean_get(op->ptr, "use_proportional_projected")) {
          t->flag |= T_PROP_PROJECTED;
        }
      }
    }
    else {
      /* Use settings from scene only if modal. */
      if (t->flag & T_MODAL) {
        if ((t->options & CTX_NO_PET) == 0) {
          bool use_prop_edit = false;
          if (t->spacetype == SPACE_GRAPH) {
            use_prop_edit = ts->proportional_fcurve;
          }
          else if (t->spacetype == SPACE_ACTION) {
            use_prop_edit = ts->proportional_action;
          }
          else if (t->options & CTX_MASK) {
            use_prop_edit = ts->proportional_mask;
          }
          else if (obact && obact->mode == OB_MODE_OBJECT) {
            use_prop_edit = ts->proportional_objects;
          }
          else {
            use_prop_edit = (ts->proportional_edit & PROP_EDIT_USE) != 0;
          }

          if (use_prop_edit) {
            t->flag |= T_PROP_EDIT;
            if (ts->proportional_edit & PROP_EDIT_CONNECTED) {
              t->flag |= T_PROP_CONNECTED;
            }
            if (ts->proportional_edit & PROP_EDIT_PROJECTED) {
              t->flag |= T_PROP_PROJECTED;
            }
          }
        }
      }
    }

    if (op && ((prop = RNA_struct_find_property(op->ptr, "proportional_size")) &&
               RNA_property_is_set(op->ptr, prop)))
    {
      t->prop_size = RNA_property_float_get(op->ptr, prop);
    }
    else {
      t->prop_size = ts->proportional_size;
    }

    /* TRANSFORM_FIX_ME rna restrictions. */
    if (t->prop_size <= 0.00001f) {
      printf("Proportional size (%f) under 0.00001, resetting to 1!\n", t->prop_size);
      t->prop_size = 1.0f;
    }

    if (op && ((prop = RNA_struct_find_property(op->ptr, "proportional_edit_falloff")) &&
               RNA_property_is_set(op->ptr, prop)))
    {
      t->prop_mode = RNA_property_enum_get(op->ptr, prop);
    }
    else {
      t->prop_mode = ts->prop_mode;
    }
  }
  else { /* Add not pet option to context when not available. */
    t->options |= CTX_NO_PET;
  }

  if (op && (prop = RNA_struct_find_property(op->ptr, "use_automerge_and_split")) &&
      RNA_property_is_set(op->ptr, prop))
  {
    if (RNA_property_boolean_get(op->ptr, prop)) {
      t->flag |= T_AUTOMERGE | T_AUTOSPLIT;
    }
  }
  else if (t->obedit_type == OB_MESH) {
    char automerge = t->scene->toolsettings->automerge;
    if (automerge & AUTO_MERGE) {
      t->flag |= T_AUTOMERGE;
      if (automerge & AUTO_MERGE_AND_SPLIT) {
        t->flag |= T_AUTOSPLIT;
      }
    }
  }

  if (op && (prop = RNA_struct_find_property(op->ptr, "use_duplicated_keyframes")) &&
      RNA_property_is_set(op->ptr, prop))
  {
    if (RNA_property_boolean_get(op->ptr, prop)) {
      t->flag |= T_DUPLICATED_KEYFRAMES;
    }
  }

/* Mirror is not supported with proportional editing, turn it off. */
#if 0
  if (t->flag & T_PROP_EDIT) {
    t->flag &= ~T_MIRROR;
  }
#endif

  /* Disable cursor wrap when edge panning is enabled. */
  if (t->options & CTX_VIEW2D_EDGE_PAN) {
    t->flag |= T_NO_CURSOR_WRAP;
  }

  if (op && (t->flag & T_MODAL) &&
      ELEM(t->mode,
           TFM_TRANSLATION,
           TFM_RESIZE,
           TFM_ROTATION,
           TFM_SHRINKFATTEN,
           TFM_EDGE_SLIDE,
           TFM_VERT_SLIDE))
  {
    wmWindowManager *wm = CTX_wm_manager(C);
    wmKeyMap *keymap = WM_keymap_active(wm, op->type->modalkeymap);
    const wmKeyMapItem *kmi_passthrough = nullptr;
    LISTBASE_FOREACH (const wmKeyMapItem *, kmi, &keymap->items) {
      if (kmi->flag & KMI_INACTIVE) {
        continue;
      }

      if (kmi->propvalue == TFM_MODAL_PASSTHROUGH_NAVIGATE) {
        kmi_passthrough = kmi;
        break;
      }
    }
    t->vod = ED_view3d_navigation_init(C, kmi_passthrough);
  }

  setTransformViewMatrices(t);
  calculateCenter2D(t);
  calculateCenterLocal(t, t->center_global);
  initNumInput(&t->num);

  transform_gizmo_3d_model_from_constraint_and_mode_init(t);
}

static void freeTransCustomData(TransInfo *t, TransDataContainer *tc, TransCustomData *custom_data)
{
  if (custom_data->free_cb) {
    /* Can take over freeing t->data and data_2d etc... */
    custom_data->free_cb(t, tc, custom_data);
    BLI_assert(custom_data->data == nullptr);
  }
  else if ((custom_data->data != nullptr) && custom_data->use_free) {
    MEM_freeN(custom_data->data);
    custom_data->data = nullptr;
  }
  /* In case modes are switched in the same transform session. */
  custom_data->free_cb = nullptr;
  custom_data->use_free = false;
}

static void freeTransCustomDataContainer(TransInfo *t,
                                         TransDataContainer *tc,
                                         TransCustomDataContainer *tcdc)
{
  TransCustomData *custom_data = &tcdc->first_elem;
  for (int i = 0; i < TRANS_CUSTOM_DATA_ELEM_MAX; i++, custom_data++) {
    freeTransCustomData(t, tc, custom_data);
  }
}

void freeTransCustomDataForMode(TransInfo *t)
{
  freeTransCustomData(t, nullptr, &t->custom.mode);
  FOREACH_TRANS_DATA_CONTAINER (t, tc) {
    freeTransCustomData(t, tc, &tc->custom.mode);
  }
}

void postTrans(bContext *C, TransInfo *t)
{
  if (t->draw_handle_view) {
    ED_region_draw_cb_exit(t->region->type, t->draw_handle_view);
  }
  if (t->draw_handle_pixel) {
    ED_region_draw_cb_exit(t->region->type, t->draw_handle_pixel);
  }
  if (t->draw_handle_cursor) {
    WM_paint_cursor_end(static_cast<wmPaintCursor *>(t->draw_handle_cursor));
  }

  if (t->flag & T_MODAL_CURSOR_SET) {
    WM_cursor_modal_restore(CTX_wm_window(C));
  }

  /* Free all custom-data. */
  freeTransCustomDataContainer(t, nullptr, &t->custom);
  FOREACH_TRANS_DATA_CONTAINER (t, tc) {
    freeTransCustomDataContainer(t, tc, &tc->custom);
  }

  /* #postTrans can be called when nothing is selected, so data is nullptr already. */
  if (t->data_len_all != 0) {
    FOREACH_TRANS_DATA_CONTAINER (t, tc) {
      /* Free data malloced per trans-data. */
      if (ELEM(t->obedit_type, OB_CURVES_LEGACY, OB_SURF, OB_GPENCIL_LEGACY) ||
          (t->spacetype == SPACE_GRAPH))
      {
        TransData *td = tc->data;
        for (int a = 0; a < tc->data_len; a++, td++) {
          if (td->flag & TD_BEZTRIPLE) {
            MEM_freeN(td->hdata);
          }
        }
      }
      MEM_freeN(tc->data);

      MEM_SAFE_FREE(tc->data_mirror);
      MEM_SAFE_FREE(tc->data_ext);
      MEM_SAFE_FREE(tc->data_2d);
    }
  }

  MEM_SAFE_FREE(t->data_container);
  t->data_container = nullptr;

  BLI_freelistN(&t->tsnap.points);

  if (t->spacetype == SPACE_IMAGE) {
    if (t->options & (CTX_MASK | CTX_PAINT_CURVE)) {
      /* Pass. */
    }
    else {
      SpaceImage *sima = static_cast<SpaceImage *>(t->area->spacedata.first);
      if (sima->flag & SI_LIVE_UNWRAP) {
        ED_uvedit_live_unwrap_end(t->state == TRANS_CANCEL);
      }
    }
  }

  if (t->mouse.data) {
    MEM_freeN(t->mouse.data);
  }

  if (t->rng != nullptr) {
    BLI_rng_free(t->rng);
  }

  freeSnapping(t);

  if (t->vod) {
    ED_view3d_navigation_free(C, t->vod);
  }
}

void applyTransObjects(TransInfo *t)
{
  TransDataContainer *tc = TRANS_DATA_CONTAINER_FIRST_SINGLE(t);

  TransData *td;

  for (td = tc->data; td < tc->data + tc->data_len; td++) {
    copy_v3_v3(td->iloc, td->loc);
    if (td->ext->rot) {
      copy_v3_v3(td->ext->irot, td->ext->rot);
    }
    if (td->ext->size) {
      copy_v3_v3(td->ext->isize, td->ext->size);
    }
  }
  recalc_data(t);
}

static void transdata_restore_basic(TransDataBasic *td_basic)
{
  if (td_basic->loc) {
    copy_v3_v3(td_basic->loc, td_basic->iloc);
  }

  /* TODO(mano-wii): Only use 3D or larger vectors in `td->loc`.
   * If `loc` and `val` point to the same address, it may indicate that `loc` is not 3D which is
   * not safe for `copy_v3_v3`. */
  if (td_basic->val && td_basic->val != td_basic->loc) {
    *td_basic->val = td_basic->ival;
  }
}

static void restoreElement(TransData *td)
{
  transdata_restore_basic((TransDataBasic *)td);

  if (td->ext && (td->flag & TD_NO_EXT) == 0) {
    if (td->ext->rot) {
      copy_v3_v3(td->ext->rot, td->ext->irot);
    }
    if (td->ext->rotAngle) {
      *td->ext->rotAngle = td->ext->irotAngle;
    }
    if (td->ext->rotAxis) {
      copy_v3_v3(td->ext->rotAxis, td->ext->irotAxis);
    }
    /* XXX, `drotAngle` & `drotAxis` not used yet. */
    if (td->ext->size) {
      copy_v3_v3(td->ext->size, td->ext->isize);
    }
    if (td->ext->quat) {
      copy_qt_qt(td->ext->quat, td->ext->iquat);
    }
  }

  if (td->flag & TD_BEZTRIPLE) {
    *(td->hdata->h1) = td->hdata->ih1;
    *(td->hdata->h2) = td->hdata->ih2;
  }
}

void restoreTransObjects(TransInfo *t)
{
  FOREACH_TRANS_DATA_CONTAINER (t, tc) {

    TransData *td;
    TransData2D *td2d;
    TransDataMirror *tdm;

    for (td = tc->data; td < tc->data + tc->data_len; td++) {
      restoreElement(td);
    }

    for (tdm = tc->data_mirror; tdm < tc->data_mirror + tc->data_mirror_len; tdm++) {
      transdata_restore_basic((TransDataBasic *)tdm);
    }

    for (td2d = tc->data_2d; tc->data_2d && td2d < tc->data_2d + tc->data_len; td2d++) {
      if (td2d->h1) {
        td2d->h1[0] = td2d->ih1[0];
        td2d->h1[1] = td2d->ih1[1];
      }
      if (td2d->h2) {
        td2d->h2[0] = td2d->ih2[0];
        td2d->h2[1] = td2d->ih2[1];
      }
    }

    unit_m3(t->mat);
  }

  recalc_data(t);
}

void calculateCenter2D(TransInfo *t)
{
  BLI_assert(!is_zero_v3(t->aspect));
  projectFloatView(t, t->center_global, t->center2d);
}

void calculateCenterLocal(TransInfo *t, const float center_global[3])
{
  /* Setting constraint center. */
  /* NOTE: init functions may over-ride `t->center`. */
  FOREACH_TRANS_DATA_CONTAINER (t, tc) {
    if (tc->use_local_mat) {
      mul_v3_m4v3(tc->center_local, tc->imat, center_global);
    }
    else {
      copy_v3_v3(tc->center_local, center_global);
    }
  }
}

void calculateCenterCursor(TransInfo *t, float r_center[3])
{
  const float *cursor = t->scene->cursor.location;
  copy_v3_v3(r_center, cursor);

  /* If edit or pose mode, move cursor in local space. */
  if (t->options & CTX_PAINT_CURVE) {
    if (ED_view3d_project_float_global(t->region, cursor, r_center, V3D_PROJ_TEST_NOP) !=
        V3D_PROJ_RET_OK)
    {
      r_center[0] = t->region->winx / 2.0f;
      r_center[1] = t->region->winy / 2.0f;
    }
    r_center[2] = 0.0f;
  }
}

void calculateCenterCursor2D(TransInfo *t, float r_center[2])
{
  float cursor_local_buf[2];
  const float *cursor = nullptr;

  if (t->spacetype == SPACE_IMAGE) {
    SpaceImage *sima = (SpaceImage *)t->area->spacedata.first;
    cursor = sima->cursor;
  }
  if (t->spacetype == SPACE_SEQ) {
    SpaceSeq *sseq = (SpaceSeq *)t->area->spacedata.first;
    SEQ_image_preview_unit_to_px(t->scene, sseq->cursor, cursor_local_buf);
    cursor = cursor_local_buf;
  }
  else if (t->spacetype == SPACE_CLIP) {
    SpaceClip *space_clip = (SpaceClip *)t->area->spacedata.first;
    cursor = space_clip->cursor;
  }

  if (cursor) {
    if (t->options & CTX_MASK) {
      float co[2];

      if (t->spacetype == SPACE_IMAGE) {
        SpaceImage *sima = (SpaceImage *)t->area->spacedata.first;
        BKE_mask_coord_from_image(sima->image, &sima->iuser, co, cursor);
      }
      else if (t->spacetype == SPACE_CLIP) {
        SpaceClip *space_clip = (SpaceClip *)t->area->spacedata.first;
        BKE_mask_coord_from_movieclip(space_clip->clip, &space_clip->user, co, cursor);
      }
      else {
        BLI_assert_msg(0, "Shall not happen");
      }

      r_center[0] = co[0] * t->aspect[0];
      r_center[1] = co[1] * t->aspect[1];
    }
    else if (t->options & CTX_PAINT_CURVE) {
      if (t->spacetype == SPACE_IMAGE) {
        r_center[0] = UI_view2d_view_to_region_x(&t->region->v2d, cursor[0]);
        r_center[1] = UI_view2d_view_to_region_y(&t->region->v2d, cursor[1]);
      }
    }
    else {
      r_center[0] = cursor[0] * t->aspect[0];
      r_center[1] = cursor[1] * t->aspect[1];
    }
  }
}

void calculateCenterCursorGraph2D(TransInfo *t, float r_center[2])
{
  SpaceGraph *sipo = (SpaceGraph *)t->area->spacedata.first;
  Scene *scene = t->scene;

  /* Cursor is combination of current frame, and graph-editor cursor value. */
  if (sipo->mode == SIPO_MODE_DRIVERS) {
    r_center[0] = sipo->cursorTime;
    r_center[1] = sipo->cursorVal;
  }
  else {
    r_center[0] = float(scene->r.cfra);
    r_center[1] = sipo->cursorVal;
  }
}

static bool transdata_center_global_get(const TransDataContainer *tc,
                                        const TransDataBasic *td_basic,
                                        float r_vec[3])
{
  if (td_basic->flag & TD_SELECTED) {
    if (!(td_basic->flag & TD_NOCENTER)) {
      if (tc->use_local_mat) {
        mul_v3_m4v3(r_vec, tc->mat, td_basic->center);
      }
      else {
        copy_v3_v3(r_vec, td_basic->center);
      }
      return true;
    }
  }
  return false;
}

void calculateCenterMedian(TransInfo *t, float r_center[3])
{
  float partial[3] = {0.0f, 0.0f, 0.0f};
  int total = 0;

  FOREACH_TRANS_DATA_CONTAINER (t, tc) {
    float center[3];
    for (int i = 0; i < tc->data_len; i++) {
      if (transdata_center_global_get(tc, (TransDataBasic *)&tc->data[i], center)) {
        add_v3_v3(partial, center);
        total++;
      }
    }
    for (int i = 0; i < tc->data_mirror_len; i++) {
      if (transdata_center_global_get(tc, (TransDataBasic *)&tc->data_mirror[i], center)) {
        add_v3_v3(partial, center);
        total++;
      }
    }
  }
  if (total) {
    mul_v3_fl(partial, 1.0f / float(total));
  }
  copy_v3_v3(r_center, partial);
}

void calculateCenterBound(TransInfo *t, float r_center[3])
{
  float max[3], min[3];
  bool changed = false;
  INIT_MINMAX(min, max);
  FOREACH_TRANS_DATA_CONTAINER (t, tc) {
    float center[3];
    for (int i = 0; i < tc->data_len; i++) {
      if (transdata_center_global_get(tc, (TransDataBasic *)&tc->data[i], center)) {
        minmax_v3v3_v3(min, max, center);
        changed = true;
      }
    }
    for (int i = 0; i < tc->data_mirror_len; i++) {
      if (transdata_center_global_get(tc, (TransDataBasic *)&tc->data_mirror[i], center)) {
        minmax_v3v3_v3(min, max, center);
        changed = true;
      }
    }
  }
  if (changed) {
    mid_v3_v3v3(r_center, min, max);
  }
}

bool calculateCenterActive(TransInfo *t, bool select_only, float r_center[3])
{
  TransDataContainer *tc = TRANS_DATA_CONTAINER_FIRST_OK(t);

  if (t->spacetype != SPACE_VIEW3D) {
    return false;
  }
  if (tc->obedit) {
    if (ED_object_calc_active_center_for_editmode(tc->obedit, select_only, r_center)) {
      mul_m4_v3(tc->obedit->object_to_world().ptr(), r_center);
      return true;
    }
  }
  else if (t->options & CTX_POSE_BONE) {
    BKE_view_layer_synced_ensure(t->scene, t->view_layer);
    Object *ob = BKE_view_layer_active_object_get(t->view_layer);
    if (ED_object_calc_active_center_for_posemode(ob, select_only, r_center)) {
      mul_m4_v3(ob->object_to_world().ptr(), r_center);
      return true;
    }
  }
  else if (t->options & CTX_PAINT_CURVE) {
    Paint *p = BKE_paint_get_active(t->scene, t->view_layer);
    Brush *br = p->brush;
    PaintCurve *pc = br->paint_curve;
    copy_v3_v3(r_center, pc->points[pc->add_index - 1].bez.vec[1]);
    r_center[2] = 0.0f;
    return true;
  }
  else {
    /* Object mode. */
    BKE_view_layer_synced_ensure(t->scene, t->view_layer);
    Base *base = BKE_view_layer_active_base_get(t->view_layer);
    if (base && ((!select_only) || ((base->flag & BASE_SELECTED) != 0))) {
      copy_v3_v3(r_center, base->object->object_to_world().location());
      return true;
    }
  }

  return false;
}

static void calculateCenter_FromAround(TransInfo *t, int around, float r_center[3])
{
  switch (around) {
    case V3D_AROUND_CENTER_BOUNDS:
      calculateCenterBound(t, r_center);
      break;
    case V3D_AROUND_CENTER_MEDIAN:
      calculateCenterMedian(t, r_center);
      break;
    case V3D_AROUND_CURSOR:
      if (ELEM(t->spacetype, SPACE_IMAGE, SPACE_SEQ, SPACE_CLIP)) {
        calculateCenterCursor2D(t, r_center);
      }
      else if (t->spacetype == SPACE_GRAPH) {
        calculateCenterCursorGraph2D(t, r_center);
      }
      else {
        calculateCenterCursor(t, r_center);
      }
      break;
    case V3D_AROUND_LOCAL_ORIGINS:
      /* Individual element center uses median center for helpline and such. */
      calculateCenterMedian(t, r_center);
      break;
    case V3D_AROUND_ACTIVE: {
      if (calculateCenterActive(t, false, r_center)) {
        /* Pass. */
      }
      else {
        /* Fallback. */
        calculateCenterMedian(t, r_center);
      }
      break;
    }
  }
}

static void calculateZfac(TransInfo *t)
{
  /* #ED_view3d_calc_zfac() defines a factor for perspective depth correction,
   * used in #ED_view3d_win_to_delta(). */

  /* `zfac` is only used #convertViewVec only in cases operator was invoked in #RGN_TYPE_WINDOW
   * and never used in other cases.
   *
   * We need special case here as well, since #ED_view3d_calc_zfac will crash when called
   * for a region different from #RGN_TYPE_WINDOW.
   */
  if ((t->spacetype == SPACE_VIEW3D) && (t->region->regiontype == RGN_TYPE_WINDOW)) {
    t->zfac = ED_view3d_calc_zfac(static_cast<const RegionView3D *>(t->region->regiondata),
                                  t->center_global);
  }
  else if (t->spacetype == SPACE_IMAGE) {
    SpaceImage *sima = static_cast<SpaceImage *>(t->area->spacedata.first);
    t->zfac = 1.0f / sima->zoom;
  }
  else if (t->region) {
    View2D *v2d = &t->region->v2d;
    /* Get zoom fac the same way as in
     * `ui_view2d_curRect_validate_resize` - better keep in sync! */
    const float zoomx = float(BLI_rcti_size_x(&v2d->mask) + 1) / BLI_rctf_size_x(&v2d->cur);
    t->zfac = 1.0f / zoomx;
  }
}

void calculateCenter(TransInfo *t)
{
  if ((t->flag & T_OVERRIDE_CENTER) == 0) {
    calculateCenter_FromAround(t, t->around, t->center_global);
  }
  calculateCenterLocal(t, t->center_global);

  calculateCenter2D(t);

  /* For panning from the camera-view. */
  if ((t->options & CTX_OBJECT) && (t->flag & T_OVERRIDE_CENTER) == 0) {
    if (t->spacetype == SPACE_VIEW3D && t->region && t->region->regiontype == RGN_TYPE_WINDOW) {

      if (t->options & CTX_CAMERA) {
        float axis[3];
        /* `persinv` is nasty, use `viewinv` instead, always right. */
        copy_v3_v3(axis, t->viewinv[2]);
        normalize_v3(axis);

        /* 6.0 = 6 grid units. */
        axis[0] = t->center_global[0] - 6.0f * axis[0];
        axis[1] = t->center_global[1] - 6.0f * axis[1];
        axis[2] = t->center_global[2] - 6.0f * axis[2];

        projectFloatView(t, axis, t->center2d);

        /* Rotate only needs correct 2d center, grab needs #ED_view3d_calc_zfac() value. */
        if (t->mode == TFM_TRANSLATION) {
          copy_v3_v3(t->center_global, axis);
        }
      }
    }
  }

  calculateZfac(t);
}

void tranformViewUpdate(TransInfo *t)
{
  float zoom_prev = t->zfac;
  float zoom_new;
  if ((t->spacetype == SPACE_VIEW3D) && (t->region->regiontype == RGN_TYPE_WINDOW)) {
    if (!t->persp) {
      zoom_prev *= len_v3(t->persinv[0]);
    }

    setTransformViewMatrices(t);
    calculateZfac(t);

    zoom_new = t->zfac;
    if (!t->persp) {
      zoom_new *= len_v3(t->persinv[0]);
    }

    for (int i = 0; i < ARRAY_SIZE(t->orient); i++) {
      if (t->orient[i].type == V3D_ORIENT_VIEW) {
        copy_m3_m4(t->orient[i].matrix, t->viewinv);
        normalize_m3(t->orient[i].matrix);
        if (t->orient_curr == i) {
          copy_m3_m3(t->spacemtx, t->orient[i].matrix);
          invert_m3_m3_safe_ortho(t->spacemtx_inv, t->spacemtx);
        }
      }
    }
  }
  else {
    calculateZfac(t);
    zoom_new = t->zfac;
  }

  calculateCenter2D(t);
  transform_input_update(t, zoom_prev / zoom_new);
}

void calculatePropRatio(TransInfo *t)
{
  int i;
  float dist;
  const bool connected = (t->flag & T_PROP_CONNECTED) != 0;

  t->proptext[0] = '\0';

  if (t->flag & T_PROP_EDIT) {
    const char *pet_id = nullptr;
    FOREACH_TRANS_DATA_CONTAINER (t, tc) {
      TransData *td = tc->data;
      for (i = 0; i < tc->data_len; i++, td++) {
        if (td->flag & TD_SELECTED) {
          td->factor = 1.0f;
        }
        else if ((connected ? td->dist : td->rdist) > t->prop_size) {
          td->factor = 0.0f;
          restoreElement(td);
        }
        else {
          /* Use `rdist` for falloff calculations, it is the real distance. */
          if (connected) {
            dist = (t->prop_size - td->dist) / t->prop_size;
          }
          else {
            dist = (t->prop_size - td->rdist) / t->prop_size;
          }

          /*
           * Clamp to positive numbers.
           * Certain corner cases with connectivity and individual centers
           * can give values of rdist larger than propsize.
           */
          if (dist < 0.0f) {
            dist = 0.0f;
          }

          switch (t->prop_mode) {
            case PROP_SHARP:
              td->factor = dist * dist;
              break;
            case PROP_SMOOTH:
              td->factor = 3.0f * dist * dist - 2.0f * dist * dist * dist;
              break;
            case PROP_ROOT:
              td->factor = sqrtf(dist);
              break;
            case PROP_LIN:
              td->factor = dist;
              break;
            case PROP_CONST:
              td->factor = 1.0f;
              break;
            case PROP_SPHERE:
              td->factor = sqrtf(2 * dist - dist * dist);
              break;
            case PROP_RANDOM:
              if (t->rng == nullptr) {
                /* Lazy initialization. */
                uint rng_seed = uint(BLI_time_now_seconds_i() & UINT_MAX);
                t->rng = BLI_rng_new(rng_seed);
              }
              td->factor = BLI_rng_get_float(t->rng) * dist;
              break;
            case PROP_INVSQUARE:
              td->factor = dist * (2.0f - dist);
              break;
            default:
              td->factor = 1;
              break;
          }
        }
      }
    }

    switch (t->prop_mode) {
      case PROP_SHARP:
        pet_id = N_("(Sharp)");
        break;
      case PROP_SMOOTH:
        pet_id = N_("(Smooth)");
        break;
      case PROP_ROOT:
        pet_id = N_("(Root)");
        break;
      case PROP_LIN:
        pet_id = N_("(Linear)");
        break;
      case PROP_CONST:
        pet_id = N_("(Constant)");
        break;
      case PROP_SPHERE:
        pet_id = N_("(Sphere)");
        break;
      case PROP_RANDOM:
        pet_id = N_("(Random)");
        break;
      case PROP_INVSQUARE:
        pet_id = N_("(InvSquare)");
        break;
      default:
        break;
    }

    if (pet_id) {
      STRNCPY_UTF8(t->proptext, IFACE_(pet_id));
    }
  }
  else {
    FOREACH_TRANS_DATA_CONTAINER (t, tc) {
      TransData *td = tc->data;
      for (i = 0; i < tc->data_len; i++, td++) {
        td->factor = 1.0;
      }
    }
  }
}

void transform_data_ext_rotate(TransData *td, float mat[3][3], bool use_drot)
{
  float totmat[3][3];
  float smat[3][3];
  float fmat[3][3];
  float obmat[3][3];

  float dmat[3][3]; /* Delta rotation. */
  float dmat_inv[3][3];

  mul_m3_m3m3(totmat, mat, td->mtx);
  mul_m3_m3m3(smat, td->smtx, mat);

  /* Logic from #BKE_object_rot_to_mat3. */
  if (use_drot) {
    if (td->ext->rotOrder > 0) {
      eulO_to_mat3(dmat, td->ext->drot, td->ext->rotOrder);
    }
    else if (td->ext->rotOrder == ROT_MODE_AXISANGLE) {
#if 0
      axis_angle_to_mat3(dmat, td->ext->drotAxis, td->ext->drotAngle);
#else
      unit_m3(dmat);
#endif
    }
    else {
      float tquat[4];
      normalize_qt_qt(tquat, td->ext->dquat);
      quat_to_mat3(dmat, tquat);
    }

    invert_m3_m3(dmat_inv, dmat);
  }

  if (td->ext->rotOrder == ROT_MODE_QUAT) {
    float quat[4];

    /* Calculate the total rotation. */
    quat_to_mat3(obmat, td->ext->iquat);
    if (use_drot) {
      mul_m3_m3m3(obmat, dmat, obmat);
    }

    /* `mat = transform`, `obmat = object rotation`. */
    mul_m3_m3m3(fmat, smat, obmat);

    if (use_drot) {
      mul_m3_m3m3(fmat, dmat_inv, fmat);
    }

    mat3_to_quat(quat, fmat);

    /* Apply. */
    copy_qt_qt(td->ext->quat, quat);
  }
  else if (td->ext->rotOrder == ROT_MODE_AXISANGLE) {
    float axis[3], angle;

    /* Calculate the total rotation. */
    axis_angle_to_mat3(obmat, td->ext->irotAxis, td->ext->irotAngle);
    if (use_drot) {
      mul_m3_m3m3(obmat, dmat, obmat);
    }

    /* `mat = transform`, `obmat = object rotation`. */
    mul_m3_m3m3(fmat, smat, obmat);

    if (use_drot) {
      mul_m3_m3m3(fmat, dmat_inv, fmat);
    }

    mat3_to_axis_angle(axis, &angle, fmat);

    /* Apply. */
    copy_v3_v3(td->ext->rotAxis, axis);
    *td->ext->rotAngle = angle;
  }
  else {
    float eul[3];

    /* Calculate the total rotation. */
    eulO_to_mat3(obmat, td->ext->irot, td->ext->rotOrder);
    if (use_drot) {
      mul_m3_m3m3(obmat, dmat, obmat);
    }

    /* `mat = transform`, `obmat = object rotation`. */
    mul_m3_m3m3(fmat, smat, obmat);

    if (use_drot) {
      mul_m3_m3m3(fmat, dmat_inv, fmat);
    }

    mat3_to_compatible_eulO(eul, td->ext->rot, td->ext->rotOrder, fmat);

    /* Apply. */
    copy_v3_v3(td->ext->rot, eul);
  }
}

Object *transform_object_deform_pose_armature_get(const TransInfo *t, Object *ob)
{
  if (!(ob->mode & OB_MODE_ALL_WEIGHT_PAINT)) {
    return nullptr;
  }
  /* Important that ob_armature can be set even when its not selected #23412.
   * Lines below just check is also visible. */
  Object *ob_armature = BKE_modifiers_is_deformed_by_armature(ob);
  if (ob_armature && ob_armature->mode & OB_MODE_POSE) {
    BKE_view_layer_synced_ensure(t->scene, t->view_layer);
    Base *base_arm = BKE_view_layer_base_find(t->view_layer, ob_armature);
    if (base_arm) {
      View3D *v3d = static_cast<View3D *>(t->view);
      if (BASE_VISIBLE(v3d, base_arm)) {
        return ob_armature;
      }
    }
  }
  return nullptr;
}<|MERGE_RESOLUTION|>--- conflicted
+++ resolved
@@ -236,16 +236,10 @@
     /* Background mode. */
     t->spacetype = SPACE_EMPTY;
   }
-<<<<<<< HEAD
-  else if ((region == nullptr) && (area->spacetype == SPACE_VIEW3D)) {
-    /* Running in the text editor. */
-=======
   else if (((region == nullptr) || (region->regiondata == nullptr)) &&
-           (area->spacetype == SPACE_VIEW3D))
-  {
+           (area->spacetype == SPACE_VIEW3D)) {
     /* Running the operator through the text editor where e.g. `area.type` was
      * set to 'VIEW_3D' but the viewport was not updated. */
->>>>>>> a8b9a586
     t->spacetype = SPACE_EMPTY;
   }
   else {
