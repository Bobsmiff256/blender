--- conflicted
+++ resolved
@@ -115,8 +115,6 @@
 		uiItemR(row, "", 0, ptr, "display_armature", 0);
 	if (mainptr && mainptr->particle.first)
 		uiItemR(row, "", 0, ptr, "display_particle", 0);
-<<<<<<< HEAD
-=======
 	
 	/* group-based filtering (only when groups are available */
 	if (mainptr && mainptr->group.first) {
@@ -128,7 +126,6 @@
 		if (RNA_boolean_get(ptr, "only_group_objects"))
 			uiItemR(row, "", 0, ptr, "filtering_group", 0);
 	}
->>>>>>> 7a76bc9a
 }
 
 /********************** Search Callbacks *************************/
@@ -462,11 +459,7 @@
 	uiBlockEndAlign(block);
 }
 
-<<<<<<< HEAD
-static void ui_template_id(uiLayout *layout, bContext *C, PointerRNA *ptr, char *propname, char *newop, char *openop, char *unlinkop, int previews, int prv_rows, int prv_cols)
-=======
 static void ui_template_id(uiLayout *layout, bContext *C, PointerRNA *ptr, char *propname, char *newop, char *openop, char *unlinkop, int flag, int prv_rows, int prv_cols)
->>>>>>> 7a76bc9a
 {
 	TemplateID *template;
 	PropertyRNA *prop;
@@ -485,20 +478,10 @@
 	template->prv_rows = prv_rows;
 	template->prv_cols = prv_cols;
 	
-<<<<<<< HEAD
-	flag= UI_ID_BROWSE|UI_ID_RENAME|UI_ID_DELETE;
-
-=======
->>>>>>> 7a76bc9a
 	if(newop)
 		flag |= UI_ID_ADD_NEW;
 	if(openop)
 		flag |= UI_ID_OPEN;
-<<<<<<< HEAD
-	if(previews)
-		flag |= UI_ID_PREVIEWS;
-=======
->>>>>>> 7a76bc9a
 	
 	type= RNA_property_pointer_type(ptr, prop);
 	template->idlb= wich_libbase(CTX_data_main(C), RNA_type_to_ID_code(type));
@@ -517,25 +500,17 @@
 
 void uiTemplateID(uiLayout *layout, bContext *C, PointerRNA *ptr, char *propname, char *newop, char *openop, char *unlinkop)
 {
-<<<<<<< HEAD
-	ui_template_id(layout, C, ptr, propname, newop, openop, unlinkop, 0, 0, 0);
-=======
 	ui_template_id(layout, C, ptr, propname, newop, openop, unlinkop, UI_ID_BROWSE|UI_ID_RENAME|UI_ID_DELETE, 0, 0);
 }
 
 void uiTemplateIDBrowse(uiLayout *layout, bContext *C, PointerRNA *ptr, char *propname, char *newop, char *openop, char *unlinkop)
 {
 	ui_template_id(layout, C, ptr, propname, newop, openop, unlinkop, UI_ID_BROWSE|UI_ID_RENAME, 0, 0);
->>>>>>> 7a76bc9a
 }
 
 void uiTemplateIDPreview(uiLayout *layout, bContext *C, PointerRNA *ptr, char *propname, char *newop, char *openop, char *unlinkop, int rows, int cols)
 {
-<<<<<<< HEAD
-	ui_template_id(layout, C, ptr, propname, newop, openop, unlinkop, 1, rows, cols);
-=======
 	ui_template_id(layout, C, ptr, propname, newop, openop, unlinkop, UI_ID_BROWSE|UI_ID_RENAME|UI_ID_DELETE|UI_ID_PREVIEWS, rows, cols);
->>>>>>> 7a76bc9a
 }
 
 /************************ ID Chooser Template ***************************/
@@ -697,11 +672,7 @@
 	PointerRNA ptr;
 	uiBut *but;
 	uiBlock *block;
-<<<<<<< HEAD
-	uiLayout *box, *column, *row;
-=======
 	uiLayout *box, *column, *row, *col;
->>>>>>> 7a76bc9a
 	uiLayout *result= NULL;
 	int isVirtual = (md->mode & eModifierMode_Virtual);
 	char str[128];
@@ -715,18 +686,10 @@
 	/* rounded header ------------------------------------------------------------------- */
 	box= uiLayoutBox(column);
 	
-<<<<<<< HEAD
-	row= uiLayoutRow(box, 0);
-	uiLayoutSetAlignment(row, UI_LAYOUT_ALIGN_EXPAND);
-	block= uiLayoutGetBlock(row);
-	
-	if (isVirtual) {
-=======
 	if (isVirtual) {
 		row= uiLayoutRow(box, 0);
 		uiLayoutSetAlignment(row, UI_LAYOUT_ALIGN_EXPAND);
 		block= uiLayoutGetBlock(row);
->>>>>>> 7a76bc9a
 		/* VIRTUAL MODIFIER */
 		// XXX this is not used now, since these cannot be accessed via RNA
 		sprintf(str, "%s parent deform", md->name);
@@ -737,53 +700,6 @@
 	}
 	else {
 		/* REAL MODIFIER */
-<<<<<<< HEAD
-		uiLayout *subrow, *col2;
-		
-		/* Open/Close .................................  */
-		uiBlockSetEmboss(block, UI_EMBOSSN);
-		uiDefIconButBitI(block, ICONTOG, eModifierMode_Expanded, 0, ICON_TRIA_RIGHT, 0, 0, UI_UNIT_X, UI_UNIT_Y, &md->mode, 0.0, 0.0, 0.0, 0.0, "Collapse/Expand Modifier");
-		
-		/* modifier-type icon */
-		uiItemL(row, "", RNA_struct_ui_icon(ptr.type));
-		uiBlockSetEmboss(block, UI_EMBOSS);
-		
-		/* 'Middle Column' ............................ 
-		 *	- first row is the name of the modifier 
-		 *	- second row is the visibility settings, since the layouts were not wide enough to show all
-		 */
-		col2= uiLayoutColumn(row, 0);
-			/* First Row */
-			subrow= uiLayoutRow(col2, 0);
-				/* modifier name */
-				uiItemR(subrow, "", 0, &ptr, "name", 0);
-			
-			/* Second Row */
-			subrow= uiLayoutRow(col2, 1);
-			uiLayoutSetAlignment(subrow, UI_LAYOUT_ALIGN_EXPAND);
-			block= uiLayoutGetBlock(subrow);
-				/* Softbody not allowed in this situation, enforce! */
-				if ( ((md->type!=eModifierType_Softbody && md->type!=eModifierType_Collision) || !(ob->pd && ob->pd->deflect)) 
-						&& (md->type!=eModifierType_Surface) ) 
-				{
-					uiItemR(subrow, "", ICON_SCENE, &ptr, "render", 0);
-					uiItemR(subrow, "", ICON_RESTRICT_VIEW_OFF, &ptr, "realtime", 0);
-					
-					if (mti->flags & eModifierTypeFlag_SupportsEditmode)
-						uiItemR(subrow, "", ICON_EDITMODE_HLT, &ptr, "editmode", 0);
-				}
-				
-				if ((ob->type==OB_MESH) && modifier_couldBeCage(md) && (index <= lastCageIndex)) 
-				{
-					but = uiDefIconButBitI(block, TOG, eModifierMode_OnCage, 0, ICON_MESH_DATA, 0, 0, 16, 20, &md->mode, 0.0, 0.0, 0.0, 0.0, "Apply modifier to editing cage during Editmode");
-					if (index < cageIndex)
-						uiButSetFlag(but, UI_BUT_DISABLED);
-					uiButSetFunc(but, modifiers_setOnCage, ob, md);
-				}
-			
-		/* Up/Down + Delete ........................... */
-		block= uiLayoutGetBlock(row);
-=======
 		uiLayout *split;
 		
 		split = uiLayoutSplit(box, 0.16, 0);
@@ -855,27 +771,17 @@
 		uiBlockEndAlign(block);
 		
 		/* Up/Down + Delete ........................... */
->>>>>>> 7a76bc9a
 		uiBlockBeginAlign(block);
-			uiItemO(row, "", ICON_TRIA_UP, "OBJECT_OT_modifier_move_up");
-			uiItemO(row, "", ICON_TRIA_DOWN, "OBJECT_OT_modifier_move_down");
+		uiItemO(row, "", ICON_TRIA_UP, "OBJECT_OT_modifier_move_up");
+		uiItemO(row, "", ICON_TRIA_DOWN, "OBJECT_OT_modifier_move_down");
 		uiBlockEndAlign(block);
 		
-<<<<<<< HEAD
-		uiBlockSetEmboss(block, UI_EMBOSSN);
-		
-		if (modifier_can_delete(md))
-			uiItemO(row, "", ICON_X, "OBJECT_OT_modifier_remove");
-			
-		uiBlockSetEmboss(block, UI_EMBOSS);
-=======
 		if(!compact) {
 			uiBlockSetEmboss(block, UI_EMBOSSN);
 			if (modifier_can_delete(md))
 				uiItemO(row, "", ICON_X, "OBJECT_OT_modifier_remove");
 			uiBlockSetEmboss(block, UI_EMBOSS);
 		}
->>>>>>> 7a76bc9a
 	}
 
 	
@@ -892,15 +798,10 @@
 			if (md->type==eModifierType_ParticleSystem) {
 		    	ParticleSystem *psys= ((ParticleSystemModifierData *)md)->psys;
 				
-<<<<<<< HEAD
-	    		if (!(ob->mode & OB_MODE_PARTICLE_EDIT)) {
-					if(ELEM3(psys->part->ren_as, PART_DRAW_PATH, PART_DRAW_GR, PART_DRAW_OB) && psys->pathcache)
-=======
 	    		if (!(ob->mode & OB_MODE_PARTICLE_EDIT) && psys->pathcache) {
 					if(ELEM(psys->part->ren_as, PART_DRAW_GR, PART_DRAW_OB))
 						uiItemO(row, "Convert", 0, "OBJECT_OT_duplicates_make_real");
 					else if(psys->part->ren_as == PART_DRAW_PATH)
->>>>>>> 7a76bc9a
 						uiItemO(row, "Convert", 0, "OBJECT_OT_modifier_convert");
 				}
 			}
@@ -1576,32 +1477,13 @@
 
 	if(coba->tot) {
 		CBData *cbd= coba->data + coba->cur;
-#if 1
-		/* better to use rna so we can animate them */
-		PointerRNA ptr;
-		RNA_pointer_create(cb->ptr.id.data, &RNA_ColorRampElement, cbd, &ptr);
-		uiItemR(layout, NULL, 0, &ptr, "color", 0);
-		//uiItemR(layout, NULL, 0, &ptr, "position", 0);
-		bt= uiDefButF(block, NUM, 0, "Pos:",			0+xoffs,40+yoffs,100, 20, &cbd->pos, 0.0, 1.0, 10, 0, "The position of the active color stop");
-		uiButSetNFunc(bt, colorband_pos_cb, MEM_dupallocN(cb), coba);
-
-<<<<<<< HEAD
-#else
-		bt= uiDefButF(block, NUM, 0, "Pos:",			0+xoffs,40+yoffs,100, 20, &cbd->pos, 0.0, 1.0, 10, 0, "The position of the active color stop");
-		uiButSetNFunc(bt, colorband_pos_cb, MEM_dupallocN(cb), coba);
-		bt= uiDefButF(block, COL, 0,		"",				110+xoffs,40+yoffs,80,20, &(cbd->r), 0, 0, 0, B_BANDCOL, "The color value for the active color stop");
-		uiButSetNFunc(bt, rna_update_cb, MEM_dupallocN(cb), NULL);
-		bt= uiDefButF(block, NUMSLI, 0,	"A ",			200+xoffs,40+yoffs,100,20, &cbd->a, 0.0, 1.0, 10, 0, "The alpha value of the active color stop");
-		uiButSetNFunc(bt, rna_update_cb, MEM_dupallocN(cb), NULL);
-#endif
-=======
+
 		/* better to use rna so we can animate them */
 		PointerRNA ptr;
 		RNA_pointer_create(cb->ptr.id.data, &RNA_ColorRampElement, cbd, &ptr);
 		row= uiLayoutRow(layout, 0);
 		uiItemR(row, "Pos", 0, &ptr, "position", 0);
 		uiItemR(row, "", 0, &ptr, "color", 0);
->>>>>>> 7a76bc9a
 	}
 
 }
@@ -1621,22 +1503,9 @@
 
 	if(coba->tot) {
 		CBData *cbd= coba->data + coba->cur;
-<<<<<<< HEAD
-#if 1
 		PointerRNA ptr;
 		RNA_pointer_create(cb->ptr.id.data, &RNA_ColorRampElement, cbd, &ptr);
 		uiItemR(layout, "", 0, &ptr, "color", 0);
-#else
-		bt= uiDefButF(block, COL, 0,		"",			xs+4.0f*unit,butr->ymin+20.0f,2.0f*unit,20,				&(cbd->r), 0, 0, 0, B_BANDCOL, "The color value for the active color stop");
-		uiButSetNFunc(bt, rna_update_cb, MEM_dupallocN(cb), NULL);
-		bt= uiDefButF(block, NUMSLI, 0,		"A:",		xs+6.0f*unit,butr->ymin+20.0f,4.0f*unit,20,	&(cbd->a), 0.0f, 1.0f, 10, 2, "The alpha value of the active color stop");
-		uiButSetNFunc(bt, rna_update_cb, MEM_dupallocN(cb), NULL);
-#endif
-=======
-		PointerRNA ptr;
-		RNA_pointer_create(cb->ptr.id.data, &RNA_ColorRampElement, cbd, &ptr);
-		uiItemR(layout, "", 0, &ptr, "color", 0);
->>>>>>> 7a76bc9a
 	}
 
 	bt= uiDefButS(block, MENU, 0,		"Interpolation %t|Ease %x1|Cardinal %x3|Linear %x0|B-Spline %x2|Constant %x4",
@@ -1681,14 +1550,11 @@
 
 	block= uiLayoutAbsoluteBlock(layout);
 	colorband_buttons_layout(layout, block, cptr.data, &rect, !expand, cb);
-<<<<<<< HEAD
-=======
 
 	MEM_freeN(cb);
 }
 
 /********************* Histogram Template ************************/
->>>>>>> 7a76bc9a
 
 void uiTemplateHistogram(uiLayout *layout, PointerRNA *ptr, char *propname, int expand)
 {
