--- conflicted
+++ resolved
@@ -755,11 +755,7 @@
 	 * deal with the camera border, otherwise map the coords to the camera border. */
 	if(rv3d->persp == RV3D_CAMOB && !(G.f & G_RENDER_OGL)) {
 		rctf rectf;
-<<<<<<< HEAD
-		view3d_calc_camera_border(scene, ar, rv3d, v3d, &rectf);
-=======
 		view3d_calc_camera_border(scene, ar, rv3d, v3d, &rectf, -1); /* negative shift */
->>>>>>> 2198cfdb
 		BLI_copy_rcti_rctf(&rect, &rectf);
 	}
 	else {
