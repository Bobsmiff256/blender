/*
 * ***** BEGIN GPL LICENSE BLOCK *****
 *
 * This program is free software; you can redistribute it and/or
 * modify it under the terms of the GNU General Public License
 * as published by the Free Software Foundation; either version 2
 * of the License, or (at your option) any later version.
 *
 * This program is distributed in the hope that it will be useful,
 * but WITHOUT ANY WARRANTY; without even the implied warranty of
 * MERCHANTABILITY or FITNESS FOR A PARTICULAR PURPOSE.  See the
 * GNU General Public License for more details.
 *
 * You should have received a copy of the GNU General Public License
 * along with this program; if not, write to the Free Software Foundation,
 * Inc., 51 Franklin Street, Fifth Floor, Boston, MA 02110-1301, USA.
 *
 * Contributor(s): Blender Foundation (2008).
 *
 * ***** END GPL LICENSE BLOCK *****
 */

/** \file blender/makesrna/intern/rna_scene.c
 *  \ingroup RNA
 */

#include <stdlib.h>

#include "RNA_define.h"
#include "RNA_enum_types.h"

#include "rna_internal.h"

#include "DNA_brush_types.h"
#include "DNA_group_types.h"
#include "DNA_modifier_types.h"
#include "DNA_particle_types.h"
#include "DNA_scene_types.h"
#include "DNA_userdef_types.h"
#include "DNA_linestyle_types.h"

#include "BLI_math.h"

#include "BLF_translation.h"

#include "BKE_tessmesh.h"

/* Include for Bake Options */
#include "RE_engine.h"
#include "RE_pipeline.h"

#ifdef WITH_QUICKTIME
#include "quicktime_export.h"
#  ifdef WITH_AUDASPACE
#    include "AUD_Space.h"
#  endif
#endif

#ifdef WITH_FFMPEG
#include "BKE_writeffmpeg.h"
#include <libavcodec/avcodec.h>
#include <libavformat/avformat.h>
#endif

#include "ED_render.h"

#include "WM_api.h"
#include "WM_types.h"

#include "BLI_threads.h"

EnumPropertyItem uv_sculpt_relaxation_items[] = {
	{UV_SCULPT_TOOL_RELAX_LAPLACIAN, "LAPLACIAN", 0, "Laplacian", "Use Laplacian method for relaxation"},
	{UV_SCULPT_TOOL_RELAX_HC, "HC", 0, "HC", "Use HC method for relaxation"},
	{0, NULL, 0, NULL, NULL}
};

EnumPropertyItem uv_sculpt_tool_items[] = {
	{UV_SCULPT_TOOL_PINCH, "PINCH", 0, "Pinch", "Pinch UVs"},
	{UV_SCULPT_TOOL_RELAX, "RELAX", 0, "Relax", "Relax UVs"},
	{UV_SCULPT_TOOL_GRAB, "GRAB", 0, "Grab", "Grab UVs"},
	{0, NULL, 0, NULL, NULL}
};


EnumPropertyItem snap_target_items[] = {
	{SCE_SNAP_TARGET_CLOSEST, "CLOSEST", 0, "Closest", "Snap closest point onto target"},
	{SCE_SNAP_TARGET_CENTER, "CENTER", 0, "Center", "Snap center onto target"},
	{SCE_SNAP_TARGET_MEDIAN, "MEDIAN", 0, "Median", "Snap median onto target"},
	{SCE_SNAP_TARGET_ACTIVE, "ACTIVE", 0, "Active", "Snap active onto target"},
	{0, NULL, 0, NULL, NULL}
};
	
EnumPropertyItem proportional_falloff_items[] = {
	{PROP_SMOOTH, "SMOOTH", ICON_SMOOTHCURVE, "Smooth", "Smooth falloff"},
	{PROP_SPHERE, "SPHERE", ICON_SPHERECURVE, "Sphere", "Spherical falloff"},
	{PROP_ROOT, "ROOT", ICON_ROOTCURVE, "Root", "Root falloff"},
	{PROP_SHARP, "SHARP", ICON_SHARPCURVE, "Sharp", "Sharp falloff"},
	{PROP_LIN, "LINEAR", ICON_LINCURVE, "Linear", "Linear falloff"},
	{PROP_CONST, "CONSTANT", ICON_NOCURVE, "Constant", "Constant falloff"},
	{PROP_RANDOM, "RANDOM", ICON_RNDCURVE, "Random", "Random falloff"},
	{0, NULL, 0, NULL, NULL}
};


EnumPropertyItem proportional_editing_items[] = {
	{PROP_EDIT_OFF, "DISABLED", ICON_PROP_OFF, "Disable", "Proportional Editing disabled"},
	{PROP_EDIT_ON, "ENABLED", ICON_PROP_ON, "Enable", "Proportional Editing enabled"},
	{PROP_EDIT_CONNECTED, "CONNECTED", ICON_PROP_CON, "Connected", "Proportional Editing using connected geometry only"},
	{0, NULL, 0, NULL, NULL}
};

/* keep for operators, not used here */
EnumPropertyItem mesh_select_mode_items[] = {
	{SCE_SELECT_VERTEX, "VERTEX", ICON_VERTEXSEL, "Vertex", "Vertex selection mode"},
	{SCE_SELECT_EDGE, "EDGE", ICON_EDGESEL, "Edge", "Edge selection mode"},
	{SCE_SELECT_FACE, "FACE", ICON_FACESEL, "Face", "Face selection mode"},
	{0, NULL, 0, NULL, NULL}
};

EnumPropertyItem snap_element_items[] = {
	{SCE_SNAP_MODE_INCREMENT, "INCREMENT", ICON_SNAP_INCREMENT, "Increment", "Snap to increments of grid"},
	{SCE_SNAP_MODE_VERTEX, "VERTEX", ICON_SNAP_VERTEX, "Vertex", "Snap to vertices"},
	{SCE_SNAP_MODE_EDGE, "EDGE", ICON_SNAP_EDGE, "Edge", "Snap to edges"},
	{SCE_SNAP_MODE_FACE, "FACE", ICON_SNAP_FACE, "Face", "Snap to faces"},
	{SCE_SNAP_MODE_VOLUME, "VOLUME", ICON_SNAP_VOLUME, "Volume", "Snap to volume"},
	{0, NULL, 0, NULL, NULL}
};


/* workaround for duplice enums,
 * have each enum line as a defne then conditionally set it or not
 */

#define R_IMF_ENUM_BMP      {R_IMF_IMTYPE_BMP, "BMP", ICON_FILE_IMAGE, "BMP", "Output image in bitmap format"},
#define R_IMF_ENUM_IRIS     {R_IMF_IMTYPE_IRIS, "IRIS", ICON_FILE_IMAGE, "Iris", \
                                                "Output image in (old!) SGI IRIS format"},
#define R_IMF_ENUM_PNG      {R_IMF_IMTYPE_PNG, "PNG", ICON_FILE_IMAGE, "PNG", "Output image in PNG format"},
#define R_IMF_ENUM_JPEG     {R_IMF_IMTYPE_JPEG90, "JPEG", ICON_FILE_IMAGE, "JPEG", "Output image in JPEG format"},
#define R_IMF_ENUM_TAGA     {R_IMF_IMTYPE_TARGA, "TARGA", ICON_FILE_IMAGE, "Targa", "Output image in Targa format"},
#define R_IMF_ENUM_TAGA_RAW {R_IMF_IMTYPE_RAWTGA, "TARGA_RAW", ICON_FILE_IMAGE, "Targa Raw", \
                                                  "Output image in uncompressed Targa format"},


#ifdef WITH_DDS
#  define R_IMF_ENUM_DDS {R_IMF_IMTYPE_DDS, "DDS", ICON_FILE_IMAGE, "DDS", "Output image in DDS format"},
#else
#  define R_IMF_ENUM_DDS
#endif

#ifdef WITH_OPENJPEG
#  define R_IMF_ENUM_JPEG2K {R_IMF_IMTYPE_JP2, "JPEG2000", ICON_FILE_IMAGE, "JPEG 2000", \
                                               "Output image in JPEG 2000 format"},
#else
#  define R_IMF_ENUM_JPEG2K
#endif

#ifdef WITH_CINEON
#  define R_IMF_ENUM_CINEON {R_IMF_IMTYPE_CINEON, "CINEON", ICON_FILE_IMAGE, "Cineon", \
                                                  "Output image in Cineon format"},
#  define R_IMF_ENUM_DPX    {R_IMF_IMTYPE_DPX, "DPX", ICON_FILE_IMAGE, "DPX", "Output image in DPX format"},
#else
#  define R_IMF_ENUM_CINEON
#  define R_IMF_ENUM_DPX
#endif

#ifdef WITH_OPENEXR
#  define R_IMF_ENUM_EXR_MULTI  {R_IMF_IMTYPE_MULTILAYER, "OPEN_EXR_MULTILAYER", ICON_FILE_IMAGE, \
                                                          "OpenEXR MultiLayer", \
                                                          "Output image in multilayer OpenEXR format"},
#  define R_IMF_ENUM_EXR        {R_IMF_IMTYPE_OPENEXR, "OPEN_EXR", ICON_FILE_IMAGE, "OpenEXR", \
                                                       "Output image in OpenEXR format"},
#else
#  define R_IMF_ENUM_EXR_MULTI
#  define R_IMF_ENUM_EXR
#endif

#ifdef WITH_HDR
#  define R_IMF_ENUM_HDR  {R_IMF_IMTYPE_RADHDR, "HDR", ICON_FILE_IMAGE, "Radiance HDR", \
                                                "Output image in Radiance HDR format"},
#else
#  define R_IMF_ENUM_HDR
#endif

#ifdef WITH_TIFF
#  define R_IMF_ENUM_TIFF {R_IMF_IMTYPE_TIFF, "TIFF", ICON_FILE_IMAGE, "TIFF", "Output image in TIFF format"},
#else
#  define R_IMF_ENUM_TIFF
#endif


#define IMAGE_TYPE_ITEMS_IMAGE_ONLY                                           \
	R_IMF_ENUM_BMP                                                            \
	R_IMF_ENUM_DDS                                                            \
	R_IMF_ENUM_IRIS                                                           \
	R_IMF_ENUM_PNG                                                            \
	R_IMF_ENUM_JPEG                                                           \
	R_IMF_ENUM_JPEG2K                                                         \
	R_IMF_ENUM_TAGA                                                           \
	R_IMF_ENUM_TAGA_RAW                                                       \
	{0, "", 0, " ", NULL},                                                    \
	R_IMF_ENUM_CINEON                                                         \
	R_IMF_ENUM_DPX                                                            \
	R_IMF_ENUM_EXR_MULTI                                                      \
	R_IMF_ENUM_EXR                                                            \
	R_IMF_ENUM_HDR                                                            \
	R_IMF_ENUM_TIFF                                                           \


EnumPropertyItem image_only_type_items[] = {

	IMAGE_TYPE_ITEMS_IMAGE_ONLY

	{0, NULL, 0, NULL, NULL}
};

EnumPropertyItem image_type_items[] = {
	{0, "", 0, N_("Image"), NULL},

	IMAGE_TYPE_ITEMS_IMAGE_ONLY

	{0, "", 0, N_("Movie"), NULL},
#ifdef _WIN32
	/* XXX Missing codec menu */
	{R_IMF_IMTYPE_AVICODEC, "AVICODEC", ICON_FILE_MOVIE, "AVI Codec", "Output video in AVI format"},
#endif
	{R_IMF_IMTYPE_AVIJPEG, "AVI_JPEG", ICON_FILE_MOVIE, "AVI JPEG", "Output video in AVI JPEG format"},
	{R_IMF_IMTYPE_AVIRAW, "AVI_RAW", ICON_FILE_MOVIE, "AVI Raw", "Output video in AVI Raw format"},
#ifdef WITH_FRAMESERVER
	{R_IMF_IMTYPE_FRAMESERVER, "FRAMESERVER", ICON_FILE_SCRIPT, "Frame Server", "Output image to a frameserver"},
#endif
#ifdef WITH_FFMPEG
	{R_IMF_IMTYPE_H264, "H264", ICON_FILE_MOVIE, "H.264", "Output video in H.264 format"},
	{R_IMF_IMTYPE_FFMPEG, "FFMPEG", ICON_FILE_MOVIE, "MPEG", "Output video in MPEG format"},
	{R_IMF_IMTYPE_THEORA, "THEORA", ICON_FILE_MOVIE, "Ogg Theora", "Output video in Ogg format"},
#endif
#ifdef WITH_QUICKTIME
#	ifdef USE_QTKIT
	{R_IMF_IMTYPE_QUICKTIME, "QUICKTIME_QTKIT", ICON_FILE_MOVIE, "QuickTime", "Output video in Quicktime format"},
#	else
	{R_IMF_IMTYPE_QUICKTIME, "QUICKTIME_CARBON", ICON_FILE_MOVIE, "QuickTime", "Output video in Quicktime format"},
#	endif
#endif
#ifdef WITH_FFMPEG
	{R_IMF_IMTYPE_XVID, "XVID", ICON_FILE_MOVIE, "Xvid", "Output video in Xvid format"},
#endif
	{0, NULL, 0, NULL, NULL}
};

EnumPropertyItem image_color_mode_items[] = {
	{R_IMF_PLANES_BW, "BW", 0, "BW", "Images get saved in 8 bits grayscale (only PNG, JPEG, TGA, TIF)"},
	{R_IMF_PLANES_RGB, "RGB", 0, "RGB", "Images are saved with RGB (color) data"},
	{R_IMF_PLANES_RGBA, "RGBA", 0, "RGBA", "Images are saved with RGB and Alpha data (if supported)"},
	{0, NULL, 0, NULL, NULL}
};

#define IMAGE_COLOR_MODE_BW   image_color_mode_items[0]
#define IMAGE_COLOR_MODE_RGB  image_color_mode_items[1]
#define IMAGE_COLOR_MODE_RGBA image_color_mode_items[2]

EnumPropertyItem image_color_depth_items[] = {
	/* 1 (monochrome) not used */
	{R_IMF_CHAN_DEPTH_8,   "8", 0, "8",  "8 bit color channels"},
	{R_IMF_CHAN_DEPTH_12, "12", 0, "12", "12 bit color channels"},
	{R_IMF_CHAN_DEPTH_16, "16", 0, "16", "16 bit color channels"},
	/* 24 not used */
	{R_IMF_CHAN_DEPTH_32, "32", 0, "32", "32 bit color channels"},
	{0, NULL, 0, NULL, NULL}
};

#ifdef RNA_RUNTIME

#include "DNA_anim_types.h"
#include "DNA_node_types.h"
#include "DNA_object_types.h"
#include "DNA_mesh_types.h"

#include "RNA_access.h"

#include "MEM_guardedalloc.h"

#include "BLI_threads.h"

#include "BKE_brush.h"
#include "BKE_context.h"
#include "BKE_global.h"
#include "BKE_image.h"
#include "BKE_main.h"
#include "BKE_node.h"
#include "BKE_pointcache.h"
#include "BKE_scene.h"
#include "BKE_depsgraph.h"
#include "BKE_image.h"
#include "BKE_mesh.h"
#include "BKE_sound.h"
#include "BKE_screen.h"
#include "BKE_sequencer.h"
#include "BKE_animsys.h"

#include "WM_api.h"

#include "ED_info.h"
#include "ED_node.h"
#include "ED_view3d.h"
#include "ED_mesh.h"
#include "ED_keyframing.h"
#include "ED_image.h"

#include "RE_engine.h"

#include "FRS_freestyle.h"

static void rna_SpaceImageEditor_uv_sculpt_update(Main *bmain, Scene *scene, PointerRNA *UNUSED(ptr))
{
	ED_space_image_uv_sculpt_update(bmain->wm.first, scene->toolsettings);
}

static int rna_Scene_object_bases_lookup_string(PointerRNA *ptr, const char *key, PointerRNA *r_ptr)
{
	Scene *scene = (Scene *)ptr->data;
	Base *base;

	for (base = scene->base.first; base; base = base->next) {
		if (strncmp(base->object->id.name + 2, key, sizeof(base->object->id.name) - 2) == 0) {
			*r_ptr = rna_pointer_inherit_refine(ptr, &RNA_ObjectBase, base);
			return TRUE;
		}
	}

	return FALSE;
}

static PointerRNA rna_Scene_objects_get(CollectionPropertyIterator *iter)
{
	ListBaseIterator *internal = iter->internal;

	/* we are actually iterating a Base list, so override get */
	return rna_pointer_inherit_refine(&iter->parent, &RNA_Object, ((Base *)internal->link)->object);
}

static Base *rna_Scene_object_link(Scene *scene, bContext *C, ReportList *reports, Object *ob)
{
	Scene *scene_act = CTX_data_scene(C);
	Base *base;

	if (BKE_scene_base_find(scene, ob)) {
		BKE_reportf(reports, RPT_ERROR, "Object \"%s\" is already in scene \"%s\"", ob->id.name + 2, scene->id.name + 2);
		return NULL;
	}

	base = BKE_scene_base_add(scene, ob);
	id_us_plus(&ob->id);

	/* this is similar to what object_add_type and BKE_object_add do */
	base->lay = scene->lay;

	/* when linking to an inactive scene don't touch the layer */
	if (scene == scene_act)
		ob->lay = base->lay;

	ob->recalc |= OB_RECALC_OB | OB_RECALC_DATA | OB_RECALC_TIME;

	/* slows down importers too much, run scene.update() */
	/* DAG_scene_sort(G.main, scene); */

	WM_main_add_notifier(NC_SCENE | ND_OB_ACTIVE, scene);

	return base;
}

static void rna_Scene_object_unlink(Scene *scene, ReportList *reports, Object *ob)
{
	Base *base = BKE_scene_base_find(scene, ob);
	if (!base) {
		BKE_reportf(reports, RPT_ERROR, "Object '%s' is not in this scene '%s'", ob->id.name + 2, scene->id.name + 2);
		return;
	}
	if (base == scene->basact && ob->mode != OB_MODE_OBJECT) {
		BKE_reportf(reports, RPT_ERROR, "Object '%s' must be in 'Object Mode' to unlink", ob->id.name + 2);
		return;
	}
	if (scene->basact == base) {
		scene->basact = NULL;
	}

	BLI_remlink(&scene->base, base);
	MEM_freeN(base);

	ob->id.us--;

	/* needed otherwise the depgraph will contain freed objects which can crash, see [#20958] */
	DAG_scene_sort(G.main, scene);
	DAG_ids_flush_update(G.main, 0);

	WM_main_add_notifier(NC_SCENE | ND_OB_ACTIVE, scene);
}

static void rna_Scene_skgen_etch_template_set(PointerRNA *ptr, PointerRNA value)
{
	ToolSettings *ts = (ToolSettings *)ptr->data;
	if (value.data && ((Object *)value.data)->type == OB_ARMATURE)
		ts->skgen_template = value.data;
	else
		ts->skgen_template = NULL;
}

static PointerRNA rna_Scene_active_object_get(PointerRNA *ptr)
{
	Scene *scene = (Scene *)ptr->data;
	return rna_pointer_inherit_refine(ptr, &RNA_Object, scene->basact ? scene->basact->object : NULL);
}

static void rna_Scene_active_object_set(PointerRNA *ptr, PointerRNA value)
{
	Scene *scene = (Scene *)ptr->data;
	if (value.data)
		scene->basact = BKE_scene_base_find(scene, (Object *)value.data);
	else
		scene->basact = NULL;
}

static void rna_Scene_set_set(PointerRNA *ptr, PointerRNA value)
{
	Scene *scene = (Scene *)ptr->data;
	Scene *set = (Scene *)value.data;
	Scene *nested_set;

	for (nested_set = set; nested_set; nested_set = nested_set->set) {
		if (nested_set == scene)
			return;
	}

	scene->set = set;
}

static void rna_Scene_layer_set(PointerRNA *ptr, const int *values)
{
	Scene *scene = (Scene *)ptr->data;

	scene->lay = ED_view3d_scene_layer_set(scene->lay, values, &scene->layact);
}

static int rna_Scene_active_layer_get(PointerRNA *ptr)
{
	Scene *scene = (Scene *)ptr->data;

	return (int)(log(scene->layact) / M_LN2);
}

static void rna_Scene_view3d_update(Main *bmain, Scene *UNUSED(scene_unused), PointerRNA *ptr)
{
	Scene *scene = (Scene *)ptr->data;

	BKE_screen_view3d_main_sync(&bmain->screen, scene);
}

static void rna_Scene_layer_update(Main *bmain, Scene *scene, PointerRNA *ptr)
{
	rna_Scene_view3d_update(bmain, scene, ptr);
	DAG_on_visible_update(bmain, FALSE);
}

static void rna_Scene_fps_update(Main *UNUSED(bmain), Scene *scene, PointerRNA *UNUSED(ptr))
{
	sound_update_fps(scene);
	seq_update_sound_bounds_all(scene);
}

static void rna_Scene_listener_update(Main *UNUSED(bmain), Scene *scene, PointerRNA *UNUSED(ptr))
{
	sound_update_scene_listener(scene);
}

static void rna_Scene_volume_set(PointerRNA *ptr, float value)
{
	Scene *scene = (Scene *)(ptr->data);

	scene->audio.volume = value;
	if (scene->sound_scene)
		sound_set_scene_volume(scene, value);
}

static void rna_Scene_framelen_update(Main *UNUSED(bmain), Scene *scene, PointerRNA *UNUSED(ptr))
{
	scene->r.framelen = (float)scene->r.framapto / (float)scene->r.images;
}


static void rna_Scene_current_frame_set(PointerRNA *ptr, int value)
{
	Scene *data = (Scene *)ptr->data;
	
	/* if negative frames aren't allowed, then we can't use them */
	FRAMENUMBER_MIN_CLAMP(value);
	data->r.cfra = value;
}

static void rna_Scene_start_frame_set(PointerRNA *ptr, int value)
{
	Scene *data = (Scene *)ptr->data;
	/* MINFRAME not MINAFRAME, since some output formats can't taken negative frames */
	CLAMP(value, MINFRAME, MAXFRAME);
	data->r.sfra = value;

	if (data->r.sfra >= data->r.efra) {
		data->r.efra = MIN2(data->r.sfra, MAXFRAME);
	}
}

static void rna_Scene_end_frame_set(PointerRNA *ptr, int value)
{
	Scene *data = (Scene *)ptr->data;
	CLAMP(value, MINFRAME, MAXFRAME);
	data->r.efra = value;

	if (data->r.sfra >= data->r.efra) {
		data->r.sfra = MAX2(data->r.efra, MINFRAME);
	}
}

static void rna_Scene_use_preview_range_set(PointerRNA *ptr, int value)
{
	Scene *data = (Scene *)ptr->data;
	
	if (value) {
		/* copy range from scene if not set before */
		if ((data->r.psfra == data->r.pefra) && (data->r.psfra == 0)) {
			data->r.psfra = data->r.sfra;
			data->r.pefra = data->r.efra;
		}
		
		data->r.flag |= SCER_PRV_RANGE;
	}
	else
		data->r.flag &= ~SCER_PRV_RANGE;
}


static void rna_Scene_preview_range_start_frame_set(PointerRNA *ptr, int value)
{
	Scene *data = (Scene *)ptr->data;
	
	/* check if enabled already */
	if ((data->r.flag & SCER_PRV_RANGE) == 0) {
		/* set end of preview range to end frame, then clamp as per normal */
		/* TODO: or just refuse to set instead? */
		data->r.pefra = data->r.efra;
	}
	
	/* now set normally */
	CLAMP(value, MINAFRAME, data->r.pefra);
	data->r.psfra = value;
}

static void rna_Scene_preview_range_end_frame_set(PointerRNA *ptr, int value)
{
	Scene *data = (Scene *)ptr->data;
	
	/* check if enabled already */
	if ((data->r.flag & SCER_PRV_RANGE) == 0) {
		/* set start of preview range to start frame, then clamp as per normal */
		/* TODO: or just refuse to set instead? */
		data->r.psfra = data->r.sfra;
	}
	
	/* now set normally */
	CLAMP(value, data->r.psfra, MAXFRAME);
	data->r.pefra = value;
}

static void rna_Scene_frame_update(Main *bmain, Scene *UNUSED(current_scene), PointerRNA *ptr)
{
	Scene *scene = (Scene *)ptr->id.data;
	sound_seek_scene(bmain, scene);
}

static PointerRNA rna_Scene_active_keying_set_get(PointerRNA *ptr)
{
	Scene *scene = (Scene *)ptr->data;
	return rna_pointer_inherit_refine(ptr, &RNA_KeyingSet, ANIM_scene_get_active_keyingset(scene));
}

static void rna_Scene_active_keying_set_set(PointerRNA *ptr, PointerRNA value)
{
	Scene *scene = (Scene *)ptr->data;
	KeyingSet *ks = (KeyingSet *)value.data;
	
	scene->active_keyingset = ANIM_scene_get_keyingset_index(scene, ks);
}

/* get KeyingSet index stuff for list of Keying Sets editing UI
 *	- active_keyingset-1 since 0 is reserved for 'none'
 *	- don't clamp, otherwise can never set builtins types as active...
 */
static int rna_Scene_active_keying_set_index_get(PointerRNA *ptr)
{
	Scene *scene = (Scene *)ptr->data;
	return scene->active_keyingset - 1;
}

/* get KeyingSet index stuff for list of Keying Sets editing UI
 *	- value+1 since 0 is reserved for 'none'
 */
static void rna_Scene_active_keying_set_index_set(PointerRNA *ptr, int value)
{
	Scene *scene = (Scene *)ptr->data;
	scene->active_keyingset = value + 1;
}

/* XXX: evil... builtin_keyingsets is defined in keyingsets.c! */
/* TODO: make API function to retrieve this... */
extern ListBase builtin_keyingsets;

static void rna_Scene_all_keyingsets_begin(CollectionPropertyIterator *iter, PointerRNA *ptr)
{
	Scene *scene = (Scene *)ptr->data;
	
	/* start going over the scene KeyingSets first, while we still have pointer to it
	 * but only if we have any Keying Sets to use...
	 */
	if (scene->keyingsets.first)
		rna_iterator_listbase_begin(iter, &scene->keyingsets, NULL);
	else
		rna_iterator_listbase_begin(iter, &builtin_keyingsets, NULL);
}

static void rna_Scene_all_keyingsets_next(CollectionPropertyIterator *iter)
{
	ListBaseIterator *internal = iter->internal;
	KeyingSet *ks = (KeyingSet *)internal->link;
	
	/* if we've run out of links in Scene list, jump over to the builtins list unless we're there already */
	if ((ks->next == NULL) && (ks != builtin_keyingsets.last))
		internal->link = (Link *)builtin_keyingsets.first;
	else
		internal->link = (Link *)ks->next;
		
	iter->valid = (internal->link != NULL);
}

static char *rna_RenderSettings_path(PointerRNA *UNUSED(ptr))
{
	return BLI_sprintfN("render");
}

static int rna_RenderSettings_threads_get(PointerRNA *ptr)
{
	RenderData *rd = (RenderData *)ptr->data;

	if (rd->mode & R_FIXED_THREADS)
		return rd->threads;
	else
		return BLI_system_thread_count();
}

static int rna_RenderSettings_is_movie_fomat_get(PointerRNA *ptr)
{
	RenderData *rd = (RenderData *)ptr->data;
	return BKE_imtype_is_movie(rd->im_format.imtype);
}

static int rna_RenderSettings_save_buffers_get(PointerRNA *ptr)
{
	RenderData *rd = (RenderData *)ptr->data;
	if (rd->mode & R_BORDER)
		return 0;
	else
		return (rd->scemode & (R_EXR_TILE_FILE | R_FULL_SAMPLE)) != 0;
}

static int rna_RenderSettings_full_sample_get(PointerRNA *ptr)
{
	RenderData *rd = (RenderData *)ptr->data;

	return (rd->scemode & R_FULL_SAMPLE) && !(rd->mode & R_BORDER);
}

static void rna_ImageFormatSettings_file_format_set(PointerRNA *ptr, int value)
{
	ImageFormatData *imf = (ImageFormatData *)ptr->data;
	ID *id = ptr->id.data;
	const char is_render = (id && GS(id->name) == ID_SCE);
	/* see note below on why this is */
	const char chan_flag = BKE_imtype_valid_channels(imf->imtype) | (is_render ? IMA_CHAN_FLAG_BW : 0);

	imf->imtype = value;

	/* ensure depth and color settings match */
	if ( ((imf->planes == R_IMF_PLANES_BW) &&   !(chan_flag & IMA_CHAN_FLAG_BW)) ||
	     ((imf->planes == R_IMF_PLANES_RGBA) && !(chan_flag & IMA_CHAN_FLAG_ALPHA)))
	{
		imf->planes = R_IMF_PLANES_RGB;
	}

	/* ensure usable depth */
	{
		const int depth_ok = BKE_imtype_valid_depths(imf->imtype);
		if ((imf->depth & depth_ok) == 0) {
			/* set first available depth */
			char depth_ls[] = {R_IMF_CHAN_DEPTH_32,
			                   R_IMF_CHAN_DEPTH_24,
			                   R_IMF_CHAN_DEPTH_16,
			                   R_IMF_CHAN_DEPTH_12,
			                   R_IMF_CHAN_DEPTH_8,
			                   R_IMF_CHAN_DEPTH_1,
			                   0};
			int i;

			for (i = 0; depth_ls[i]; i++) {
				if (depth_ok & depth_ls[i]) {
					imf->depth = depth_ls[i];
					break;
				}
			}
		}
	}

	if (id && GS(id->name) == ID_SCE) {
		Scene *scene = ptr->id.data;
		RenderData *rd = &scene->r;
#ifdef WITH_FFMPEG
		BKE_ffmpeg_image_type_verify(rd, imf);
#endif
#ifdef WITH_QUICKTIME
		quicktime_verify_image_type(rd, imf);
#endif
		(void)rd;
	}
}

static EnumPropertyItem *rna_ImageFormatSettings_file_format_itemf(bContext *C, PointerRNA *ptr,
                                                                   PropertyRNA *UNUSED(prop), int *free)
{
	ID *id = ptr->id.data;
	if (id && GS(id->name) == ID_SCE) {
		return image_type_items;
	}
	else {
		return image_only_type_items;
	}
}

static EnumPropertyItem *rna_ImageFormatSettings_color_mode_itemf(bContext *C, PointerRNA *ptr,
                                                                  PropertyRNA *UNUSED(prop), int *free)
{
	ImageFormatData *imf = (ImageFormatData *)ptr->data;
	ID *id = ptr->id.data;
	const char is_render = (id && GS(id->name) == ID_SCE);

	/* note, we need to act differently for render
	 * where 'BW' will force greyscale even if the output format writes
	 * as RGBA, this is age old blender convention and not sure how useful
	 * it really is but keep it for now - campbell */
	char chan_flag = BKE_imtype_valid_channels(imf->imtype) | (is_render ? IMA_CHAN_FLAG_BW : 0);

#ifdef WITH_FFMPEG
	/* a WAY more crappy case than B&W flag: depending on codec, file format MIGHT support
	 * alpha channel. for example MPEG format with h264 codec can't do alpha channel, but
	 * the same MPEG format with QTRLE codec can easily handle alpga channel.
	 * not sure how to deal with such cases in a nicer way (sergey) */
	if (is_render) {
		Scene *scene = ptr->id.data;
		RenderData *rd = &scene->r;

		if (BKE_ffmpeg_alpha_channel_is_supported(rd))
			chan_flag |= IMA_CHAN_FLAG_ALPHA;
	}
#endif

	if (chan_flag == (IMA_CHAN_FLAG_BW | IMA_CHAN_FLAG_RGB | IMA_CHAN_FLAG_ALPHA)) {
		return image_color_mode_items;
	}
	else {
		int totitem = 0;
		EnumPropertyItem *item = NULL;

		if (chan_flag & IMA_CHAN_FLAG_BW)    RNA_enum_item_add(&item, &totitem, &IMAGE_COLOR_MODE_BW);
		if (chan_flag & IMA_CHAN_FLAG_RGB)   RNA_enum_item_add(&item, &totitem, &IMAGE_COLOR_MODE_RGB);
		if (chan_flag & IMA_CHAN_FLAG_ALPHA) RNA_enum_item_add(&item, &totitem, &IMAGE_COLOR_MODE_RGBA);

		RNA_enum_item_end(&item, &totitem);
		*free = 1;

		return item;
	}
}

static EnumPropertyItem *rna_ImageFormatSettings_color_depth_itemf(bContext *C, PointerRNA *ptr,
                                                                   PropertyRNA *UNUSED(prop), int *free)
{
	ImageFormatData *imf = (ImageFormatData *)ptr->data;

	if (imf == NULL) {
		return image_color_depth_items;
	}
	else {
		const int depth_ok = BKE_imtype_valid_depths(imf->imtype);
		const int is_float = ELEM3(imf->imtype, R_IMF_IMTYPE_RADHDR, R_IMF_IMTYPE_OPENEXR, R_IMF_IMTYPE_MULTILAYER);

		EnumPropertyItem *item_8bit =  &image_color_depth_items[0];
		EnumPropertyItem *item_12bit = &image_color_depth_items[1];
		EnumPropertyItem *item_16bit = &image_color_depth_items[2];
		EnumPropertyItem *item_32bit = &image_color_depth_items[3];

		int totitem = 0;
		EnumPropertyItem *item = NULL;
		EnumPropertyItem tmp = {0, "", 0, "", ""};

		if (depth_ok & R_IMF_CHAN_DEPTH_8) {
			RNA_enum_item_add(&item, &totitem, item_8bit);
		}

		if (depth_ok & R_IMF_CHAN_DEPTH_12) {
			RNA_enum_item_add(&item, &totitem, item_12bit);
		}

		if (depth_ok & R_IMF_CHAN_DEPTH_16) {
			if (is_float) {
				tmp = *item_16bit;
				tmp.name = "Float (Half)";
				RNA_enum_item_add(&item, &totitem, &tmp);
			}
			else {
				RNA_enum_item_add(&item, &totitem, item_16bit);
			}
		}

		if (depth_ok & R_IMF_CHAN_DEPTH_32) {
			if (is_float) {
				tmp = *item_32bit;
				tmp.name = "Float (Full)";
				RNA_enum_item_add(&item, &totitem, &tmp);
			}
			else {
				RNA_enum_item_add(&item, &totitem, item_32bit);
			}
		}

		RNA_enum_item_end(&item, &totitem);
		*free = 1;

		return item;
	}
}

static int rna_SceneRender_file_ext_length(PointerRNA *ptr)
{
	RenderData *rd = (RenderData *)ptr->data;
	char ext[8];
	ext[0] = '\0';
	BKE_add_image_extension(ext, rd->im_format.imtype);
	return strlen(ext);
}

static void rna_SceneRender_file_ext_get(PointerRNA *ptr, char *str)
{
	RenderData *rd = (RenderData *)ptr->data;
	str[0] = '\0';
	BKE_add_image_extension(str, rd->im_format.imtype);
}

#ifdef WITH_QUICKTIME
static int rna_RenderSettings_qtcodecsettings_codecType_get(PointerRNA *ptr)
{
	QuicktimeCodecSettings *settings = (QuicktimeCodecSettings *)ptr->data;
	
	return quicktime_rnatmpvalue_from_videocodectype(settings->codecType);
}

static void rna_RenderSettings_qtcodecsettings_codecType_set(PointerRNA *ptr, int value)
{
	QuicktimeCodecSettings *settings = (QuicktimeCodecSettings *)ptr->data;

	settings->codecType = quicktime_videocodecType_from_rnatmpvalue(value);
}

static EnumPropertyItem *rna_RenderSettings_qtcodecsettings_codecType_itemf(bContext *C, PointerRNA *ptr,
                                                                            PropertyRNA *UNUSED(prop), int *free)
{
	EnumPropertyItem *item = NULL;
	EnumPropertyItem tmp = {0, "", 0, "", ""};
	QuicktimeCodecTypeDesc *codecTypeDesc;
	int i = 1, totitem = 0;
	char id[5];
	
	for (i = 0; i < quicktime_get_num_videocodecs(); i++) {
		codecTypeDesc = quicktime_get_videocodecType_desc(i);
		if (!codecTypeDesc) break;
		
		tmp.value = codecTypeDesc->rnatmpvalue;
		*((int *)id) = codecTypeDesc->codecType;
		id[4] = 0;
		tmp.identifier = id;
		tmp.name = codecTypeDesc->codecName;
		RNA_enum_item_add(&item, &totitem, &tmp);
	}
	
	RNA_enum_item_end(&item, &totitem);
	*free = 1;
	
	return item;
}

#ifdef USE_QTKIT
static int rna_RenderSettings_qtcodecsettings_audiocodecType_get(PointerRNA *ptr)
{
	QuicktimeCodecSettings *settings = (QuicktimeCodecSettings *)ptr->data;
	
	return quicktime_rnatmpvalue_from_audiocodectype(settings->audiocodecType);
}

static void rna_RenderSettings_qtcodecsettings_audiocodecType_set(PointerRNA *ptr, int value)
{
	QuicktimeCodecSettings *settings = (QuicktimeCodecSettings *)ptr->data;
	
	settings->audiocodecType = quicktime_audiocodecType_from_rnatmpvalue(value);
}

static EnumPropertyItem *rna_RenderSettings_qtcodecsettings_audiocodecType_itemf(bContext *C, PointerRNA *ptr,
                                                                                 PropertyRNA *UNUSED(prop), int *free)
{
	EnumPropertyItem *item = NULL;
	EnumPropertyItem tmp = {0, "", 0, "", ""};
	QuicktimeCodecTypeDesc *codecTypeDesc;
	int i = 1, totitem = 0;
	
	for (i = 0; i < quicktime_get_num_audiocodecs(); i++) {
		codecTypeDesc = quicktime_get_audiocodecType_desc(i);
		if (!codecTypeDesc) break;
		
		tmp.value = codecTypeDesc->rnatmpvalue;
		tmp.identifier = codecTypeDesc->codecName;
		tmp.name = codecTypeDesc->codecName;
		RNA_enum_item_add(&item, &totitem, &tmp);
	}
	
	RNA_enum_item_end(&item, &totitem);
	*free = 1;
	
	return item;
}
#endif
#endif

#ifdef WITH_FFMPEG
static void rna_FFmpegSettings_lossless_output_set(PointerRNA *ptr, int value)
{
	Scene *scene = (Scene *) ptr->id.data;
	RenderData *rd = &scene->r;

	if (value)
		rd->ffcodecdata.flags |= FFMPEG_LOSSLESS_OUTPUT;
	else
		rd->ffcodecdata.flags &= ~FFMPEG_LOSSLESS_OUTPUT;

	BKE_ffmpeg_codec_settings_verify(rd);
}

static void rna_FFmpegSettings_codec_settings_update(Main *UNUSED(bmain), Scene *UNUSED(scene_unused), PointerRNA *ptr)
{
	Scene *scene = (Scene *) ptr->id.data;
	RenderData *rd = &scene->r;

	BKE_ffmpeg_codec_settings_verify(rd);
}
#endif

static int rna_RenderSettings_active_layer_index_get(PointerRNA *ptr)
{
	RenderData *rd = (RenderData *)ptr->data;
	return rd->actlay;
}

static void rna_RenderSettings_active_layer_index_set(PointerRNA *ptr, int value)
{
	RenderData *rd = (RenderData *)ptr->data;
	rd->actlay = value;
}

static void rna_RenderSettings_active_layer_index_range(PointerRNA *ptr, int *min, int *max, int *softmin, int *softmax)
{
	RenderData *rd = (RenderData *)ptr->data;

	*min = 0;
	*max = BLI_countlist(&rd->layers) - 1;
	*max = MAX2(0, *max);
}

static PointerRNA rna_RenderSettings_active_layer_get(PointerRNA *ptr)
{
	RenderData *rd = (RenderData *)ptr->data;
	SceneRenderLayer *srl = BLI_findlink(&rd->layers, rd->actlay);
	
	return rna_pointer_inherit_refine(ptr, &RNA_SceneRenderLayer, srl);
}

static void rna_RenderSettings_active_layer_set(PointerRNA *ptr, PointerRNA value)
{
	RenderData *rd = (RenderData *)ptr->data;
	SceneRenderLayer *srl = (SceneRenderLayer *)value.data;
	const int index = BLI_findindex(&rd->layers, srl);
	if (index != -1) rd->actlay = index;
}

static SceneRenderLayer *rna_RenderLayer_new(ID *id, RenderData *UNUSED(rd), const char *name)
{
	Scene *scene = (Scene *)id;
	SceneRenderLayer *srl = BKE_scene_add_render_layer(scene, name);

	WM_main_add_notifier(NC_SCENE | ND_RENDER_OPTIONS, NULL);

	return srl;
}

static void rna_RenderLayer_remove(ID *id, RenderData *UNUSED(rd), Main *bmain, ReportList *reports,
                                   SceneRenderLayer *srl)
{
	Scene *scene = (Scene *)id;

	if (!BKE_scene_remove_render_layer(bmain, scene, srl)) {
		BKE_reportf(reports, RPT_ERROR, "RenderLayer '%s' could not be removed from scene '%s'",
		            srl->name, scene->id.name + 2);
	}
	else {
		WM_main_add_notifier(NC_SCENE | ND_RENDER_OPTIONS, NULL);
	}
}

static void rna_RenderSettings_engine_set(PointerRNA *ptr, int value)
{
	RenderData *rd = (RenderData *)ptr->data;
	RenderEngineType *type = BLI_findlink(&R_engines, value);

	if (type)
		BLI_strncpy_utf8(rd->engine, type->idname, sizeof(rd->engine));
}

static EnumPropertyItem *rna_RenderSettings_engine_itemf(bContext *UNUSED(C), PointerRNA *UNUSED(ptr),
                                                         PropertyRNA *UNUSED(prop), int *free)
{
	RenderEngineType *type;
	EnumPropertyItem *item = NULL;
	EnumPropertyItem tmp = {0, "", 0, "", ""};
	int a = 0, totitem = 0;

	for (type = R_engines.first; type; type = type->next, a++) {
		tmp.value = a;
		tmp.identifier = type->idname;
		tmp.name = type->name;
		RNA_enum_item_add(&item, &totitem, &tmp);
	}
	
	RNA_enum_item_end(&item, &totitem);
	*free = 1;

	return item;
}

static int rna_RenderSettings_engine_get(PointerRNA *ptr)
{
	RenderData *rd = (RenderData *)ptr->data;
	RenderEngineType *type;
	int a = 0;

	for (type = R_engines.first; type; type = type->next, a++)
		if (strcmp(type->idname, rd->engine) == 0)
			return a;
	
	return 0;
}

static void rna_RenderSettings_engine_update(Main *bmain, Scene *UNUSED(unused), PointerRNA *UNUSED(ptr))
{
	ED_render_engine_changed(bmain);
}

static void rna_Scene_glsl_update(Main *UNUSED(bmain), Scene *UNUSED(scene), PointerRNA *ptr)
{
	Scene *scene = (Scene *)ptr->id.data;

	DAG_id_tag_update(&scene->id, 0);
}

static void rna_RenderSettings_color_management_update(Main *bmain, Scene *UNUSED(scene), PointerRNA *ptr)
{
	/* reset image nodes */
	Scene *scene = (Scene *)ptr->id.data;
	bNodeTree *ntree = scene->nodetree;
	bNode *node;
	
	if (ntree && scene->use_nodes) {
		/* images are freed here, stop render and preview threads, until
		 * Image is threadsafe. when we are changing this propery from a
		 * python script in the render thread, don't stop own thread */
		if (BLI_thread_is_main())
			WM_jobs_stop_all(bmain->wm.first);
		
		for (node = ntree->nodes.first; node; node = node->next) {
			if (ELEM(node->type, CMP_NODE_VIEWER, CMP_NODE_IMAGE)) {
				ED_node_changed_update(&scene->id, node);
				WM_main_add_notifier(NC_NODE | NA_EDITED, node);
				
				if (node->type == CMP_NODE_IMAGE)
					BKE_image_signal((Image *)node->id, NULL, IMA_SIGNAL_FREE);
			}
		}
	}

	rna_Scene_glsl_update(bmain, scene, ptr);
}

static void rna_SceneRenderLayer_name_set(PointerRNA *ptr, const char *value)
{
	Scene *scene = (Scene *)ptr->id.data;
	SceneRenderLayer *rl = (SceneRenderLayer *)ptr->data;
	BLI_strncpy_utf8(rl->name, value, sizeof(rl->name));
	BLI_uniquename(&scene->r.layers, rl, "RenderLayer", '.', offsetof(SceneRenderLayer, name), sizeof(rl->name));

	if (scene->nodetree) {
		bNode *node;
		int index = BLI_findindex(&scene->r.layers, rl);

		for (node = scene->nodetree->nodes.first; node; node = node->next) {
			if (node->type == CMP_NODE_R_LAYERS && node->id == NULL) {
				if (node->custom1 == index)
					BLI_strncpy(node->name, rl->name, NODE_MAXSTR);
			}
		}
	}
}

static int rna_RenderSettings_multiple_engines_get(PointerRNA *UNUSED(ptr))
{
	return (BLI_countlist(&R_engines) > 1);
}

static int rna_RenderSettings_use_shading_nodes_get(PointerRNA *ptr)
{
	Scene *scene = (Scene *)ptr->id.data;
	return BKE_scene_use_new_shading_nodes(scene);
}

static int rna_RenderSettings_use_game_engine_get(PointerRNA *ptr)
{
	RenderData *rd = (RenderData *)ptr->data;
	RenderEngineType *type;

	for (type = R_engines.first; type; type = type->next)
		if (strcmp(type->idname, rd->engine) == 0)
			return (type->flag & RE_GAME);
	
	return 0;
}

static void rna_SceneRenderLayer_layer_set(PointerRNA *ptr, const int *values)
{
	SceneRenderLayer *rl = (SceneRenderLayer *)ptr->data;
	rl->lay = ED_view3d_scene_layer_set(rl->lay, values, NULL);
}

static void rna_SceneRenderLayer_pass_update(Main *bmain, Scene *activescene, PointerRNA *ptr)
{
	Scene *scene = (Scene *)ptr->id.data;

	if (scene->nodetree)
		ntreeCompositForceHidden(scene->nodetree, scene);
	
	rna_Scene_glsl_update(bmain, activescene, ptr);
}

static void rna_Scene_use_nodes_set(PointerRNA *ptr, int value)
{
	Scene *scene = (Scene *)ptr->data;

	scene->use_nodes = value;
	if (scene->use_nodes && scene->nodetree == NULL)
		ED_node_composit_default(scene);
}

static void rna_Physics_update(Main *UNUSED(bmain), Scene *UNUSED(scene), PointerRNA *ptr)
{
	Scene *scene = (Scene *)ptr->id.data;
	Base *base;

	for (base = scene->base.first; base; base = base->next)
		BKE_ptcache_object_reset(scene, base->object, PTCACHE_RESET_DEPSGRAPH);
}

static void rna_Scene_editmesh_select_mode_set(PointerRNA *ptr, const int *value)
{
	Scene *scene = (Scene *)ptr->id.data;
	ToolSettings *ts = (ToolSettings *)ptr->data;
	int flag = (value[0] ? SCE_SELECT_VERTEX : 0) | (value[1] ? SCE_SELECT_EDGE : 0) | (value[2] ? SCE_SELECT_FACE : 0);

	if (flag) {
		ts->selectmode = flag;

		if (scene->basact) {
			Mesh *me = BKE_mesh_from_object(scene->basact->object);
			if (me && me->edit_btmesh && me->edit_btmesh->selectmode != flag) {
				me->edit_btmesh->selectmode = flag;
				EDBM_selectmode_set(me->edit_btmesh);
			}
		}
	}
}

static void rna_Scene_editmesh_select_mode_update(Main *UNUSED(bmain), Scene *scene, PointerRNA *UNUSED(ptr))
{
	Mesh *me = NULL;

	if (scene->basact) {
		me = BKE_mesh_from_object(scene->basact->object);
		if (me && me->edit_btmesh == NULL)
			me = NULL;
	}

	WM_main_add_notifier(NC_GEOM | ND_SELECT, me);
	WM_main_add_notifier(NC_SCENE | ND_TOOLSETTINGS, NULL);
}

static void object_simplify_update(Object *ob)
{
	ModifierData *md;
	ParticleSystem *psys;

	for (md = ob->modifiers.first; md; md = md->next)
		if (ELEM3(md->type, eModifierType_Subsurf, eModifierType_Multires, eModifierType_ParticleSystem))
			ob->recalc |= OB_RECALC_DATA | PSYS_RECALC_CHILD;

	for (psys = ob->particlesystem.first; psys; psys = psys->next)
		psys->recalc |= PSYS_RECALC_CHILD;
	
	if (ob->dup_group) {
		GroupObject *gob;

		for (gob = ob->dup_group->gobject.first; gob; gob = gob->next)
			object_simplify_update(gob->ob);
	}
}

static void rna_Scene_use_simplify_update(Main *bmain, Scene *scene, PointerRNA *UNUSED(ptr))
{
	Scene *sce_iter;
	Base *base;

	for (SETLOOPER(scene, sce_iter, base))
		object_simplify_update(base->object);
	
	DAG_ids_flush_update(bmain, 0);
	WM_main_add_notifier(NC_GEOM | ND_DATA, NULL);
}

static void rna_Scene_simplify_update(Main *bmain, Scene *scene, PointerRNA *ptr)
{
	if (scene->r.mode & R_SIMPLIFY)
		rna_Scene_use_simplify_update(bmain, scene, ptr);
}

static int rna_Scene_use_audio_get(PointerRNA *ptr)
{
	Scene *scene = (Scene *)ptr->data;
	return scene->audio.flag & AUDIO_MUTE;
}

static void rna_Scene_use_audio_set(PointerRNA *ptr, int value)
{
	Scene *scene = (Scene *)ptr->data;

	if (value)
		scene->audio.flag |= AUDIO_MUTE;
	else
		scene->audio.flag &= ~AUDIO_MUTE;

	sound_mute_scene(scene, value);
}

static int rna_Scene_sync_mode_get(PointerRNA *ptr)
{
	Scene *scene = (Scene *)ptr->data;
	if (scene->audio.flag & AUDIO_SYNC)
		return AUDIO_SYNC;
	return scene->flag & SCE_FRAME_DROP;
}

static void rna_Scene_sync_mode_set(PointerRNA *ptr, int value)
{
	Scene *scene = (Scene *)ptr->data;

	if (value == AUDIO_SYNC) {
		scene->audio.flag |= AUDIO_SYNC;
	}
	else if (value == SCE_FRAME_DROP) {
		scene->audio.flag &= ~AUDIO_SYNC;
		scene->flag |= SCE_FRAME_DROP;
	}
	else {
		scene->audio.flag &= ~AUDIO_SYNC;
		scene->flag &= ~SCE_FRAME_DROP;
	}
}

static int rna_GameSettings_auto_start_get(PointerRNA *UNUSED(ptr))
{
	if (G.fileflags & G_FILE_AUTOPLAY)
		return 1;

	return 0;
}

static void rna_GameSettings_auto_start_set(PointerRNA *UNUSED(ptr), int value)
{
	if (value)
		G.fileflags |= G_FILE_AUTOPLAY;
	else
		G.fileflags &= ~G_FILE_AUTOPLAY;
}

static void rna_GameSettings_exit_key_set(PointerRNA *ptr, int value)
{
	GameData *gm = (GameData *)ptr->data;

	if (ISKEYBOARD(value))
		gm->exitkey = value;
}

static TimeMarker *rna_TimeLine_add(Scene *scene, const char name[])
{
	TimeMarker *marker = MEM_callocN(sizeof(TimeMarker), "TimeMarker");
	marker->flag = SELECT;
	marker->frame = 1;
	BLI_strncpy_utf8(marker->name, name, sizeof(marker->name));
	BLI_addtail(&scene->markers, marker);

	WM_main_add_notifier(NC_SCENE | ND_MARKERS, NULL);
	WM_main_add_notifier(NC_ANIMATION | ND_MARKERS, NULL);

	return marker;
}

static void rna_TimeLine_remove(Scene *scene, ReportList *reports, TimeMarker *marker)
{
	if (!BLI_remlink_safe(&scene->markers, marker)) {
		BKE_reportf(reports, RPT_ERROR, "TimelineMarker '%s' not found in scene '%s'", marker->name, scene->id.name + 2);
		return;
	}

	/* XXX, invalidates PyObject */
	MEM_freeN(marker);

	WM_main_add_notifier(NC_SCENE | ND_MARKERS, NULL);
	WM_main_add_notifier(NC_ANIMATION | ND_MARKERS, NULL);
}

static void rna_TimeLine_clear(Scene *scene)
{
	BLI_freelistN(&scene->markers);

	WM_main_add_notifier(NC_SCENE | ND_MARKERS, NULL);
	WM_main_add_notifier(NC_ANIMATION | ND_MARKERS, NULL);
}

static KeyingSet *rna_Scene_keying_set_new(Scene *sce, ReportList *reports, const char idname[], const char name[])
{
	KeyingSet *ks = NULL;

	/* call the API func, and set the active keyingset index */
	ks = BKE_keyingset_add(&sce->keyingsets, idname, name, KEYINGSET_ABSOLUTE, 0);
	
	if (ks) {
		sce->active_keyingset = BLI_countlist(&sce->keyingsets);
		return ks;
	}
	else {
		BKE_report(reports, RPT_ERROR, "Keying Set could not be added");
		return NULL;
	}
}

static void rna_UnifiedPaintSettings_size_set(PointerRNA *ptr, int value)
{
	UnifiedPaintSettings *ups = ptr->data;

	/* scale unprojected radius so it stays consistent with brush size */
	BKE_brush_scale_unprojected_radius(&ups->unprojected_radius,
	                                   value, ups->size);
	ups->size = value;
}

static void rna_UnifiedPaintSettings_unprojected_radius_set(PointerRNA *ptr, float value)
{
	UnifiedPaintSettings *ups = ptr->data;

	/* scale brush size so it stays consistent with unprojected_radius */
	BKE_brush_scale_size(&ups->size, value, ups->unprojected_radius);
	ups->unprojected_radius = value;
}

/* note: without this, when Multi-Paint is activated/deactivated, the colors
 * will not change right away when multiple bones are selected, this function
 * is not for general use and only for the few cases where changing scene
 * settings and NOT for general purpose updates, possibly this should be
 * given its own notifier. */
static void rna_Scene_update_active_object_data(Main *UNUSED(bmain), Scene *scene, PointerRNA *UNUSED(ptr))
{
	Object *ob = OBACT;
	if (ob) {
		DAG_id_tag_update(&ob->id, OB_RECALC_DATA);
		WM_main_add_notifier(NC_OBJECT | ND_DRAW, &ob->id);
	}
}

static void rna_SceneCamera_update(Main *UNUSED(bmain), Scene *UNUSED(scene), PointerRNA *ptr)
{
	Scene *scene = (Scene *)ptr->id.data;
	Object *camera = scene->camera;

	if (camera)
		DAG_id_tag_update(&camera->id, 0);
}

static PointerRNA rna_FreestyleLineSet_linestyle_get(PointerRNA *ptr)
{
	FreestyleLineSet *lineset= (FreestyleLineSet *)ptr->data;

	return rna_pointer_inherit_refine(ptr, &RNA_FreestyleLineStyle, lineset->linestyle);
}

static void rna_FreestyleLineSet_linestyle_set(PointerRNA *ptr, PointerRNA value)
{
	FreestyleLineSet *lineset= (FreestyleLineSet*)ptr->data;

	lineset->linestyle->id.us--;
	lineset->linestyle = (FreestyleLineStyle *)value.data;
	lineset->linestyle->id.us++;
}

static PointerRNA rna_FreestyleSettings_active_lineset_get(PointerRNA *ptr)
{
	FreestyleConfig *config= (FreestyleConfig *)ptr->data;
	FreestyleLineSet *lineset= FRS_get_active_lineset(config);
	return rna_pointer_inherit_refine(ptr, &RNA_FreestyleLineSet, lineset);
}

static void rna_FreestyleSettings_active_lineset_index_range(PointerRNA *ptr, int *min, int *max)
{
	FreestyleConfig *config= (FreestyleConfig *)ptr->data;
	*min= 0;
	*max= BLI_countlist(&config->linesets)-1;
	*max= MAX2(0, *max);
}

static int rna_FreestyleSettings_active_lineset_index_get(PointerRNA *ptr)
{
	FreestyleConfig *config= (FreestyleConfig *)ptr->data;
	return FRS_get_active_lineset_index(config);
}

static void rna_FreestyleSettings_active_lineset_index_set(PointerRNA *ptr, int value)
{
	FreestyleConfig *config= (FreestyleConfig *)ptr->data;
	FRS_set_active_lineset_index(config, value);
}

#else

static void rna_def_transform_orientation(BlenderRNA *brna)
{
	StructRNA *srna;
	PropertyRNA *prop;

	const int matrix_dimsize[] = {3, 3};
	
	srna = RNA_def_struct(brna, "TransformOrientation", NULL);
	
	prop = RNA_def_property(srna, "matrix", PROP_FLOAT, PROP_MATRIX);
	RNA_def_property_float_sdna(prop, NULL, "mat");
	RNA_def_property_multi_array(prop, 2, matrix_dimsize);
	RNA_def_property_update(prop, NC_SPACE | ND_SPACE_VIEW3D, NULL);
	
	prop = RNA_def_property(srna, "name", PROP_STRING, PROP_NONE);
	RNA_def_struct_name_property(srna, prop);
	RNA_def_property_ui_text(prop, "Name", "Name of the custom transform orientation");
	RNA_def_property_update(prop, NC_SPACE | ND_SPACE_VIEW3D, NULL);
}

static void rna_def_tool_settings(BlenderRNA  *brna)
{
	StructRNA *srna;
	PropertyRNA *prop;

	static EnumPropertyItem uv_select_mode_items[] = {
		{UV_SELECT_VERTEX, "VERTEX", ICON_UV_VERTEXSEL, "Vertex", "Vertex selection mode"},
		{UV_SELECT_EDGE, "EDGE", ICON_UV_EDGESEL, "Edge", "Edge selection mode"},
		{UV_SELECT_FACE, "FACE", ICON_UV_FACESEL, "Face", "Face selection mode"},
		{UV_SELECT_ISLAND, "ISLAND", ICON_UV_ISLANDSEL, "Island", "Island selection mode"},
		{0, NULL, 0, NULL, NULL}
	};
	
	/* the construction of this enum is quite special - everything is stored as bitflags,
	 * with 1st position only for for on/off (and exposed as boolean), while others are mutually
	 * exclusive options but which will only have any effect when autokey is enabled
	 */
	static EnumPropertyItem auto_key_items[] = {
		{AUTOKEY_MODE_NORMAL & ~AUTOKEY_ON, "ADD_REPLACE_KEYS", 0, "Add & Replace", ""},
		{AUTOKEY_MODE_EDITKEYS & ~AUTOKEY_ON, "REPLACE_KEYS", 0, "Replace", ""},
		{0, NULL, 0, NULL, NULL}
	};

	static EnumPropertyItem retarget_roll_items[] = {
		{SK_RETARGET_ROLL_NONE, "NONE", 0, "None", "Don't adjust roll"},
		{SK_RETARGET_ROLL_VIEW, "VIEW", 0, "View", "Roll bones to face the view"},
		{SK_RETARGET_ROLL_JOINT, "JOINT", 0, "Joint", "Roll bone to original joint plane offset"},
		{0, NULL, 0, NULL, NULL}
	};
	
	static EnumPropertyItem sketch_convert_items[] = {
		{SK_CONVERT_CUT_FIXED, "FIXED", 0, "Fixed", "Subdivide stroke in fixed number of bones"},
		{SK_CONVERT_CUT_LENGTH, "LENGTH", 0, "Length", "Subdivide stroke in bones of specific length"},
		{SK_CONVERT_CUT_ADAPTATIVE, "ADAPTIVE", 0, "Adaptive",
		 "Subdivide stroke adaptively, with more subdivision in curvier parts"},
		{SK_CONVERT_RETARGET, "RETARGET", 0, "Retarget", "Retarget template bone chain to stroke"},
		{0, NULL, 0, NULL, NULL}
	};

	static EnumPropertyItem edge_tag_items[] = {
		{EDGE_MODE_SELECT, "SELECT", 0, "Select", ""},
		{EDGE_MODE_TAG_SEAM, "SEAM", 0, "Tag Seam", ""},
		{EDGE_MODE_TAG_SHARP, "SHARP", 0, "Tag Sharp", ""},
		{EDGE_MODE_TAG_CREASE, "CREASE", 0, "Tag Crease", ""},
		{EDGE_MODE_TAG_BEVEL, "BEVEL", 0, "Tag Bevel", ""},
<<<<<<< HEAD
		{EDGE_MODE_TAG_FREESTYLE, "FREESTYLE", 0, "Tag Freestyle Edge Mark", ""},
		{0, NULL, 0, NULL, NULL}};
=======
		{0, NULL, 0, NULL, NULL}
	};
>>>>>>> 1c0c2f4d

	srna = RNA_def_struct(brna, "ToolSettings", NULL);
	RNA_def_struct_ui_text(srna, "Tool Settings", "");
	
	prop = RNA_def_property(srna, "sculpt", PROP_POINTER, PROP_NONE);
	RNA_def_property_struct_type(prop, "Sculpt");
	RNA_def_property_ui_text(prop, "Sculpt", "");
	
	prop = RNA_def_property(srna, "use_auto_normalize", PROP_BOOLEAN, PROP_NONE);
	RNA_def_property_boolean_sdna(prop, NULL, "auto_normalize", 1);
	RNA_def_property_ui_text(prop, "WPaint Auto-Normalize",
	                         "Ensure all bone-deforming vertex groups add up "
	                         "to 1.0 while weight painting");
	RNA_def_property_update(prop, 0, "rna_Scene_update_active_object_data");

	prop = RNA_def_property(srna, "use_multipaint", PROP_BOOLEAN, PROP_NONE);
	RNA_def_property_boolean_sdna(prop, NULL, "multipaint", 1);
	RNA_def_property_ui_text(prop, "WPaint Multi-Paint",
	                         "Paint across all selected bones while "
	                         "weight painting");
	RNA_def_property_update(prop, 0, "rna_Scene_update_active_object_data");

	prop = RNA_def_property(srna, "vertex_paint", PROP_POINTER, PROP_NONE);
	RNA_def_property_pointer_sdna(prop, NULL, "vpaint");
	RNA_def_property_ui_text(prop, "Vertex Paint", "");

	prop = RNA_def_property(srna, "weight_paint", PROP_POINTER, PROP_NONE);
	RNA_def_property_pointer_sdna(prop, NULL, "wpaint");
	RNA_def_property_ui_text(prop, "Weight Paint", "");

	prop = RNA_def_property(srna, "image_paint", PROP_POINTER, PROP_NONE);
	RNA_def_property_pointer_sdna(prop, NULL, "imapaint");
	RNA_def_property_ui_text(prop, "Image Paint", "");

	prop = RNA_def_property(srna, "uv_sculpt", PROP_POINTER, PROP_NONE);
	RNA_def_property_pointer_sdna(prop, NULL, "uvsculpt");
	RNA_def_property_ui_text(prop, "UV Sculpt", "");

	prop = RNA_def_property(srna, "particle_edit", PROP_POINTER, PROP_NONE);
	RNA_def_property_pointer_sdna(prop, NULL, "particle");
	RNA_def_property_ui_text(prop, "Particle Edit", "");

	prop = RNA_def_property(srna, "use_uv_sculpt", PROP_BOOLEAN, PROP_NONE);
	RNA_def_property_boolean_sdna(prop, NULL, "use_uv_sculpt", 1);
	RNA_def_property_ui_text(prop, "UV Sculpt", "Enable brush for UV sculpting");
	RNA_def_property_ui_icon(prop, ICON_TPAINT_HLT, 0);
	RNA_def_property_update(prop, NC_SPACE | ND_SPACE_IMAGE, "rna_SpaceImageEditor_uv_sculpt_update");

	prop = RNA_def_property(srna, "uv_sculpt_lock_borders", PROP_BOOLEAN, PROP_NONE);
	RNA_def_property_boolean_sdna(prop, NULL, "uv_sculpt_settings", UV_SCULPT_LOCK_BORDERS);
	RNA_def_property_ui_text(prop, "Lock Borders", "Disable editing of boundary edges");

	prop = RNA_def_property(srna, "uv_sculpt_all_islands", PROP_BOOLEAN, PROP_NONE);
	RNA_def_property_boolean_sdna(prop, NULL, "uv_sculpt_settings", UV_SCULPT_ALL_ISLANDS);
	RNA_def_property_ui_text(prop, "Sculpt All Islands", "Brush operates on all islands");

	prop = RNA_def_property(srna, "uv_sculpt_tool", PROP_ENUM, PROP_NONE);
	RNA_def_property_enum_sdna(prop, NULL, "uv_sculpt_tool");
	RNA_def_property_enum_items(prop, uv_sculpt_tool_items);
	RNA_def_property_ui_text(prop, "UV Sculpt Tools", "Select Tools for the UV sculpt brushes");

	prop = RNA_def_property(srna, "uv_relax_method", PROP_ENUM, PROP_NONE);
	RNA_def_property_enum_sdna(prop, NULL, "uv_relax_method");
	RNA_def_property_enum_items(prop, uv_sculpt_relaxation_items);
	RNA_def_property_ui_text(prop, "Relaxation Method", "Algorithm used for UV relaxation");

	/* Transform */
	prop = RNA_def_property(srna, "proportional_edit", PROP_ENUM, PROP_NONE);
	RNA_def_property_enum_sdna(prop, NULL, "proportional");
	RNA_def_property_enum_items(prop, proportional_editing_items);
	RNA_def_property_ui_text(prop, "Proportional Editing",
	                         "Proportional Editing mode, allows transforms with distance fall-off");
	RNA_def_property_update(prop, NC_SCENE | ND_TOOLSETTINGS, NULL); /* header redraw */

	prop = RNA_def_property(srna, "use_proportional_edit_objects", PROP_BOOLEAN, PROP_NONE);
	RNA_def_property_boolean_sdna(prop, NULL, "proportional_objects", 0);
	RNA_def_property_ui_text(prop, "Proportional Editing Objects", "Proportional editing object mode");
	RNA_def_property_ui_icon(prop, ICON_PROP_OFF, 1);
	RNA_def_property_update(prop, NC_SCENE | ND_TOOLSETTINGS, NULL); /* header redraw */

	prop = RNA_def_property(srna, "proportional_edit_falloff", PROP_ENUM, PROP_NONE);
	RNA_def_property_enum_sdna(prop, NULL, "prop_mode");
	RNA_def_property_enum_items(prop, proportional_falloff_items);
	RNA_def_property_ui_text(prop, "Proportional Editing Falloff", "Falloff type for proportional editing mode");
	RNA_def_property_update(prop, NC_SCENE | ND_TOOLSETTINGS, NULL); /* header redraw */

	prop = RNA_def_property(srna, "proportional_size", PROP_FLOAT, PROP_DISTANCE);
	RNA_def_property_float_sdna(prop, NULL, "proportional_size");
	RNA_def_property_ui_text(prop, "Proportional Size", "Display size for proportional editing circle");
	RNA_def_property_range(prop, 0.00001, 5000.0);
	
	prop = RNA_def_property(srna, "normal_size", PROP_FLOAT, PROP_DISTANCE);
	RNA_def_property_float_sdna(prop, NULL, "normalsize");
	RNA_def_property_ui_text(prop, "Normal Size", "Display size for normals in the 3D view");
	RNA_def_property_range(prop, 0.00001, 1000.0);
	RNA_def_property_ui_range(prop, 0.01, 10.0, 10.0, 2);
	RNA_def_property_update(prop, NC_GEOM | ND_DATA, NULL);

	prop = RNA_def_property(srna, "double_threshold", PROP_FLOAT, PROP_DISTANCE);
	RNA_def_property_float_sdna(prop, NULL, "doublimit");
	RNA_def_property_ui_text(prop, "Double Threshold", "Limit for removing duplicates and 'Auto Merge'");
	RNA_def_property_range(prop, 0.0, 1.0);
	RNA_def_property_ui_range(prop, 0.0, 0.1, 0.01, 6);

	prop = RNA_def_property(srna, "use_mesh_automerge", PROP_BOOLEAN, PROP_NONE);
	RNA_def_property_boolean_sdna(prop, NULL, "automerge", 0);
	RNA_def_property_ui_text(prop, "AutoMerge Editing", "Automatically merge vertices moved to the same location");

	prop = RNA_def_property(srna, "use_snap", PROP_BOOLEAN, PROP_NONE);
	RNA_def_property_boolean_sdna(prop, NULL, "snap_flag", SCE_SNAP);
	RNA_def_property_ui_text(prop, "Snap", "Snap during transform");
	RNA_def_property_ui_icon(prop, ICON_SNAP_OFF, 1);
	RNA_def_property_update(prop, NC_SCENE | ND_TOOLSETTINGS, NULL); /* header redraw */

	prop = RNA_def_property(srna, "use_snap_align_rotation", PROP_BOOLEAN, PROP_NONE);
	RNA_def_property_boolean_sdna(prop, NULL, "snap_flag", SCE_SNAP_ROTATE);
	RNA_def_property_ui_text(prop, "Snap Align Rotation", "Align rotation with the snapping target");
	RNA_def_property_ui_icon(prop, ICON_SNAP_NORMAL, 0);
	RNA_def_property_update(prop, NC_SCENE | ND_TOOLSETTINGS, NULL); /* header redraw */

	prop = RNA_def_property(srna, "snap_element", PROP_ENUM, PROP_NONE);
	RNA_def_property_enum_sdna(prop, NULL, "snap_mode");
	RNA_def_property_enum_items(prop, snap_element_items);
	RNA_def_property_ui_text(prop, "Snap Element", "Type of element to snap to");
	RNA_def_property_update(prop, NC_SCENE | ND_TOOLSETTINGS, NULL); /* header redraw */

	prop = RNA_def_property(srna, "snap_target", PROP_ENUM, PROP_NONE);
	RNA_def_property_enum_sdna(prop, NULL, "snap_target");
	RNA_def_property_enum_items(prop, snap_target_items);
	RNA_def_property_ui_text(prop, "Snap Target", "Which part to snap onto the target");
	RNA_def_property_update(prop, NC_SCENE | ND_TOOLSETTINGS, NULL); /* header redraw */

	prop = RNA_def_property(srna, "use_snap_peel_object", PROP_BOOLEAN, PROP_NONE);
	RNA_def_property_boolean_sdna(prop, NULL, "snap_flag", SCE_SNAP_PEEL_OBJECT);
	RNA_def_property_ui_text(prop, "Snap Peel Object", "Consider objects as whole when finding volume center");
	RNA_def_property_ui_icon(prop, ICON_SNAP_PEEL_OBJECT, 0);
	RNA_def_property_update(prop, NC_SCENE | ND_TOOLSETTINGS, NULL); /* header redraw */
	
	prop = RNA_def_property(srna, "use_snap_project", PROP_BOOLEAN, PROP_NONE);
	RNA_def_property_boolean_sdna(prop, NULL, "snap_flag", SCE_SNAP_PROJECT);
	RNA_def_property_ui_text(prop, "Project Individual Elements",
	                         "Project individual elements on the surface of other objects");
	RNA_def_property_ui_icon(prop, ICON_RETOPO, 0);
<<<<<<< HEAD
	RNA_def_property_update(prop, NC_SCENE|ND_TOOLSETTINGS, NULL); /* header redraw */
	
=======
	RNA_def_property_update(prop, NC_SCENE | ND_TOOLSETTINGS, NULL); /* header redraw */

>>>>>>> 1c0c2f4d
	prop = RNA_def_property(srna, "use_snap_self", PROP_BOOLEAN, PROP_NONE);
	RNA_def_property_boolean_negative_sdna(prop, NULL, "snap_flag", SCE_SNAP_NO_SELF);
	RNA_def_property_ui_text(prop, "Project to Self", "Snap onto itself (editmode)");
	RNA_def_property_ui_icon(prop, ICON_ORTHO, 0);
	RNA_def_property_update(prop, NC_SCENE | ND_TOOLSETTINGS, NULL); /* header redraw */
	
	/* Grease Pencil */
	prop = RNA_def_property(srna, "use_grease_pencil_sessions", PROP_BOOLEAN, PROP_NONE);
	RNA_def_property_boolean_sdna(prop, NULL, "gpencil_flags", GP_TOOL_FLAG_PAINTSESSIONS_ON);
	RNA_def_property_ui_text(prop, "Use Sketching Sessions",
	                         "Allow drawing multiple strokes at a time with Grease Pencil");
	RNA_def_property_update(prop, NC_SCENE | ND_TOOLSETTINGS, NULL); /* xxx: need toolbar to be redrawn... */
	
	/* Auto Keying */
	prop = RNA_def_property(srna, "use_keyframe_insert_auto", PROP_BOOLEAN, PROP_NONE);
	RNA_def_property_boolean_sdna(prop, NULL, "autokey_mode", AUTOKEY_ON);
	RNA_def_property_ui_text(prop, "Auto Keying", "Automatic keyframe insertion for Objects and Bones");
	RNA_def_property_ui_icon(prop, ICON_REC, 0);
	
	prop = RNA_def_property(srna, "auto_keying_mode", PROP_ENUM, PROP_NONE);
	RNA_def_property_enum_bitflag_sdna(prop, NULL, "autokey_mode");
	RNA_def_property_enum_items(prop, auto_key_items);
	RNA_def_property_ui_text(prop, "Auto-Keying Mode", "Mode of automatic keyframe insertion for Objects and Bones");
	
	prop = RNA_def_property(srna, "use_record_with_nla", PROP_BOOLEAN, PROP_NONE);
	RNA_def_property_boolean_sdna(prop, NULL, "autokey_flag", ANIMRECORD_FLAG_WITHNLA);
	RNA_def_property_ui_text(prop, "Layered",
	                         "Add a new NLA Track + Strip for every loop/pass made over the animation "
	                         "to allow non-destructive tweaking");
	
	prop = RNA_def_property(srna, "use_keyframe_insert_keyingset", PROP_BOOLEAN, PROP_NONE);
	RNA_def_property_boolean_sdna(prop, NULL, "autokey_flag", AUTOKEY_FLAG_ONLYKEYINGSET);
	RNA_def_property_ui_text(prop, "Auto Keyframe Insert Keying Set",
	                         "Automatic keyframe insertion using active Keying Set only");
	RNA_def_property_ui_icon(prop, ICON_KEYINGSET, 0);
	
	/* UV */
	prop = RNA_def_property(srna, "uv_select_mode", PROP_ENUM, PROP_NONE);
	RNA_def_property_enum_sdna(prop, NULL, "uv_selectmode");
	RNA_def_property_enum_items(prop, uv_select_mode_items);
	RNA_def_property_ui_text(prop, "UV Selection Mode", "UV selection and display mode");
	RNA_def_property_update(prop, NC_SPACE | ND_SPACE_IMAGE, NULL);

	prop = RNA_def_property(srna, "use_uv_select_sync", PROP_BOOLEAN, PROP_NONE);
	RNA_def_property_boolean_sdna(prop, NULL, "uv_flag", UV_SYNC_SELECTION);
	RNA_def_property_ui_text(prop, "UV Sync Selection", "Keep UV and edit mode mesh selection in sync");
	RNA_def_property_ui_icon(prop, ICON_EDIT, 0);
	RNA_def_property_update(prop, NC_SPACE | ND_SPACE_IMAGE, NULL);

	prop = RNA_def_property(srna, "show_uv_local_view", PROP_BOOLEAN, PROP_NONE);
	RNA_def_property_boolean_sdna(prop, NULL, "uv_flag", UV_SHOW_SAME_IMAGE);
	RNA_def_property_ui_text(prop, "UV Local View", "Draw only faces with the currently displayed image assigned");
	RNA_def_property_update(prop, NC_SPACE | ND_SPACE_IMAGE, NULL);

	/* Mesh */
	prop = RNA_def_property(srna, "mesh_select_mode", PROP_BOOLEAN, PROP_NONE);
	RNA_def_property_boolean_sdna(prop, NULL, "selectmode", 1);
	RNA_def_property_array(prop, 3);
	RNA_def_property_boolean_funcs(prop, NULL, "rna_Scene_editmesh_select_mode_set");
	RNA_def_property_ui_text(prop, "Mesh Selection Mode", "Which mesh elements selection works on");
	RNA_def_property_update(prop, 0, "rna_Scene_editmesh_select_mode_update");

	prop = RNA_def_property(srna, "vertex_group_weight", PROP_FLOAT, PROP_FACTOR);
	RNA_def_property_float_sdna(prop, NULL, "vgroup_weight");
	RNA_def_property_ui_text(prop, "Vertex Group Weight", "Weight to assign in vertex groups");

	/* use with MESH_OT_select_shortest_path */
	prop = RNA_def_property(srna, "edge_path_mode", PROP_ENUM, PROP_NONE);
	RNA_def_property_enum_sdna(prop, NULL, "edge_mode");
	RNA_def_property_enum_items(prop, edge_tag_items);
	RNA_def_property_ui_text(prop, "Edge Tag Mode", "The edge flag to tag when selecting the shortest path");

	prop = RNA_def_property(srna, "edge_path_live_unwrap", PROP_BOOLEAN, PROP_NONE);
	RNA_def_property_boolean_sdna(prop, NULL, "edge_mode_live_unwrap", 1);
	RNA_def_property_ui_text(prop, "Live Unwrap", "Changing edges seam re-calculates UV unwrap");

	/* etch-a-ton */
	prop = RNA_def_property(srna, "use_bone_sketching", PROP_BOOLEAN, PROP_NONE);
	RNA_def_property_boolean_sdna(prop, NULL, "bone_sketching", BONE_SKETCHING);
	RNA_def_property_ui_text(prop, "Use Bone Sketching", "DOC BROKEN");
/*	RNA_def_property_ui_icon(prop, ICON_EDIT, 0); */

	prop = RNA_def_property(srna, "use_etch_quick", PROP_BOOLEAN, PROP_NONE);
	RNA_def_property_boolean_sdna(prop, NULL, "bone_sketching", BONE_SKETCHING_QUICK);
	RNA_def_property_ui_text(prop, "Quick Sketching", "DOC BROKEN");

	prop = RNA_def_property(srna, "use_etch_overdraw", PROP_BOOLEAN, PROP_NONE);
	RNA_def_property_boolean_sdna(prop, NULL, "bone_sketching", BONE_SKETCHING_ADJUST);
	RNA_def_property_ui_text(prop, "Overdraw Sketching", "DOC BROKEN");
	
	prop = RNA_def_property(srna, "use_etch_autoname", PROP_BOOLEAN, PROP_NONE);
	RNA_def_property_boolean_sdna(prop, NULL, "skgen_retarget_options", SK_RETARGET_AUTONAME);
	RNA_def_property_ui_text(prop, "Autoname", "DOC BROKEN");

	prop = RNA_def_property(srna, "etch_number", PROP_STRING, PROP_NONE);
	RNA_def_property_string_sdna(prop, NULL, "skgen_num_string");
	RNA_def_property_ui_text(prop, "Number", "DOC BROKEN");

	prop = RNA_def_property(srna, "etch_side", PROP_STRING, PROP_NONE);
	RNA_def_property_string_sdna(prop, NULL, "skgen_num_string");
	RNA_def_property_ui_text(prop, "Side", "DOC BROKEN");

	prop = RNA_def_property(srna, "etch_template", PROP_POINTER, PROP_NONE);
	RNA_def_property_pointer_sdna(prop, NULL, "skgen_template");
	RNA_def_property_flag(prop, PROP_EDITABLE);
	RNA_def_property_struct_type(prop, "Object");
	RNA_def_property_pointer_funcs(prop, NULL, "rna_Scene_skgen_etch_template_set", NULL, NULL);
	RNA_def_property_ui_text(prop, "Template", "Template armature that will be retargeted to the stroke");

	prop = RNA_def_property(srna, "etch_subdivision_number", PROP_INT, PROP_NONE);
	RNA_def_property_int_sdna(prop, NULL, "skgen_subdivision_number");
	RNA_def_property_range(prop, 1, 255);
	RNA_def_property_ui_text(prop, "Subdivisions", "Number of bones in the subdivided stroke");
	RNA_def_property_update(prop, NC_SPACE | ND_SPACE_VIEW3D, NULL);

	prop = RNA_def_property(srna, "etch_adaptive_limit", PROP_FLOAT, PROP_FACTOR);
	RNA_def_property_float_sdna(prop, NULL, "skgen_correlation_limit");
	RNA_def_property_range(prop, 0.00001, 1.0);
	RNA_def_property_ui_range(prop, 0.01, 1.0, 0.01, 2);
	RNA_def_property_ui_text(prop, "Limit", "Number of bones in the subdivided stroke");
	RNA_def_property_update(prop, NC_SPACE | ND_SPACE_VIEW3D, NULL);

	prop = RNA_def_property(srna, "etch_length_limit", PROP_FLOAT, PROP_DISTANCE);
	RNA_def_property_float_sdna(prop, NULL, "skgen_length_limit");
	RNA_def_property_range(prop, 0.00001, 100000.0);
	RNA_def_property_ui_range(prop, 0.001, 100.0, 0.1, 3);
	RNA_def_property_ui_text(prop, "Length", "Number of bones in the subdivided stroke");
	RNA_def_property_update(prop, NC_SPACE | ND_SPACE_VIEW3D, NULL);

	prop = RNA_def_property(srna, "etch_roll_mode", PROP_ENUM, PROP_NONE);
	RNA_def_property_enum_bitflag_sdna(prop, NULL, "skgen_retarget_roll");
	RNA_def_property_enum_items(prop, retarget_roll_items);
	RNA_def_property_ui_text(prop, "Retarget roll mode", "Method used to adjust the roll of bones when retargeting");
	
	prop = RNA_def_property(srna, "etch_convert_mode", PROP_ENUM, PROP_NONE);
	RNA_def_property_enum_bitflag_sdna(prop, NULL, "bone_sketching_convert");
	RNA_def_property_enum_items(prop, sketch_convert_items);
	RNA_def_property_ui_text(prop, "Stroke conversion method", "Method used to convert stroke to bones");
	RNA_def_property_update(prop, NC_SPACE | ND_SPACE_VIEW3D, NULL);

	/* Unified Paint Settings */
	prop = RNA_def_property(srna, "unified_paint_settings", PROP_POINTER, PROP_NONE);
	RNA_def_property_flag(prop, PROP_NEVER_NULL);
	RNA_def_property_struct_type(prop, "UnifiedPaintSettings");
	RNA_def_property_ui_text(prop, "Unified Paint Settings", NULL);
}

static void rna_def_unified_paint_settings(BlenderRNA  *brna)
{
	StructRNA *srna;
	PropertyRNA *prop;

	srna = RNA_def_struct(brna, "UnifiedPaintSettings", NULL);
	RNA_def_struct_ui_text(srna, "Unified Paint Settings", "Overrides for some of the active brush's settings");

	/* high-level flags to enable or disable unified paint settings */
	prop = RNA_def_property(srna, "use_unified_size", PROP_BOOLEAN, PROP_NONE);
	RNA_def_property_boolean_sdna(prop, NULL, "flag", UNIFIED_PAINT_SIZE);
	RNA_def_property_ui_text(prop, "Use Unified Radius",
	                         "Instead of per-brush radius, the radius is shared across brushes");

	prop = RNA_def_property(srna, "use_unified_strength", PROP_BOOLEAN, PROP_NONE);
	RNA_def_property_boolean_sdna(prop, NULL, "flag", UNIFIED_PAINT_ALPHA);
	RNA_def_property_ui_text(prop, "Use Unified Strength",
	                         "Instead of per-brush strength, the strength is shared across brushes");

	prop = RNA_def_property(srna, "use_unified_weight", PROP_BOOLEAN, PROP_NONE);
	RNA_def_property_boolean_sdna(prop, NULL, "flag", UNIFIED_PAINT_WEIGHT);
	RNA_def_property_ui_text(prop, "Use Unified Weight",
	                         "Instead of per-brush weight, the weight is shared across brushes");

	/* unified paint settings that override the equivalent settings
	 * from the active brush */
	prop = RNA_def_property(srna, "size", PROP_INT, PROP_DISTANCE);
	RNA_def_property_int_funcs(prop, NULL, "rna_UnifiedPaintSettings_size_set", NULL);
	RNA_def_property_range(prop, 1, MAX_BRUSH_PIXEL_RADIUS * 10);
	RNA_def_property_ui_range(prop, 1, MAX_BRUSH_PIXEL_RADIUS, 1, 0);
	RNA_def_property_ui_text(prop, "Radius", "Radius of the brush in pixels");

	prop = RNA_def_property(srna, "unprojected_radius", PROP_FLOAT, PROP_DISTANCE);
	RNA_def_property_float_funcs(prop, NULL, "rna_UnifiedPaintSettings_unprojected_radius_set", NULL);
	RNA_def_property_range(prop, 0.001, FLT_MAX);
	RNA_def_property_ui_range(prop, 0.001, 1, 0, 0);
	RNA_def_property_ui_text(prop, "Unprojected Radius", "Radius of brush in Blender units");

	prop = RNA_def_property(srna, "strength", PROP_FLOAT, PROP_FACTOR);
	RNA_def_property_float_sdna(prop, NULL, "alpha");
	RNA_def_property_float_default(prop, 0.5f);
	RNA_def_property_range(prop, 0.0f, 10.0f);
	RNA_def_property_ui_range(prop, 0.0f, 1.0f, 0.001, 3);
	RNA_def_property_ui_text(prop, "Strength", "How powerful the effect of the brush is when applied");

	prop = RNA_def_property(srna, "weight", PROP_FLOAT, PROP_FACTOR);
	RNA_def_property_float_sdna(prop, NULL, "weight");
	RNA_def_property_float_default(prop, 0.5f);
	RNA_def_property_range(prop, 0.0f, 1.0f);
	RNA_def_property_ui_range(prop, 0.0f, 1.0f, 0.001, 3);
	RNA_def_property_ui_text(prop, "Weight", "Weight to assign in vertex groups");

	prop = RNA_def_property(srna, "use_pressure_size", PROP_BOOLEAN, PROP_NONE);
	RNA_def_property_boolean_sdna(prop, NULL, "flag", UNIFIED_PAINT_BRUSH_SIZE_PRESSURE);
	RNA_def_property_ui_icon(prop, ICON_STYLUS_PRESSURE, 0);
	RNA_def_property_ui_text(prop, "Size Pressure", "Enable tablet pressure sensitivity for size");

	prop = RNA_def_property(srna, "use_pressure_strength", PROP_BOOLEAN, PROP_NONE);
	RNA_def_property_boolean_sdna(prop, NULL, "flag", UNIFIED_PAINT_BRUSH_ALPHA_PRESSURE);
	RNA_def_property_ui_icon(prop, ICON_STYLUS_PRESSURE, 0);
	RNA_def_property_ui_text(prop, "Strength Pressure", "Enable tablet pressure sensitivity for strength");

	prop = RNA_def_property(srna, "use_locked_size", PROP_BOOLEAN, PROP_NONE);
	RNA_def_property_boolean_sdna(prop, NULL, "flag", UNIFIED_PAINT_BRUSH_LOCK_SIZE);
	RNA_def_property_ui_text(prop, "Use Blender Units",
	                         "When locked brush stays same size relative to object; "
	                         "when unlocked brush size is given in pixels");
}

static void rna_def_unit_settings(BlenderRNA  *brna)
{
	StructRNA *srna;
	PropertyRNA *prop;

	static EnumPropertyItem unit_systems[] = {
		{USER_UNIT_NONE, "NONE", 0, "None", ""},
		{USER_UNIT_METRIC, "METRIC", 0, "Metric", ""},
		{USER_UNIT_IMPERIAL, "IMPERIAL", 0, "Imperial", ""},
		{0, NULL, 0, NULL, NULL}
	};
	
	static EnumPropertyItem rotation_units[] = {
		{0, "DEGREES", 0, "Degrees", "Use degrees for measuring angles and rotations"},
		{USER_UNIT_ROT_RADIANS, "RADIANS", 0, "Radians", ""},
		{0, NULL, 0, NULL, NULL}
	};

	srna = RNA_def_struct(brna, "UnitSettings", NULL);
	RNA_def_struct_ui_text(srna, "Unit Settings", "");

	/* Units */
	prop = RNA_def_property(srna, "system", PROP_ENUM, PROP_NONE);
	RNA_def_property_enum_items(prop, unit_systems);
	RNA_def_property_ui_text(prop, "Unit System", "The unit system to use for button display");
	RNA_def_property_update(prop, NC_WINDOW, NULL);
	
	prop = RNA_def_property(srna, "system_rotation", PROP_ENUM, PROP_NONE);
	RNA_def_property_enum_items(prop, rotation_units);
	RNA_def_property_ui_text(prop, "Rotation Units", "Unit to use for displaying/editing rotation values");
	RNA_def_property_update(prop, NC_WINDOW, NULL);

	prop = RNA_def_property(srna, "scale_length", PROP_FLOAT, PROP_UNSIGNED);
	RNA_def_property_ui_text(prop, "Unit Scale", "Scale to use when converting between blender units and dimensions");
	RNA_def_property_range(prop, 0.00001, 100000.0);
	RNA_def_property_ui_range(prop, 0.001, 100.0, 0.1, 3);
	RNA_def_property_update(prop, NC_WINDOW, NULL);

	prop = RNA_def_property(srna, "use_separate", PROP_BOOLEAN, PROP_NONE);
	RNA_def_property_boolean_sdna(prop, NULL, "flag", USER_UNIT_OPT_SPLIT);
	RNA_def_property_ui_text(prop, "Separate Units", "Display units in pairs (e.g. 1m 0cm)");
	RNA_def_property_update(prop, NC_WINDOW, NULL);
}

void rna_def_render_layer_common(StructRNA *srna, int scene)
{
	PropertyRNA *prop;

	prop = RNA_def_property(srna, "name", PROP_STRING, PROP_NONE);
	if (scene) RNA_def_property_string_funcs(prop, NULL, NULL, "rna_SceneRenderLayer_name_set");
	else RNA_def_property_string_sdna(prop, NULL, "name");
	RNA_def_property_ui_text(prop, "Name", "Render layer name");
	RNA_def_struct_name_property(srna, prop);
	if (scene) RNA_def_property_update(prop, NC_SCENE | ND_RENDER_OPTIONS, NULL);
	else RNA_def_property_clear_flag(prop, PROP_EDITABLE);

	prop = RNA_def_property(srna, "material_override", PROP_POINTER, PROP_NONE);
	RNA_def_property_pointer_sdna(prop, NULL, "mat_override");
	RNA_def_property_struct_type(prop, "Material");
	RNA_def_property_flag(prop, PROP_EDITABLE);
	RNA_def_property_ui_text(prop, "Material Override",
	                         "Material to override all other materials in this render layer");
	if (scene) RNA_def_property_update(prop, NC_SCENE | ND_RENDER_OPTIONS, "rna_SceneRenderLayer_pass_update");
	else RNA_def_property_clear_flag(prop, PROP_EDITABLE);

	prop = RNA_def_property(srna, "light_override", PROP_POINTER, PROP_NONE);
	RNA_def_property_pointer_sdna(prop, NULL, "light_override");
	RNA_def_property_struct_type(prop, "Group");
	RNA_def_property_flag(prop, PROP_EDITABLE);
	RNA_def_property_ui_text(prop, "Light Override", "Group to override all other lights in this render layer");
	if (scene) RNA_def_property_update(prop, NC_SCENE | ND_RENDER_OPTIONS, "rna_SceneRenderLayer_pass_update");
	else RNA_def_property_clear_flag(prop, PROP_EDITABLE);

	/* layers */
	prop = RNA_def_property(srna, "layers", PROP_BOOLEAN, PROP_LAYER_MEMBER);
	RNA_def_property_boolean_sdna(prop, NULL, "lay", 1);
	RNA_def_property_array(prop, 20);
	RNA_def_property_ui_text(prop, "Visible Layers", "Scene layers included in this render layer");
	if (scene) RNA_def_property_boolean_funcs(prop, NULL, "rna_SceneRenderLayer_layer_set");
	else RNA_def_property_boolean_funcs(prop, NULL, "rna_RenderLayer_layer_set");
	if (scene) RNA_def_property_update(prop, NC_SCENE | ND_RENDER_OPTIONS, "rna_Scene_glsl_update");
	else RNA_def_property_clear_flag(prop, PROP_EDITABLE);

	prop = RNA_def_property(srna, "layers_zmask", PROP_BOOLEAN, PROP_LAYER);
	RNA_def_property_boolean_sdna(prop, NULL, "lay_zmask", 1);
	RNA_def_property_array(prop, 20);
	RNA_def_property_ui_text(prop, "Zmask Layers", "Zmask scene layers for solid faces");
	if (scene) RNA_def_property_update(prop, NC_SCENE | ND_RENDER_OPTIONS, "rna_Scene_glsl_update");
	else RNA_def_property_clear_flag(prop, PROP_EDITABLE);

	prop = RNA_def_property(srna, "layers_exclude", PROP_BOOLEAN, PROP_LAYER);
	RNA_def_property_boolean_sdna(prop, NULL, "lay_exclude", 1);
	RNA_def_property_array(prop, 20);
	RNA_def_property_ui_text(prop, "Exclude Layers", "Exclude scene layers from having any influence");
	if (scene) RNA_def_property_update(prop, NC_SCENE | ND_RENDER_OPTIONS, "rna_Scene_glsl_update");
	else RNA_def_property_clear_flag(prop, PROP_EDITABLE);

	if (scene) {
		prop = RNA_def_property(srna, "samples", PROP_INT, PROP_UNSIGNED);
		RNA_def_property_ui_text(prop, "Samples", "Override number of render samples for this render layer, 0 will use the scene setting");
		RNA_def_property_update(prop, NC_SCENE | ND_RENDER_OPTIONS, NULL);
	}

	/* layer options */
	prop = RNA_def_property(srna, "use", PROP_BOOLEAN, PROP_NONE);
	RNA_def_property_boolean_negative_sdna(prop, NULL, "layflag", SCE_LAY_DISABLE);
	RNA_def_property_ui_text(prop, "Enabled", "Disable or enable the render layer");
	if (scene) RNA_def_property_update(prop, NC_SCENE | ND_RENDER_OPTIONS, "rna_Scene_glsl_update");
	else RNA_def_property_clear_flag(prop, PROP_EDITABLE);

	prop = RNA_def_property(srna, "use_zmask", PROP_BOOLEAN, PROP_NONE);
	RNA_def_property_boolean_sdna(prop, NULL, "layflag", SCE_LAY_ZMASK);
	RNA_def_property_ui_text(prop, "Zmask", "Only render what's in front of the solid z values");
	if (scene) RNA_def_property_update(prop, NC_SCENE | ND_RENDER_OPTIONS, "rna_Scene_glsl_update");
	else RNA_def_property_clear_flag(prop, PROP_EDITABLE);

	prop = RNA_def_property(srna, "invert_zmask", PROP_BOOLEAN, PROP_NONE);
	RNA_def_property_boolean_sdna(prop, NULL, "layflag", SCE_LAY_NEG_ZMASK);
	RNA_def_property_ui_text(prop, "Zmask Negate",
	                         "For Zmask, only render what is behind solid z values instead of in front");
	if (scene) RNA_def_property_update(prop, NC_SCENE | ND_RENDER_OPTIONS, "rna_Scene_glsl_update");
	else RNA_def_property_clear_flag(prop, PROP_EDITABLE);

	prop = RNA_def_property(srna, "use_all_z", PROP_BOOLEAN, PROP_NONE);
	RNA_def_property_boolean_sdna(prop, NULL, "layflag", SCE_LAY_ALL_Z);
	RNA_def_property_ui_text(prop, "All Z", "Fill in Z values for solid faces in invisible layers, for masking");
	if (scene) RNA_def_property_update(prop, NC_SCENE | ND_RENDER_OPTIONS, NULL);
	else RNA_def_property_clear_flag(prop, PROP_EDITABLE);

	prop = RNA_def_property(srna, "use_solid", PROP_BOOLEAN, PROP_NONE);
	RNA_def_property_boolean_sdna(prop, NULL, "layflag", SCE_LAY_SOLID);
	RNA_def_property_ui_text(prop, "Solid", "Render Solid faces in this Layer");
	if (scene) RNA_def_property_update(prop, NC_SCENE | ND_RENDER_OPTIONS, NULL);
	else RNA_def_property_clear_flag(prop, PROP_EDITABLE);

	prop = RNA_def_property(srna, "use_halo", PROP_BOOLEAN, PROP_NONE);
	RNA_def_property_boolean_sdna(prop, NULL, "layflag", SCE_LAY_HALO);
	RNA_def_property_ui_text(prop, "Halo", "Render Halos in this Layer (on top of Solid)");
	if (scene) RNA_def_property_update(prop, NC_SCENE | ND_RENDER_OPTIONS, NULL);
	else RNA_def_property_clear_flag(prop, PROP_EDITABLE);

	prop = RNA_def_property(srna, "use_ztransp", PROP_BOOLEAN, PROP_NONE);
	RNA_def_property_boolean_sdna(prop, NULL, "layflag", SCE_LAY_ZTRA);
	RNA_def_property_ui_text(prop, "ZTransp", "Render Z-Transparent faces in this Layer (on top of Solid and Halos)");
	if (scene) RNA_def_property_update(prop, NC_SCENE | ND_RENDER_OPTIONS, NULL);
	else RNA_def_property_clear_flag(prop, PROP_EDITABLE);

	prop = RNA_def_property(srna, "use_sky", PROP_BOOLEAN, PROP_NONE);
	RNA_def_property_boolean_sdna(prop, NULL, "layflag", SCE_LAY_SKY);
	RNA_def_property_ui_text(prop, "Sky", "Render Sky in this Layer");
	if (scene) RNA_def_property_update(prop, NC_SCENE | ND_RENDER_OPTIONS, "rna_Scene_glsl_update");
	else RNA_def_property_clear_flag(prop, PROP_EDITABLE);

	prop = RNA_def_property(srna, "use_edge_enhance", PROP_BOOLEAN, PROP_NONE);
	RNA_def_property_boolean_sdna(prop, NULL, "layflag", SCE_LAY_EDGE);
	RNA_def_property_ui_text(prop, "Edge", "Render Edge-enhance in this Layer (only works for Solid faces)");
	if (scene) RNA_def_property_update(prop, NC_SCENE | ND_RENDER_OPTIONS, NULL);
	else RNA_def_property_clear_flag(prop, PROP_EDITABLE);

	prop = RNA_def_property(srna, "use_strand", PROP_BOOLEAN, PROP_NONE);
	RNA_def_property_boolean_sdna(prop, NULL, "layflag", SCE_LAY_STRAND);
	RNA_def_property_ui_text(prop, "Strand", "Render Strands in this Layer");
	if (scene) RNA_def_property_update(prop, NC_SCENE | ND_RENDER_OPTIONS, NULL);
	else RNA_def_property_clear_flag(prop, PROP_EDITABLE);

	prop= RNA_def_property(srna, "use_freestyle", PROP_BOOLEAN, PROP_NONE);
	RNA_def_property_boolean_sdna(prop, NULL, "layflag", SCE_LAY_FRS);
	RNA_def_property_ui_text(prop, "Freestyle", "Render stylized strokes in this Layer");
	if(scene) RNA_def_property_update(prop, NC_SCENE|ND_RENDER_OPTIONS, NULL);
	else RNA_def_property_clear_flag(prop, PROP_EDITABLE);

	/* passes */
	prop = RNA_def_property(srna, "use_pass_combined", PROP_BOOLEAN, PROP_NONE);
	RNA_def_property_boolean_sdna(prop, NULL, "passflag", SCE_PASS_COMBINED);
	RNA_def_property_ui_text(prop, "Combined", "Deliver full combined RGBA buffer");
	if (scene) RNA_def_property_update(prop, NC_SCENE | ND_RENDER_OPTIONS, "rna_SceneRenderLayer_pass_update");
	else RNA_def_property_clear_flag(prop, PROP_EDITABLE);

	prop = RNA_def_property(srna, "use_pass_z", PROP_BOOLEAN, PROP_NONE);
	RNA_def_property_boolean_sdna(prop, NULL, "passflag", SCE_PASS_Z);
	RNA_def_property_ui_text(prop, "Z", "Deliver Z values pass");
	if (scene) RNA_def_property_update(prop, NC_SCENE | ND_RENDER_OPTIONS, "rna_SceneRenderLayer_pass_update");
	else RNA_def_property_clear_flag(prop, PROP_EDITABLE);
	
	prop = RNA_def_property(srna, "use_pass_vector", PROP_BOOLEAN, PROP_NONE);
	RNA_def_property_boolean_sdna(prop, NULL, "passflag", SCE_PASS_VECTOR);
	RNA_def_property_ui_text(prop, "Vector", "Deliver speed vector pass");
	if (scene) RNA_def_property_update(prop, NC_SCENE | ND_RENDER_OPTIONS, "rna_SceneRenderLayer_pass_update");
	else RNA_def_property_clear_flag(prop, PROP_EDITABLE);

	prop = RNA_def_property(srna, "use_pass_normal", PROP_BOOLEAN, PROP_NONE);
	RNA_def_property_boolean_sdna(prop, NULL, "passflag", SCE_PASS_NORMAL);
	RNA_def_property_ui_text(prop, "Normal", "Deliver normal pass");
	if (scene) RNA_def_property_update(prop, NC_SCENE | ND_RENDER_OPTIONS, "rna_SceneRenderLayer_pass_update");
	else RNA_def_property_clear_flag(prop, PROP_EDITABLE);

	prop = RNA_def_property(srna, "use_pass_uv", PROP_BOOLEAN, PROP_NONE);
	RNA_def_property_boolean_sdna(prop, NULL, "passflag", SCE_PASS_UV);
	RNA_def_property_ui_text(prop, "UV", "Deliver texture UV pass");
	if (scene) RNA_def_property_update(prop, NC_SCENE | ND_RENDER_OPTIONS, "rna_SceneRenderLayer_pass_update");
	else RNA_def_property_clear_flag(prop, PROP_EDITABLE);

	prop = RNA_def_property(srna, "use_pass_mist", PROP_BOOLEAN, PROP_NONE);
	RNA_def_property_boolean_sdna(prop, NULL, "passflag", SCE_PASS_MIST);
	RNA_def_property_ui_text(prop, "Mist", "Deliver mist factor pass (0.0-1.0)");
	if (scene) RNA_def_property_update(prop, NC_SCENE | ND_RENDER_OPTIONS, "rna_SceneRenderLayer_pass_update");
	else RNA_def_property_clear_flag(prop, PROP_EDITABLE);

	prop = RNA_def_property(srna, "use_pass_object_index", PROP_BOOLEAN, PROP_NONE);
	RNA_def_property_boolean_sdna(prop, NULL, "passflag", SCE_PASS_INDEXOB);
	RNA_def_property_ui_text(prop, "Object Index", "Deliver object index pass");
	if (scene) RNA_def_property_update(prop, NC_SCENE | ND_RENDER_OPTIONS, "rna_SceneRenderLayer_pass_update");
	else RNA_def_property_clear_flag(prop, PROP_EDITABLE);

	prop = RNA_def_property(srna, "use_pass_material_index", PROP_BOOLEAN, PROP_NONE);
	RNA_def_property_boolean_sdna(prop, NULL, "passflag", SCE_PASS_INDEXMA);
	RNA_def_property_ui_text(prop, "Material Index", "Deliver material index pass");
	if (scene) RNA_def_property_update(prop, NC_SCENE | ND_RENDER_OPTIONS, "rna_SceneRenderLayer_pass_update");
	else RNA_def_property_clear_flag(prop, PROP_EDITABLE);

	prop = RNA_def_property(srna, "use_pass_color", PROP_BOOLEAN, PROP_NONE);
	RNA_def_property_boolean_sdna(prop, NULL, "passflag", SCE_PASS_RGBA);
	RNA_def_property_ui_text(prop, "Color", "Deliver shade-less color pass");
	if (scene) RNA_def_property_update(prop, NC_SCENE | ND_RENDER_OPTIONS, "rna_SceneRenderLayer_pass_update");
	else RNA_def_property_clear_flag(prop, PROP_EDITABLE);

	prop = RNA_def_property(srna, "use_pass_diffuse", PROP_BOOLEAN, PROP_NONE);
	RNA_def_property_boolean_sdna(prop, NULL, "passflag", SCE_PASS_DIFFUSE);
	RNA_def_property_ui_text(prop, "Diffuse", "Deliver diffuse pass");
	if (scene) RNA_def_property_update(prop, NC_SCENE | ND_RENDER_OPTIONS, "rna_SceneRenderLayer_pass_update");
	else RNA_def_property_clear_flag(prop, PROP_EDITABLE);

	prop = RNA_def_property(srna, "use_pass_specular", PROP_BOOLEAN, PROP_NONE);
	RNA_def_property_boolean_sdna(prop, NULL, "passflag", SCE_PASS_SPEC);
	RNA_def_property_ui_text(prop, "Specular", "Deliver specular pass");
	if (scene) RNA_def_property_update(prop, NC_SCENE | ND_RENDER_OPTIONS, "rna_SceneRenderLayer_pass_update");
	else RNA_def_property_clear_flag(prop, PROP_EDITABLE);

	prop = RNA_def_property(srna, "use_pass_shadow", PROP_BOOLEAN, PROP_NONE);
	RNA_def_property_boolean_sdna(prop, NULL, "passflag", SCE_PASS_SHADOW);
	RNA_def_property_ui_text(prop, "Shadow", "Deliver shadow pass");
	if (scene) RNA_def_property_update(prop, NC_SCENE | ND_RENDER_OPTIONS, "rna_SceneRenderLayer_pass_update");
	else RNA_def_property_clear_flag(prop, PROP_EDITABLE);

	prop = RNA_def_property(srna, "use_pass_ambient_occlusion", PROP_BOOLEAN, PROP_NONE);
	RNA_def_property_boolean_sdna(prop, NULL, "passflag", SCE_PASS_AO);
	RNA_def_property_ui_text(prop, "AO", "Deliver AO pass");
	if (scene) RNA_def_property_update(prop, NC_SCENE | ND_RENDER_OPTIONS, "rna_SceneRenderLayer_pass_update");
	else RNA_def_property_clear_flag(prop, PROP_EDITABLE);
	
	prop = RNA_def_property(srna, "use_pass_reflection", PROP_BOOLEAN, PROP_NONE);
	RNA_def_property_boolean_sdna(prop, NULL, "passflag", SCE_PASS_REFLECT);
	RNA_def_property_ui_text(prop, "Reflection", "Deliver raytraced reflection pass");
	if (scene) RNA_def_property_update(prop, NC_SCENE | ND_RENDER_OPTIONS, "rna_SceneRenderLayer_pass_update");
	else RNA_def_property_clear_flag(prop, PROP_EDITABLE);

	prop = RNA_def_property(srna, "use_pass_refraction", PROP_BOOLEAN, PROP_NONE);
	RNA_def_property_boolean_sdna(prop, NULL, "passflag", SCE_PASS_REFRACT);
	RNA_def_property_ui_text(prop, "Refraction", "Deliver raytraced refraction pass");
	if (scene) RNA_def_property_update(prop, NC_SCENE | ND_RENDER_OPTIONS, "rna_SceneRenderLayer_pass_update");
	else RNA_def_property_clear_flag(prop, PROP_EDITABLE);

	prop = RNA_def_property(srna, "use_pass_emit", PROP_BOOLEAN, PROP_NONE);
	RNA_def_property_boolean_sdna(prop, NULL, "passflag", SCE_PASS_EMIT);
	RNA_def_property_ui_text(prop, "Emit", "Deliver emission pass");
	if (scene) RNA_def_property_update(prop, NC_SCENE | ND_RENDER_OPTIONS, "rna_SceneRenderLayer_pass_update");
	else RNA_def_property_clear_flag(prop, PROP_EDITABLE);

	prop = RNA_def_property(srna, "use_pass_environment", PROP_BOOLEAN, PROP_NONE);
	RNA_def_property_boolean_sdna(prop, NULL, "passflag", SCE_PASS_ENVIRONMENT);
	RNA_def_property_ui_text(prop, "Environment", "Deliver environment lighting pass");
	if (scene) RNA_def_property_update(prop, NC_SCENE | ND_RENDER_OPTIONS, "rna_SceneRenderLayer_pass_update");
	else RNA_def_property_clear_flag(prop, PROP_EDITABLE);

	prop = RNA_def_property(srna, "use_pass_indirect", PROP_BOOLEAN, PROP_NONE);
	RNA_def_property_boolean_sdna(prop, NULL, "passflag", SCE_PASS_INDIRECT);
	RNA_def_property_ui_text(prop, "Indirect", "Deliver indirect lighting pass");
	if (scene) RNA_def_property_update(prop, NC_SCENE | ND_RENDER_OPTIONS, "rna_SceneRenderLayer_pass_update");
	else RNA_def_property_clear_flag(prop, PROP_EDITABLE);

	prop = RNA_def_property(srna, "exclude_specular", PROP_BOOLEAN, PROP_NONE);
	RNA_def_property_boolean_sdna(prop, NULL, "pass_xor", SCE_PASS_SPEC);
	RNA_def_property_ui_text(prop, "Specular Exclude", "Exclude specular pass from combined");
	RNA_def_property_ui_icon(prop, ICON_RESTRICT_RENDER_OFF, 1);
	if (scene) RNA_def_property_update(prop, NC_SCENE | ND_RENDER_OPTIONS, "rna_SceneRenderLayer_pass_update");
	else RNA_def_property_clear_flag(prop, PROP_EDITABLE);

	prop = RNA_def_property(srna, "exclude_shadow", PROP_BOOLEAN, PROP_NONE);
	RNA_def_property_boolean_sdna(prop, NULL, "pass_xor", SCE_PASS_SHADOW);
	RNA_def_property_ui_text(prop, "Shadow Exclude", "Exclude shadow pass from combined");
	RNA_def_property_ui_icon(prop, ICON_RESTRICT_RENDER_OFF, 1);
	if (scene) RNA_def_property_update(prop, NC_SCENE | ND_RENDER_OPTIONS, "rna_SceneRenderLayer_pass_update");
	else RNA_def_property_clear_flag(prop, PROP_EDITABLE);

	prop = RNA_def_property(srna, "exclude_ambient_occlusion", PROP_BOOLEAN, PROP_NONE);
	RNA_def_property_boolean_sdna(prop, NULL, "pass_xor", SCE_PASS_AO);
	RNA_def_property_ui_text(prop, "AO Exclude", "Exclude AO pass from combined");
	RNA_def_property_ui_icon(prop, ICON_RESTRICT_RENDER_OFF, 1);
	if (scene) RNA_def_property_update(prop, NC_SCENE | ND_RENDER_OPTIONS, "rna_SceneRenderLayer_pass_update");
	else RNA_def_property_clear_flag(prop, PROP_EDITABLE);
	
	prop = RNA_def_property(srna, "exclude_reflection", PROP_BOOLEAN, PROP_NONE);
	RNA_def_property_boolean_sdna(prop, NULL, "pass_xor", SCE_PASS_REFLECT);
	RNA_def_property_ui_text(prop, "Reflection Exclude", "Exclude raytraced reflection pass from combined");
	RNA_def_property_ui_icon(prop, ICON_RESTRICT_RENDER_OFF, 1);
	if (scene) RNA_def_property_update(prop, NC_SCENE | ND_RENDER_OPTIONS, "rna_SceneRenderLayer_pass_update");
	else RNA_def_property_clear_flag(prop, PROP_EDITABLE);

	prop = RNA_def_property(srna, "exclude_refraction", PROP_BOOLEAN, PROP_NONE);
	RNA_def_property_boolean_sdna(prop, NULL, "pass_xor", SCE_PASS_REFRACT);
	RNA_def_property_ui_text(prop, "Refraction Exclude", "Exclude raytraced refraction pass from combined");
	RNA_def_property_ui_icon(prop, ICON_RESTRICT_RENDER_OFF, 1);
	if (scene) RNA_def_property_update(prop, NC_SCENE | ND_RENDER_OPTIONS, "rna_SceneRenderLayer_pass_update");
	else RNA_def_property_clear_flag(prop, PROP_EDITABLE);

	prop = RNA_def_property(srna, "exclude_emit", PROP_BOOLEAN, PROP_NONE);
	RNA_def_property_boolean_sdna(prop, NULL, "pass_xor", SCE_PASS_EMIT);
	RNA_def_property_ui_text(prop, "Emit Exclude", "Exclude emission pass from combined");
	RNA_def_property_ui_icon(prop, ICON_RESTRICT_RENDER_OFF, 1);
	if (scene) RNA_def_property_update(prop, NC_SCENE | ND_RENDER_OPTIONS, "rna_SceneRenderLayer_pass_update");
	else RNA_def_property_clear_flag(prop, PROP_EDITABLE);

	prop = RNA_def_property(srna, "exclude_environment", PROP_BOOLEAN, PROP_NONE);
	RNA_def_property_boolean_sdna(prop, NULL, "pass_xor", SCE_PASS_ENVIRONMENT);
	RNA_def_property_ui_text(prop, "Environment Exclude", "Exclude environment pass from combined");
	RNA_def_property_ui_icon(prop, ICON_RESTRICT_RENDER_OFF, 1);
	if (scene) RNA_def_property_update(prop, NC_SCENE | ND_RENDER_OPTIONS, "rna_SceneRenderLayer_pass_update");
	else RNA_def_property_clear_flag(prop, PROP_EDITABLE);

	prop = RNA_def_property(srna, "exclude_indirect", PROP_BOOLEAN, PROP_NONE);
	RNA_def_property_boolean_sdna(prop, NULL, "pass_xor", SCE_PASS_INDIRECT);
	RNA_def_property_ui_text(prop, "Indirect Exclude", "Exclude indirect pass from combined");
	RNA_def_property_ui_icon(prop, ICON_RESTRICT_RENDER_OFF, 1);
	if (scene) RNA_def_property_update(prop, NC_SCENE | ND_RENDER_OPTIONS, "rna_SceneRenderLayer_pass_update");
	else RNA_def_property_clear_flag(prop, PROP_EDITABLE);

	prop = RNA_def_property(srna, "use_pass_diffuse_direct", PROP_BOOLEAN, PROP_NONE);
	RNA_def_property_boolean_sdna(prop, NULL, "passflag", SCE_PASS_DIFFUSE_DIRECT);
	RNA_def_property_ui_text(prop, "Diffuse Direct", "Deliver diffuse direct pass");
	if (scene) RNA_def_property_update(prop, NC_SCENE | ND_RENDER_OPTIONS, "rna_SceneRenderLayer_pass_update");
	else RNA_def_property_clear_flag(prop, PROP_EDITABLE);

	prop = RNA_def_property(srna, "use_pass_diffuse_indirect", PROP_BOOLEAN, PROP_NONE);
	RNA_def_property_boolean_sdna(prop, NULL, "passflag", SCE_PASS_DIFFUSE_INDIRECT);
	RNA_def_property_ui_text(prop, "Diffuse Indirect", "Deliver diffuse indirect pass");
	if (scene) RNA_def_property_update(prop, NC_SCENE | ND_RENDER_OPTIONS, "rna_SceneRenderLayer_pass_update");
	else RNA_def_property_clear_flag(prop, PROP_EDITABLE);

	prop = RNA_def_property(srna, "use_pass_diffuse_color", PROP_BOOLEAN, PROP_NONE);
	RNA_def_property_boolean_sdna(prop, NULL, "passflag", SCE_PASS_DIFFUSE_COLOR);
	RNA_def_property_ui_text(prop, "Diffuse Color", "Deliver diffuse color pass");
	if (scene) RNA_def_property_update(prop, NC_SCENE | ND_RENDER_OPTIONS, "rna_SceneRenderLayer_pass_update");
	else RNA_def_property_clear_flag(prop, PROP_EDITABLE);

	prop = RNA_def_property(srna, "use_pass_glossy_direct", PROP_BOOLEAN, PROP_NONE);
	RNA_def_property_boolean_sdna(prop, NULL, "passflag", SCE_PASS_GLOSSY_DIRECT);
	RNA_def_property_ui_text(prop, "Glossy Direct", "Deliver glossy direct pass");
	if (scene) RNA_def_property_update(prop, NC_SCENE | ND_RENDER_OPTIONS, "rna_SceneRenderLayer_pass_update");
	else RNA_def_property_clear_flag(prop, PROP_EDITABLE);

	prop = RNA_def_property(srna, "use_pass_glossy_indirect", PROP_BOOLEAN, PROP_NONE);
	RNA_def_property_boolean_sdna(prop, NULL, "passflag", SCE_PASS_GLOSSY_INDIRECT);
	RNA_def_property_ui_text(prop, "Glossy Indirect", "Deliver glossy indirect pass");
	if (scene) RNA_def_property_update(prop, NC_SCENE | ND_RENDER_OPTIONS, "rna_SceneRenderLayer_pass_update");
	else RNA_def_property_clear_flag(prop, PROP_EDITABLE);

	prop = RNA_def_property(srna, "use_pass_glossy_color", PROP_BOOLEAN, PROP_NONE);
	RNA_def_property_boolean_sdna(prop, NULL, "passflag", SCE_PASS_GLOSSY_COLOR);
	RNA_def_property_ui_text(prop, "Glossy Color", "Deliver glossy color pass");
	if (scene) RNA_def_property_update(prop, NC_SCENE | ND_RENDER_OPTIONS, "rna_SceneRenderLayer_pass_update");
	else RNA_def_property_clear_flag(prop, PROP_EDITABLE);

	prop = RNA_def_property(srna, "use_pass_transmission_direct", PROP_BOOLEAN, PROP_NONE);
	RNA_def_property_boolean_sdna(prop, NULL, "passflag", SCE_PASS_TRANSM_DIRECT);
	RNA_def_property_ui_text(prop, "Transmission Direct", "Deliver transmission direct pass");
	if (scene) RNA_def_property_update(prop, NC_SCENE | ND_RENDER_OPTIONS, "rna_SceneRenderLayer_pass_update");
	else RNA_def_property_clear_flag(prop, PROP_EDITABLE);

	prop = RNA_def_property(srna, "use_pass_transmission_indirect", PROP_BOOLEAN, PROP_NONE);
	RNA_def_property_boolean_sdna(prop, NULL, "passflag", SCE_PASS_TRANSM_INDIRECT);
	RNA_def_property_ui_text(prop, "Transmission Indirect", "Deliver transmission indirect pass");
	if (scene) RNA_def_property_update(prop, NC_SCENE | ND_RENDER_OPTIONS, "rna_SceneRenderLayer_pass_update");
	else RNA_def_property_clear_flag(prop, PROP_EDITABLE);

	prop = RNA_def_property(srna, "use_pass_transmission_color", PROP_BOOLEAN, PROP_NONE);
	RNA_def_property_boolean_sdna(prop, NULL, "passflag", SCE_PASS_TRANSM_COLOR);
	RNA_def_property_ui_text(prop, "Transmission Color", "Deliver transmission color pass");
	if (scene) RNA_def_property_update(prop, NC_SCENE | ND_RENDER_OPTIONS, "rna_SceneRenderLayer_pass_update");
	else RNA_def_property_clear_flag(prop, PROP_EDITABLE);
}

static void rna_def_freestyle_linesets(BlenderRNA *brna, PropertyRNA *cprop)
{
	StructRNA *srna;
	PropertyRNA *prop;

	RNA_def_property_srna(cprop, "Linesets");
	srna= RNA_def_struct(brna, "Linesets", NULL);
	RNA_def_struct_sdna(srna, "FreestyleSettings");
	RNA_def_struct_ui_text(srna, "Line Sets", "Line sets for associating lines and style parameters");

	prop= RNA_def_property(srna, "active", PROP_POINTER, PROP_NONE);
	RNA_def_property_struct_type(prop, "FreestyleLineSet");
	RNA_def_property_pointer_funcs(prop, "rna_FreestyleSettings_active_lineset_get", NULL, NULL, NULL);
	RNA_def_property_ui_text(prop, "Active Line Set", "Active line set being displayed");
	RNA_def_property_update(prop, NC_SCENE, NULL);

	prop= RNA_def_property(srna, "active_index", PROP_INT, PROP_UNSIGNED);
	RNA_def_property_int_funcs(prop, "rna_FreestyleSettings_active_lineset_index_get", "rna_FreestyleSettings_active_lineset_index_set", "rna_FreestyleSettings_active_lineset_index_range");
	RNA_def_property_ui_text(prop, "Active Line Set Index", "Index of active line set slot");
	RNA_def_property_update(prop, NC_SCENE, NULL);
}

static void rna_def_freestyle_settings(BlenderRNA *brna)
{
	StructRNA *srna;
	PropertyRNA *prop;

	static EnumPropertyItem edge_type_negation_items[] = {
		{0, "INCLUSIVE", 0, "Inclusive", "Select feature edges satisfying the given edge type conditions"},
		{FREESTYLE_LINESET_FE_NOT, "EXCLUSIVE", 0, "Exclusive", "Select feature edges not satisfying the given edge type conditions"},
		{0, NULL, 0, NULL, NULL}};

	static EnumPropertyItem edge_type_combination_items[] = {
		{0, "OR", 0, "Logical OR", "Combine feature edge type conditions by logical OR (logical disjunction)"},
		{FREESTYLE_LINESET_FE_AND, "AND", 0, "Logical AND", "Combine feature edge type conditions by logical AND (logical conjunction)"},
		{0, NULL, 0, NULL, NULL}};

	static EnumPropertyItem group_negation_items[] = {
		{0, "INCLUSIVE", 0, "Inclusive", "Select feature edges belonging to some object in the group"},
		{FREESTYLE_LINESET_GR_NOT, "EXCLUSIVE", 0, "Exclusive", "Select feature edges not belonging to any object in the group"},
		{0, NULL, 0, NULL, NULL}};

	static EnumPropertyItem face_mark_negation_items[] = {
		{0, "INCLUSIVE", 0, "Inclusive", "Select feature edges satisfying the given face mark conditions"},
		{FREESTYLE_LINESET_FM_NOT, "EXCLUSIVE", 0, "Exclusive", "Select feature edges not satisfying the given face mark conditions"},
		{0, NULL, 0, NULL, NULL}};

	static EnumPropertyItem face_mark_condition_items[] = {
		{0, "ONE", 0, "One Face", "Select feature edges if one of faces on the right and left has a face mark"},
		{FREESTYLE_LINESET_FM_BOTH, "BOTH", 0, "Both Faces", "Select feature edges if both faces on the right and left faces have a face mark"},
		{0, NULL, 0, NULL, NULL}};

	static EnumPropertyItem freestyle_ui_mode_items[] = {
		{FREESTYLE_CONTROL_SCRIPT_MODE, "SCRIPT", 0, "Python Scripting Mode", "Advanced mode for using style modules in Python"},
		{FREESTYLE_CONTROL_EDITOR_MODE, "EDITOR", 0, "Parameter Editor Mode", "Basic mode for interactive style parameter editing"},
		{0, NULL, 0, NULL, NULL}};

	static EnumPropertyItem visibility_items[] ={
		{FREESTYLE_QI_VISIBLE, "VISIBLE", 0, "Visible", "Select visible feature edges"},
		{FREESTYLE_QI_HIDDEN, "HIDDEN", 0, "Hidden", "Select hidden feature edges"},
		{FREESTYLE_QI_RANGE, "RANGE", 0, "QI Range", "Select feature edges within a range of quantitative invisibility (QI) values"},
		{0, NULL, 0, NULL, NULL}};

	static EnumPropertyItem freestyle_raycasting_algorithm_items[] = {
		{FREESTYLE_ALGO_REGULAR, "REGULAR", 0, "Normal Ray Casting", "Consider all FEdges in each ViewEdge"},
		{FREESTYLE_ALGO_FAST, "FAST", 0, "Fast Ray Casting", "Sample some FEdges in each ViewEdge"},
		{FREESTYLE_ALGO_VERYFAST, "VERYFAST", 0, "Very Fast Ray Casting", "Sample one FEdge in each ViewEdge; do not save list of occluders"},
		{FREESTYLE_ALGO_CULLED_ADAPTIVE_TRADITIONAL, "CULLEDADAPTIVETRADITIONAL", 0, "Culled Traditional Visibility Detection", "Culled adaptive grid with heuristic density and traditional QI calculation"},
		{FREESTYLE_ALGO_ADAPTIVE_TRADITIONAL, "ADAPTIVETRADITIONAL", 0, "Unculled Traditional Visibility Detection", "Adaptive grid with heuristic density and traditional QI calculation"},
		{FREESTYLE_ALGO_CULLED_ADAPTIVE_CUMULATIVE, "CULLEDADAPTIVECUMULATIVE", 0, "Culled Cumulative Visibility Detection", "Culled adaptive grid with heuristic density and cumulative QI calculation"},
		{FREESTYLE_ALGO_ADAPTIVE_CUMULATIVE, "ADAPTIVECUMULATIVE", 0, "Unculled Cumulative Visibility Detection", "Adaptive grid with heuristic density and cumulative QI calculation"},
		{0, NULL, 0, NULL, NULL}};


	/* FreestyleLineSet */

	srna= RNA_def_struct(brna, "FreestyleLineSet", NULL);
	RNA_def_struct_ui_text(srna, "Freestyle Line Set", "Line set for associating lines and style parameters");

	/* access to line style settings is redirected through functions */
	/* to allow proper id-buttons functionality */
	prop= RNA_def_property(srna, "linestyle", PROP_POINTER, PROP_NONE);
	RNA_def_property_struct_type(prop, "FreestyleLineStyle");
	RNA_def_property_flag(prop, PROP_EDITABLE|PROP_NEVER_NULL);
	RNA_def_property_pointer_funcs(prop, "rna_FreestyleLineSet_linestyle_get", "rna_FreestyleLineSet_linestyle_set", NULL, NULL);
	RNA_def_property_ui_text(prop, "Line Style", "Line style settings");
	RNA_def_property_update(prop, NC_SCENE, NULL);

	prop= RNA_def_property(srna, "name", PROP_STRING, PROP_NONE);
	RNA_def_property_string_sdna(prop, NULL, "name");
	RNA_def_property_ui_text(prop, "Line Set Name", "Line set name");
	RNA_def_property_update(prop, NC_SCENE, NULL);
	RNA_def_struct_name_property(srna, prop);

	prop= RNA_def_property(srna, "use", PROP_BOOLEAN, PROP_NONE);
	RNA_def_property_boolean_sdna(prop, NULL, "flags", FREESTYLE_LINESET_ENABLED);
	RNA_def_property_ui_text(prop, "Use", "Enable or disable this line set during stroke rendering");
	RNA_def_property_update(prop, NC_SCENE, NULL);

	prop= RNA_def_property(srna, "select_by_visibility", PROP_BOOLEAN, PROP_NONE);
	RNA_def_property_boolean_sdna(prop, NULL, "selection", FREESTYLE_SEL_VISIBILITY);
	RNA_def_property_ui_text(prop, "Selection by Visibility", "Select feature edges based on visibility");
	RNA_def_property_update(prop, NC_SCENE, NULL);

	prop= RNA_def_property(srna, "select_by_edge_types", PROP_BOOLEAN, PROP_NONE);
	RNA_def_property_boolean_sdna(prop, NULL, "selection", FREESTYLE_SEL_EDGE_TYPES);
	RNA_def_property_ui_text(prop, "Selection by Edge Types", "Select feature edges based on edge types");
	RNA_def_property_update(prop, NC_SCENE, NULL);

	prop= RNA_def_property(srna, "select_by_group", PROP_BOOLEAN, PROP_NONE);
	RNA_def_property_boolean_sdna(prop, NULL, "selection", FREESTYLE_SEL_GROUP);
	RNA_def_property_ui_text(prop, "Selection by Group", "Select feature edges based on a group of objects");
	RNA_def_property_update(prop, NC_SCENE, NULL);

	prop= RNA_def_property(srna, "select_by_image_border", PROP_BOOLEAN, PROP_NONE);
	RNA_def_property_boolean_sdna(prop, NULL, "selection", FREESTYLE_SEL_IMAGE_BORDER);
	RNA_def_property_ui_text(prop, "Selection by Image Border", "Select feature edges by image border (less memory consumption)");
	RNA_def_property_update(prop, NC_SCENE, NULL);

	prop= RNA_def_property(srna, "select_by_face_marks", PROP_BOOLEAN, PROP_NONE);
	RNA_def_property_boolean_sdna(prop, NULL, "selection", FREESTYLE_SEL_FACE_MARK);
	RNA_def_property_ui_text(prop, "Selection by Face Marks", "Select feature edges by face marks");
	RNA_def_property_update(prop, NC_SCENE, NULL);

	prop= RNA_def_property(srna, "edge_type_negation", PROP_ENUM, PROP_NONE);
	RNA_def_property_enum_bitflag_sdna(prop, NULL, "flags");
	RNA_def_property_enum_items(prop, edge_type_negation_items);
	RNA_def_property_ui_text(prop, "Edge Type Negation", "Set the negation operation for conditions on feature edge types");
	RNA_def_property_update(prop, NC_SCENE, NULL);

	prop= RNA_def_property(srna, "edge_type_combination", PROP_ENUM, PROP_NONE);
	RNA_def_property_enum_bitflag_sdna(prop, NULL, "flags");
	RNA_def_property_enum_items(prop, edge_type_combination_items);
	RNA_def_property_ui_text(prop, "Edge Type Combination", "Set the combination operation for conditions on feature edge types");
	RNA_def_property_update(prop, NC_SCENE, NULL);

	prop= RNA_def_property(srna, "group", PROP_POINTER, PROP_NONE);
	RNA_def_property_pointer_sdna(prop, NULL, "group");
	RNA_def_property_struct_type(prop, "Group");
	RNA_def_property_flag(prop, PROP_EDITABLE);
	RNA_def_property_ui_text(prop, "Group", "A group of objects based on which feature edges are selected");
	RNA_def_property_update(prop, NC_SCENE, NULL);

	prop= RNA_def_property(srna, "group_negation", PROP_ENUM, PROP_NONE);
	RNA_def_property_enum_bitflag_sdna(prop, NULL, "flags");
	RNA_def_property_enum_items(prop, group_negation_items);
	RNA_def_property_ui_text(prop, "Group Negation", "Set the negation operation for conditions on feature edge types");
	RNA_def_property_update(prop, NC_SCENE, NULL);

	prop= RNA_def_property(srna, "face_mark_negation", PROP_ENUM, PROP_NONE);
	RNA_def_property_enum_bitflag_sdna(prop, NULL, "flags");
	RNA_def_property_enum_items(prop, face_mark_negation_items);
	RNA_def_property_ui_text(prop, "Face Mark Negation", "Set the negation operation for the condition on face marks");
	RNA_def_property_update(prop, NC_SCENE, NULL);

	prop= RNA_def_property(srna, "face_mark_condition", PROP_ENUM, PROP_NONE);
	RNA_def_property_enum_bitflag_sdna(prop, NULL, "flags");
	RNA_def_property_enum_items(prop, face_mark_condition_items);
	RNA_def_property_ui_text(prop, "Face Mark Condition", "Set a feature edge selection condition on face marks");
	RNA_def_property_update(prop, NC_SCENE, NULL);

	prop= RNA_def_property(srna, "select_silhouette", PROP_BOOLEAN, PROP_NONE);
	RNA_def_property_boolean_sdna(prop, NULL, "edge_types", FREESTYLE_FE_SILHOUETTE);
	RNA_def_property_ui_text(prop, "Silhouette", "Select silhouette edges");
	RNA_def_property_update(prop, NC_SCENE, NULL);

	prop= RNA_def_property(srna, "select_border", PROP_BOOLEAN, PROP_NONE);
	RNA_def_property_boolean_sdna(prop, NULL, "edge_types", FREESTYLE_FE_BORDER);
	RNA_def_property_ui_text(prop, "Border", "Select border edges");
	RNA_def_property_update(prop, NC_SCENE, NULL);

	prop= RNA_def_property(srna, "select_crease", PROP_BOOLEAN, PROP_NONE);
	RNA_def_property_boolean_sdna(prop, NULL, "edge_types", FREESTYLE_FE_CREASE);
	RNA_def_property_ui_text(prop, "Crease", "Select crease edges");
	RNA_def_property_update(prop, NC_SCENE, NULL);

	prop= RNA_def_property(srna, "select_ridge_valley", PROP_BOOLEAN, PROP_NONE);
	RNA_def_property_boolean_sdna(prop, NULL, "edge_types", FREESTYLE_FE_RIDGE_VALLEY);
	RNA_def_property_ui_text(prop, "Ridge & Valley", "Select ridges and valleys");
	RNA_def_property_update(prop, NC_SCENE, NULL);

	prop= RNA_def_property(srna, "select_suggestive_contour", PROP_BOOLEAN, PROP_NONE);
	RNA_def_property_boolean_sdna(prop, NULL, "edge_types", FREESTYLE_FE_SUGGESTIVE_CONTOUR);
	RNA_def_property_ui_text(prop, "Suggestive Contour", "Select suggestive contours");
	RNA_def_property_update(prop, NC_SCENE, NULL);

	prop= RNA_def_property(srna, "select_material_boundary", PROP_BOOLEAN, PROP_NONE);
	RNA_def_property_boolean_sdna(prop, NULL, "edge_types", FREESTYLE_FE_MATERIAL_BOUNDARY);
	RNA_def_property_ui_text(prop, "Material Boundary", "Select edges at material boundaries");
	RNA_def_property_update(prop, NC_SCENE, NULL);

	prop= RNA_def_property(srna, "select_contour", PROP_BOOLEAN, PROP_NONE);
	RNA_def_property_boolean_sdna(prop, NULL, "edge_types", FREESTYLE_FE_CONTOUR);
	RNA_def_property_ui_text(prop, "Contour", "Select contours");
	RNA_def_property_update(prop, NC_SCENE, NULL);

	prop= RNA_def_property(srna, "select_external_contour", PROP_BOOLEAN, PROP_NONE);
	RNA_def_property_boolean_sdna(prop, NULL, "edge_types", FREESTYLE_FE_EXTERNAL_CONTOUR);
	RNA_def_property_ui_text(prop, "External Contour", "Select external contours");
	RNA_def_property_update(prop, NC_SCENE, NULL);

	prop= RNA_def_property(srna, "select_edge_mark", PROP_BOOLEAN, PROP_NONE);
	RNA_def_property_boolean_sdna(prop, NULL, "edge_types", FREESTYLE_FE_EDGE_MARK);
	RNA_def_property_ui_text(prop, "Edge Mark", "Select edge marks");
	RNA_def_property_update(prop, NC_SCENE, NULL);

	prop= RNA_def_property(srna, "exclude_silhouette", PROP_BOOLEAN, PROP_NONE);
	RNA_def_property_boolean_sdna(prop, NULL, "exclude_edge_types", FREESTYLE_FE_SILHOUETTE);
	RNA_def_property_ui_text(prop, "Silhouette", "Exclude silhouette edges");
	RNA_def_property_ui_icon(prop, ICON_X, 0);
	RNA_def_property_update(prop, NC_SCENE, NULL);

	prop= RNA_def_property(srna, "exclude_border", PROP_BOOLEAN, PROP_NONE);
	RNA_def_property_boolean_sdna(prop, NULL, "exclude_edge_types", FREESTYLE_FE_BORDER);
	RNA_def_property_ui_text(prop, "Border", "Exclude border edges");
	RNA_def_property_ui_icon(prop, ICON_X, 0);
	RNA_def_property_update(prop, NC_SCENE, NULL);

	prop= RNA_def_property(srna, "exclude_crease", PROP_BOOLEAN, PROP_NONE);
	RNA_def_property_boolean_sdna(prop, NULL, "exclude_edge_types", FREESTYLE_FE_CREASE);
	RNA_def_property_ui_text(prop, "Crease", "Exclude crease edges");
	RNA_def_property_ui_icon(prop, ICON_X, 0);
	RNA_def_property_update(prop, NC_SCENE, NULL);

	prop= RNA_def_property(srna, "exclude_ridge_valley", PROP_BOOLEAN, PROP_NONE);
	RNA_def_property_boolean_sdna(prop, NULL, "exclude_edge_types", FREESTYLE_FE_RIDGE_VALLEY);
	RNA_def_property_ui_text(prop, "Ridge & Valley", "Exclude ridges and valleys");
	RNA_def_property_ui_icon(prop, ICON_X, 0);
	RNA_def_property_update(prop, NC_SCENE, NULL);

	prop= RNA_def_property(srna, "exclude_suggestive_contour", PROP_BOOLEAN, PROP_NONE);
	RNA_def_property_boolean_sdna(prop, NULL, "exclude_edge_types", FREESTYLE_FE_SUGGESTIVE_CONTOUR);
	RNA_def_property_ui_text(prop, "Suggestive Contour", "Exclude suggestive contours");
	RNA_def_property_ui_icon(prop, ICON_X, 0);
	RNA_def_property_update(prop, NC_SCENE, NULL);

	prop= RNA_def_property(srna, "exclude_material_boundary", PROP_BOOLEAN, PROP_NONE);
	RNA_def_property_boolean_sdna(prop, NULL, "exclude_edge_types", FREESTYLE_FE_MATERIAL_BOUNDARY);
	RNA_def_property_ui_text(prop, "Material Boundary", "Exclude edges at material boundaries");
	RNA_def_property_ui_icon(prop, ICON_X, 0);
	RNA_def_property_update(prop, NC_SCENE, NULL);

	prop= RNA_def_property(srna, "exclude_contour", PROP_BOOLEAN, PROP_NONE);
	RNA_def_property_boolean_sdna(prop, NULL, "exclude_edge_types", FREESTYLE_FE_CONTOUR);
	RNA_def_property_ui_text(prop, "Contour", "Exclude contours");
	RNA_def_property_ui_icon(prop, ICON_X, 0);
	RNA_def_property_update(prop, NC_SCENE, NULL);

	prop= RNA_def_property(srna, "exclude_external_contour", PROP_BOOLEAN, PROP_NONE);
	RNA_def_property_boolean_sdna(prop, NULL, "exclude_edge_types", FREESTYLE_FE_EXTERNAL_CONTOUR);
	RNA_def_property_ui_text(prop, "External Contour", "Exclude external contours");
	RNA_def_property_ui_icon(prop, ICON_X, 0);
	RNA_def_property_update(prop, NC_SCENE, NULL);

	prop= RNA_def_property(srna, "exclude_edge_mark", PROP_BOOLEAN, PROP_NONE);
	RNA_def_property_boolean_sdna(prop, NULL, "exclude_edge_types", FREESTYLE_FE_EDGE_MARK);
	RNA_def_property_ui_text(prop, "Edge Mark", "Exclude edge marks");
	RNA_def_property_ui_icon(prop, ICON_X, 0);
	RNA_def_property_update(prop, NC_SCENE, NULL);

	prop= RNA_def_property(srna, "visibility", PROP_ENUM, PROP_NONE);
	RNA_def_property_enum_sdna(prop, NULL, "qi");
	RNA_def_property_enum_items(prop, visibility_items);
	RNA_def_property_ui_text(prop, "Visibility", "Determine how to use visibility for feature edge selection");
	RNA_def_property_update(prop, NC_SCENE, NULL);

	prop= RNA_def_property(srna, "qi_start", PROP_INT, PROP_UNSIGNED);
	RNA_def_property_int_sdna(prop, NULL, "qi_start");
	RNA_def_property_range(prop, 0, INT_MAX);
	RNA_def_property_ui_text(prop, "Start", "First QI value of the QI range");
	RNA_def_property_update(prop, NC_SCENE, NULL);

	prop= RNA_def_property(srna, "qi_end", PROP_INT, PROP_UNSIGNED);
	RNA_def_property_int_sdna(prop, NULL, "qi_end");
	RNA_def_property_range(prop, 0, INT_MAX);
	RNA_def_property_ui_text(prop, "End", "Last QI value of the QI range");
	RNA_def_property_update(prop, NC_SCENE, NULL);

	/* FreestyleModuleSettings */

	srna= RNA_def_struct(brna, "FreestyleModuleSettings", NULL);
	RNA_def_struct_sdna(srna, "FreestyleModuleConfig");
	RNA_def_struct_ui_text(srna, "Freestyle Module", "Style module configuration for specifying a style module");

	prop= RNA_def_property(srna, "module_path", PROP_STRING, PROP_FILEPATH);
	RNA_def_property_string_sdna(prop, NULL, "module_path");
	RNA_def_property_ui_text(prop, "Module Path", "Path to a style module file");
	RNA_def_property_update(prop, NC_SCENE, NULL);

	prop= RNA_def_property(srna, "use", PROP_BOOLEAN, PROP_NONE);
	RNA_def_property_boolean_sdna(prop, NULL, "is_displayed", 1);
	RNA_def_property_ui_text(prop, "Use", "Enable or disable this style module during stroke rendering");
	RNA_def_property_update(prop, NC_SCENE, NULL);

	/* FreestyleSettings */

	srna= RNA_def_struct(brna, "FreestyleSettings", NULL);
	RNA_def_struct_sdna(srna, "FreestyleConfig");
	RNA_def_struct_nested(brna, srna, "SceneRenderLayer");
	RNA_def_struct_ui_text(srna, "Frestyle Settings", "Freestyle settings for a SceneRenderLayer datablock");

	prop= RNA_def_property(srna, "modules", PROP_COLLECTION, PROP_NONE);
	RNA_def_property_collection_sdna(prop, NULL, "modules", NULL);
	RNA_def_property_struct_type(prop, "FreestyleModuleSettings");
	RNA_def_property_ui_text(prop, "Style modules", "A list of style modules (to be applied from top to bottom)");

	prop= RNA_def_property(srna, "mode", PROP_ENUM, PROP_NONE);
	RNA_def_property_enum_sdna(prop, NULL, "mode");
	RNA_def_property_enum_items(prop, freestyle_ui_mode_items);
	RNA_def_property_ui_text(prop, "Control Mode", "Select the Freestyle control mode");
	RNA_def_property_update(prop, NC_SCENE, NULL);

	prop= RNA_def_property(srna, "raycasting_algorithm", PROP_ENUM, PROP_NONE);
	RNA_def_property_enum_sdna(prop, NULL, "raycasting_algorithm");
	RNA_def_property_enum_items(prop, freestyle_raycasting_algorithm_items);
	RNA_def_property_ui_text(prop, "Raycasting Algorithm", "Select the Freestyle raycasting algorithm");
	RNA_def_property_update(prop, NC_SCENE, NULL);

	prop= RNA_def_property(srna, "use_suggestive_contours", PROP_BOOLEAN, PROP_NONE);
	RNA_def_property_boolean_sdna(prop, NULL, "flags", FREESTYLE_SUGGESTIVE_CONTOURS_FLAG);
	RNA_def_property_ui_text(prop, "Suggestive Contours", "Enable suggestive contours");
	RNA_def_property_update(prop, NC_SCENE, NULL);

	prop= RNA_def_property(srna, "use_ridges_and_valleys", PROP_BOOLEAN, PROP_NONE);
	RNA_def_property_boolean_sdna(prop, NULL, "flags", FREESTYLE_RIDGES_AND_VALLEYS_FLAG);
	RNA_def_property_ui_text(prop, "Ridges and Valleys", "Enable ridges and valleys");
	RNA_def_property_update(prop, NC_SCENE, NULL);

	prop= RNA_def_property(srna, "use_material_boundaries", PROP_BOOLEAN, PROP_NONE);
	RNA_def_property_boolean_sdna(prop, NULL, "flags", FREESTYLE_MATERIAL_BOUNDARIES_FLAG);
	RNA_def_property_ui_text(prop, "Material Boundaries", "Enable material boundaries");
	RNA_def_property_update(prop, NC_SCENE, NULL);

	prop= RNA_def_property(srna, "use_smoothness", PROP_BOOLEAN, PROP_NONE);
	RNA_def_property_boolean_sdna(prop, NULL, "flags", FREESTYLE_FACE_SMOOTHNESS_FLAG);
	RNA_def_property_ui_text(prop, "Face Smoothness", "Take face smoothness into account in view map calculation");
	RNA_def_property_update(prop, NC_SCENE, NULL);

	prop= RNA_def_property(srna, "use_advanced_options", PROP_BOOLEAN, PROP_NONE);
	RNA_def_property_boolean_sdna(prop, NULL, "flags", FREESTYLE_ADVANCED_OPTIONS_FLAG);
	RNA_def_property_ui_text(prop, "Advanced Edge Detection Options", "Enable advanced edge detection options (sphere radius and Kr derivative epsilon)");
	RNA_def_property_update(prop, NC_SCENE, NULL);

	prop= RNA_def_property(srna, "sphere_radius", PROP_FLOAT, PROP_NONE);
	RNA_def_property_float_sdna(prop, NULL, "sphere_radius");
	RNA_def_property_range(prop, 0.0, 1000.0);
	RNA_def_property_ui_text(prop, "Sphere Radius", "Sphere radius for computing curvatures");
	RNA_def_property_update(prop, NC_SCENE, NULL);

	prop= RNA_def_property(srna, "kr_derivative_epsilon", PROP_FLOAT, PROP_NONE);
	RNA_def_property_float_sdna(prop, NULL, "dkr_epsilon");
	RNA_def_property_range(prop, 0.0, 1000.0);
	RNA_def_property_ui_text(prop, "Kr Derivative Epsilon", "Kr derivative epsilon for computing suggestive contours");
	RNA_def_property_update(prop, NC_SCENE, NULL);

	prop= RNA_def_property(srna, "crease_angle", PROP_FLOAT, PROP_NONE);
	RNA_def_property_float_sdna(prop, NULL, "crease_angle");
	RNA_def_property_range(prop, 0.0, 180.0);
	RNA_def_property_ui_text(prop, "Crease Angle", "Angular threshold in degrees (between 0 and 180) for detecting crease edges");
	RNA_def_property_update(prop, NC_SCENE, NULL);

	prop= RNA_def_property(srna, "linesets", PROP_COLLECTION, PROP_NONE);
	RNA_def_property_collection_sdna(prop, NULL, "linesets", NULL);
	RNA_def_property_struct_type(prop, "FreestyleLineSet");
	RNA_def_property_ui_text(prop, "Line Sets", "");
	rna_def_freestyle_linesets(brna, prop);
}

static void rna_def_scene_game_recast_data(BlenderRNA *brna)
{
	StructRNA *srna;
	PropertyRNA *prop;

	srna = RNA_def_struct(brna, "SceneGameRecastData", NULL);
	RNA_def_struct_sdna(srna, "RecastData");
	RNA_def_struct_nested(brna, srna, "Scene");
	RNA_def_struct_ui_text(srna, "Recast Data", "Recast data for a Game datablock");

	prop = RNA_def_property(srna, "cell_size", PROP_FLOAT, PROP_NONE);
	RNA_def_property_float_sdna(prop, NULL, "cellsize");
	RNA_def_property_ui_range(prop, 0.1, 1, 1, 2);
	RNA_def_property_ui_text(prop, "Cell Size", "Rasterized cell size");
	RNA_def_property_update(prop, NC_SCENE, NULL);

	prop = RNA_def_property(srna, "cell_height", PROP_FLOAT, PROP_NONE);
	RNA_def_property_float_sdna(prop, NULL, "cellheight");
	RNA_def_property_ui_range(prop, 0.1, 1, 1, 2);
	RNA_def_property_ui_text(prop, "Cell Height", "Rasterized cell height");
	RNA_def_property_update(prop, NC_SCENE, NULL);

	prop = RNA_def_property(srna, "agent_height", PROP_FLOAT, PROP_NONE);
	RNA_def_property_float_sdna(prop, NULL, "agentheight");
	RNA_def_property_ui_range(prop, 0.1, 5, 1, 2);
	RNA_def_property_ui_text(prop, "Agent Height", "Minimum height where the agent can still walk");
	RNA_def_property_update(prop, NC_SCENE, NULL);

	prop = RNA_def_property(srna, "agent_radius", PROP_FLOAT, PROP_NONE);
	RNA_def_property_float_sdna(prop, NULL, "agentradius");
	RNA_def_property_ui_range(prop, 0.1, 5, 1, 2);
	RNA_def_property_ui_text(prop, "Agent Radius", "Radius of the agent");
	RNA_def_property_update(prop, NC_SCENE, NULL);

	prop = RNA_def_property(srna, "climb_max", PROP_FLOAT, PROP_NONE);
	RNA_def_property_float_sdna(prop, NULL, "agentmaxclimb");
	RNA_def_property_ui_range(prop, 0.1, 5, 1, 2);
	RNA_def_property_ui_text(prop, "Max Climb", "Maximum height between grid cells the agent can climb");
	RNA_def_property_update(prop, NC_SCENE, NULL);

	prop = RNA_def_property(srna, "slope_max", PROP_FLOAT, PROP_ANGLE);
	RNA_def_property_float_sdna(prop, NULL, "agentmaxslope");
	RNA_def_property_range(prop, 0, M_PI / 2);
	RNA_def_property_ui_text(prop, "Max Slope", "Maximum walkable slope angle in degrees");
	RNA_def_property_update(prop, NC_SCENE, NULL);


	prop = RNA_def_property(srna, "region_min_size", PROP_FLOAT, PROP_NONE);
	RNA_def_property_float_sdna(prop, NULL, "regionminsize");
	RNA_def_property_ui_range(prop, 0, 150, 1, 2);
	RNA_def_property_ui_text(prop, "Min Region Size", "Minimum regions size (smaller regions will be deleted)");
	RNA_def_property_update(prop, NC_SCENE, NULL);

	prop = RNA_def_property(srna, "region_merge_size", PROP_FLOAT, PROP_NONE);
	RNA_def_property_float_sdna(prop, NULL, "regionmergesize");
	RNA_def_property_ui_range(prop, 0, 150, 1, 2);
	RNA_def_property_ui_text(prop, "Merged Region Size", "Minimum regions size (smaller regions will be merged)");
	RNA_def_property_update(prop, NC_SCENE, NULL);

	prop = RNA_def_property(srna, "edge_max_len", PROP_FLOAT, PROP_NONE);
	RNA_def_property_float_sdna(prop, NULL, "edgemaxlen");
	RNA_def_property_ui_range(prop, 0, 50, 1, 2);
	RNA_def_property_ui_text(prop, "Max Edge Length", "Maximum contour edge length");
	RNA_def_property_update(prop, NC_SCENE, NULL);

	prop = RNA_def_property(srna, "edge_max_error", PROP_FLOAT, PROP_NONE);
	RNA_def_property_float_sdna(prop, NULL, "edgemaxerror");
	RNA_def_property_ui_range(prop, 0.1, 3.0, 1, 2);
	RNA_def_property_ui_text(prop, "Max Edge Error", "Maximum distance error from contour to cells");
	RNA_def_property_update(prop, NC_SCENE, NULL);

	prop = RNA_def_property(srna, "verts_per_poly", PROP_INT, PROP_NONE);
	RNA_def_property_int_sdna(prop, NULL, "vertsperpoly");
	RNA_def_property_ui_range(prop, 3, 12, 1, 0);
	RNA_def_property_ui_text(prop, "Verts Per Poly", "Max number of vertices per polygon");
	RNA_def_property_update(prop, NC_SCENE, NULL);

	prop = RNA_def_property(srna, "sample_dist", PROP_FLOAT, PROP_NONE);
	RNA_def_property_float_sdna(prop, NULL, "detailsampledist");
	RNA_def_property_ui_range(prop, 0.0, 16.0, 1, 2);
	RNA_def_property_ui_text(prop, "Sample Distance", "Detail mesh sample spacing");
	RNA_def_property_update(prop, NC_SCENE, NULL);

	prop = RNA_def_property(srna, "sample_max_error", PROP_FLOAT, PROP_NONE);
	RNA_def_property_float_sdna(prop, NULL, "detailsamplemaxerror");
	RNA_def_property_ui_range(prop, 0.0, 16.0, 1, 2);
	RNA_def_property_ui_text(prop, "Max Sample Error", "Detail mesh simplification max sample error");
	RNA_def_property_update(prop, NC_SCENE, NULL);
}

static void rna_def_scene_game_data(BlenderRNA *brna)
{
	StructRNA *srna;
	PropertyRNA *prop;

	static EnumPropertyItem aasamples_items[]  = {
		{0, "SAMPLES_0", 0, "Off", ""},
		{2, "SAMPLES_2", 0, "2x", ""},
		{4, "SAMPLES_4", 0, "4x", ""},
		{8, "SAMPLES_8", 0, "8x", ""},
		{16, "SAMPLES_16", 0, "16x", ""},
		{0, NULL, 0, NULL, NULL}
	};

	static EnumPropertyItem framing_types_items[] = {
		{SCE_GAMEFRAMING_BARS, "LETTERBOX", 0, "Letterbox",
		                       "Show the entire viewport in the display window, using bar horizontally or vertically"},
		{SCE_GAMEFRAMING_EXTEND, "EXTEND", 0, "Extend",
		                         "Show the entire viewport in the display window, viewing more horizontally "
		                         "or vertically"},
		{SCE_GAMEFRAMING_SCALE, "SCALE", 0, "Scale", "Stretch or squeeze the viewport to fill the display window"},
		{0, NULL, 0, NULL, NULL}
	};

	static EnumPropertyItem dome_modes_items[] = {
		{DOME_FISHEYE, "FISHEYE", 0, "Fisheye", ""},
		{DOME_TRUNCATED_FRONT, "TRUNCATED_FRONT", 0, "Front-Truncated", ""},
		{DOME_TRUNCATED_REAR, "TRUNCATED_REAR", 0, "Rear-Truncated", ""},
		{DOME_ENVMAP, "ENVMAP", 0, "Cube Map", ""},
		{DOME_PANORAM_SPH, "PANORAM_SPH", 0, "Spherical Panoramic", ""},
		{0, NULL, 0, NULL, NULL}
	};
		
	static EnumPropertyItem stereo_modes_items[] = {
		{STEREO_QUADBUFFERED, "QUADBUFFERED", 0, "Quad-Buffer", ""},
		{STEREO_ABOVEBELOW, "ABOVEBELOW", 0, "Above-Below", ""},
		{STEREO_INTERLACED, "INTERLACED", 0, "Interlaced", ""},
		{STEREO_ANAGLYPH, "ANAGLYPH", 0, "Anaglyph", ""},
		{STEREO_SIDEBYSIDE, "SIDEBYSIDE", 0, "Side-by-side", ""},
		{STEREO_VINTERLACE, "VINTERLACE", 0, "Vinterlace", ""},
		{0, NULL, 0, NULL, NULL}
	};
		
	static EnumPropertyItem stereo_items[] = {
		{STEREO_NOSTEREO, "NONE", 0, "None", "Disable Stereo and Dome environments"},
		{STEREO_ENABLED, "STEREO", 0, "Stereo", "Enable Stereo environment"},
		{STEREO_DOME, "DOME", 0, "Dome", "Enable Dome environment"},
		{0, NULL, 0, NULL, NULL}
	};

	static EnumPropertyItem physics_engine_items[] = {
		{WOPHY_NONE, "NONE", 0, "None", "Don't use a physics engine"},
		/*{WOPHY_ENJI, "ENJI", 0, "Enji", ""}, */
		/*{WOPHY_SUMO, "SUMO", 0, "Sumo (Deprecated)", ""}, */
		/*{WOPHY_DYNAMO, "DYNAMO", 0, "Dynamo", ""}, */
		/*{WOPHY_ODE, "ODE", 0, "ODE", ""}, */
		{WOPHY_BULLET, "BULLET", 0, "Bullet", "Use the Bullet physics engine"},
		{0, NULL, 0, NULL, NULL}
	};

	static EnumPropertyItem material_items[] = {
		{GAME_MAT_TEXFACE, "SINGLETEXTURE", 0, "Singletexture", "Singletexture face materials"},
		{GAME_MAT_MULTITEX, "MULTITEXTURE", 0, "Multitexture", "Multitexture materials"},
		{GAME_MAT_GLSL, "GLSL", 0, "GLSL", "OpenGL shading language shaders"},
		{0, NULL, 0, NULL, NULL}
	};

	static EnumPropertyItem obstacle_simulation_items[] = {
		{OBSTSIMULATION_NONE, "NONE", 0, "None", ""},
		{OBSTSIMULATION_TOI_rays, "RVO_RAYS", 0, "RVO (rays)", ""},
		{OBSTSIMULATION_TOI_cells, "RVO_CELLS", 0, "RVO (cells)", ""},
		{0, NULL, 0, NULL, NULL}
	};

	srna = RNA_def_struct(brna, "SceneGameData", NULL);
	RNA_def_struct_sdna(srna, "GameData");
	RNA_def_struct_nested(brna, srna, "Scene");
	RNA_def_struct_ui_text(srna, "Game Data", "Game data for a Scene datablock");
	
	prop = RNA_def_property(srna, "resolution_x", PROP_INT, PROP_NONE);
	RNA_def_property_int_sdna(prop, NULL, "xplay");
	RNA_def_property_range(prop, 4, 10000);
	RNA_def_property_ui_text(prop, "Resolution X", "Number of horizontal pixels in the screen");
	RNA_def_property_update(prop, NC_SCENE, NULL);
	
	prop = RNA_def_property(srna, "resolution_y", PROP_INT, PROP_NONE);
	RNA_def_property_int_sdna(prop, NULL, "yplay");
	RNA_def_property_range(prop, 4, 10000);
	RNA_def_property_ui_text(prop, "Resolution Y", "Number of vertical pixels in the screen");
	RNA_def_property_update(prop, NC_SCENE, NULL);
	
	prop = RNA_def_property(srna, "samples", PROP_ENUM, PROP_NONE);
	RNA_def_property_enum_sdna(prop, NULL, "aasamples");
	RNA_def_property_enum_items(prop, aasamples_items);
	RNA_def_property_ui_text(prop, "AA Samples", "The number of AA Samples to use for MSAA");
	
	prop = RNA_def_property(srna, "depth", PROP_INT, PROP_UNSIGNED);
	RNA_def_property_int_sdna(prop, NULL, "depth");
	RNA_def_property_range(prop, 8, 32);
	RNA_def_property_ui_text(prop, "Bits", "Display bit depth of full screen display");
	RNA_def_property_update(prop, NC_SCENE, NULL);

	prop = RNA_def_property(srna, "exit_key", PROP_ENUM, PROP_NONE);
	RNA_def_property_enum_sdna(prop, NULL, "exitkey");
	RNA_def_property_enum_items(prop, event_type_items);
	RNA_def_property_enum_funcs(prop, NULL, "rna_GameSettings_exit_key_set", NULL);
	RNA_def_property_ui_text(prop, "Exit Key",  "The key that exits the Game Engine");
	RNA_def_property_update(prop, NC_SCENE, NULL);
	
	/* Do we need it here ? (since we already have it in World */
	prop = RNA_def_property(srna, "frequency", PROP_INT, PROP_NONE);
	RNA_def_property_int_sdna(prop, NULL, "freqplay");
	RNA_def_property_range(prop, 4, 2000);
	RNA_def_property_ui_text(prop, "Freq", "Display clock frequency of fullscreen display");
	RNA_def_property_update(prop, NC_SCENE, NULL);
	
	prop = RNA_def_property(srna, "show_fullscreen", PROP_BOOLEAN, PROP_NONE);
	RNA_def_property_boolean_sdna(prop, NULL, "playerflag", GAME_PLAYER_FULLSCREEN);
	RNA_def_property_ui_text(prop, "Fullscreen", "Start player in a new fullscreen display");
	RNA_def_property_update(prop, NC_SCENE, NULL);

	prop = RNA_def_property(srna, "use_desktop", PROP_BOOLEAN, PROP_NONE);
	RNA_def_property_boolean_sdna(prop, NULL, "playerflag", GAME_PLAYER_DESKTOP_RESOLUTION);
	RNA_def_property_ui_text(prop, "Desktop", "Uses the current desktop resultion in fullscreen mode");
	RNA_def_property_update(prop, NC_SCENE, NULL);

	/* Framing */
	prop = RNA_def_property(srna, "frame_type", PROP_ENUM, PROP_NONE);
	RNA_def_property_enum_sdna(prop, NULL, "framing.type");
	RNA_def_property_enum_items(prop, framing_types_items);
	RNA_def_property_ui_text(prop, "Framing Types", "Select the type of Framing you want");
	RNA_def_property_update(prop, NC_SCENE, NULL);

	prop = RNA_def_property(srna, "frame_color", PROP_FLOAT, PROP_COLOR);
	RNA_def_property_float_sdna(prop, NULL, "framing.col");
	RNA_def_property_range(prop, 0.0f, 1.0f);
	RNA_def_property_array(prop, 3);
	RNA_def_property_ui_text(prop, "Framing Color", "Set color of the bars");
	RNA_def_property_update(prop, NC_SCENE, NULL);
	
	/* Stereo */
	prop = RNA_def_property(srna, "stereo", PROP_ENUM, PROP_NONE);
	RNA_def_property_enum_sdna(prop, NULL, "stereoflag");
	RNA_def_property_enum_items(prop, stereo_items);
	RNA_def_property_ui_text(prop, "Stereo Options", "");
	RNA_def_property_update(prop, NC_SCENE, NULL);

	prop = RNA_def_property(srna, "stereo_mode", PROP_ENUM, PROP_NONE);
	RNA_def_property_enum_sdna(prop, NULL, "stereomode");
	RNA_def_property_enum_items(prop, stereo_modes_items);
	RNA_def_property_ui_text(prop, "Stereo Mode", "Stereographic techniques");
	RNA_def_property_update(prop, NC_SCENE, NULL);

	prop = RNA_def_property(srna, "stereo_eye_separation", PROP_FLOAT, PROP_NONE);
	RNA_def_property_float_sdna(prop, NULL, "eyeseparation");
	RNA_def_property_range(prop, 0.01, 5.0);
	RNA_def_property_ui_text(prop, "Eye Separation",
	                         "Set the distance between the eyes - the camera focal length/30 should be fine");
	RNA_def_property_update(prop, NC_SCENE, NULL);
	
	/* Dome */
	prop = RNA_def_property(srna, "dome_mode", PROP_ENUM, PROP_NONE);
	RNA_def_property_enum_sdna(prop, NULL, "dome.mode");
	RNA_def_property_enum_items(prop, dome_modes_items);
	RNA_def_property_ui_text(prop, "Dome Mode", "Dome physical configurations");
	RNA_def_property_update(prop, NC_SCENE, NULL);
	
	prop = RNA_def_property(srna, "dome_tessellation", PROP_INT, PROP_NONE);
	RNA_def_property_int_sdna(prop, NULL, "dome.res");
	RNA_def_property_ui_range(prop, 1, 8, 1, 1);
	RNA_def_property_ui_text(prop, "Tessellation", "Tessellation level - check the generated mesh in wireframe mode");
	RNA_def_property_update(prop, NC_SCENE, NULL);
	
	prop = RNA_def_property(srna, "dome_buffer_resolution", PROP_FLOAT, PROP_NONE);
	RNA_def_property_float_sdna(prop, NULL, "dome.resbuf");
	RNA_def_property_ui_range(prop, 0.1, 1.0, 0.1, 2);
	RNA_def_property_ui_text(prop, "Buffer Resolution", "Buffer Resolution - decrease it to increase speed");
	RNA_def_property_update(prop, NC_SCENE, NULL);
	
	prop = RNA_def_property(srna, "dome_angle", PROP_INT, PROP_NONE);
	RNA_def_property_int_sdna(prop, NULL, "dome.angle");
	RNA_def_property_ui_range(prop, 90, 250, 1, 1);
	RNA_def_property_ui_text(prop, "Angle", "Field of View of the Dome - it only works in mode Fisheye and Truncated");
	RNA_def_property_update(prop, NC_SCENE, NULL);
	
	prop = RNA_def_property(srna, "dome_tilt", PROP_INT, PROP_NONE);
	RNA_def_property_int_sdna(prop, NULL, "dome.tilt");
	RNA_def_property_ui_range(prop, -180, 180, 1, 1);
	RNA_def_property_ui_text(prop, "Tilt", "Camera rotation in horizontal axis");
	RNA_def_property_update(prop, NC_SCENE, NULL);
	
	prop = RNA_def_property(srna, "dome_text", PROP_POINTER, PROP_NONE);
	RNA_def_property_pointer_sdna(prop, NULL, "dome.warptext");
	RNA_def_property_struct_type(prop, "Text");
	RNA_def_property_flag(prop, PROP_EDITABLE);
	RNA_def_property_ui_text(prop, "Warp Data", "Custom Warp Mesh data file");
	RNA_def_property_update(prop, NC_SCENE, NULL);
	
	/* physics */
	prop = RNA_def_property(srna, "physics_engine", PROP_ENUM, PROP_NONE);
	RNA_def_property_enum_sdna(prop, NULL, "physicsEngine");
	RNA_def_property_enum_items(prop, physics_engine_items);
	RNA_def_property_ui_text(prop, "Physics Engine", "Physics engine used for physics simulation in the game engine");
	RNA_def_property_update(prop, NC_SCENE, NULL);

	prop = RNA_def_property(srna, "physics_gravity", PROP_FLOAT, PROP_ACCELERATION);
	RNA_def_property_float_sdna(prop, NULL, "gravity");
	RNA_def_property_ui_range(prop, 0.0, 25.0, 1, 2);
	RNA_def_property_range(prop, 0.0, 10000.0);
	RNA_def_property_ui_text(prop, "Physics Gravity",
	                         "Gravitational constant used for physics simulation in the game engine");
	RNA_def_property_update(prop, NC_SCENE, NULL);

	prop = RNA_def_property(srna, "occlusion_culling_resolution", PROP_INT, PROP_NONE);
	RNA_def_property_int_sdna(prop, NULL, "occlusionRes");
	RNA_def_property_range(prop, 128.0, 1024.0);
	RNA_def_property_ui_text(prop, "Occlusion Resolution",
	                         "Size of the occlusion buffer in pixel, use higher value for better precision (slower)");
	RNA_def_property_update(prop, NC_SCENE, NULL);

	prop = RNA_def_property(srna, "fps", PROP_INT, PROP_NONE);
	RNA_def_property_int_sdna(prop, NULL, "ticrate");
	RNA_def_property_ui_range(prop, 1, 60, 1, 1);
	RNA_def_property_range(prop, 1, 250);
	RNA_def_property_ui_text(prop, "Frames Per Second",
	                         "Nominal number of game frames per second "
	                         "(physics fixed timestep = 1/fps, independently of actual frame rate)");
	RNA_def_property_update(prop, NC_SCENE, NULL);

	prop = RNA_def_property(srna, "logic_step_max", PROP_INT, PROP_NONE);
	RNA_def_property_int_sdna(prop, NULL, "maxlogicstep");
	RNA_def_property_ui_range(prop, 1, 5, 1, 1);
	RNA_def_property_range(prop, 1, 5);
	RNA_def_property_ui_text(prop, "Max Logic Steps",
	                         "Maximum number of logic frame per game frame if graphics slows down the game, "
	                         "higher value allows better synchronization with physics");
	RNA_def_property_update(prop, NC_SCENE, NULL);

	prop = RNA_def_property(srna, "physics_step_max", PROP_INT, PROP_NONE);
	RNA_def_property_int_sdna(prop, NULL, "maxphystep");
	RNA_def_property_ui_range(prop, 1, 5, 1, 1);
	RNA_def_property_range(prop, 1, 5);
	RNA_def_property_ui_text(prop, "Max Physics Steps",
	                         "Maximum number of physics step per game frame if graphics slows down the game, "
	                         "higher value allows physics to keep up with realtime");
	RNA_def_property_update(prop, NC_SCENE, NULL);

	prop = RNA_def_property(srna, "physics_step_sub", PROP_INT, PROP_NONE);
	RNA_def_property_int_sdna(prop, NULL, "physubstep");
	RNA_def_property_range(prop, 1, 50);
	RNA_def_property_ui_range(prop, 1, 5, 1, 1);
	RNA_def_property_ui_text(prop, "Physics Sub Steps",
	                         "Number of simulation substep per physic timestep, "
	                         "higher value give better physics precision");
	RNA_def_property_update(prop, NC_SCENE, NULL);

	/* mode */
	prop = RNA_def_property(srna, "use_occlusion_culling", PROP_BOOLEAN, PROP_NONE);
	RNA_def_property_boolean_sdna(prop, NULL, "mode", (1 << 5)); /*XXX mode hardcoded  *//* WO_DBVT_CULLING */
	RNA_def_property_ui_text(prop, "DBVT culling",
	                         "Use optimized Bullet DBVT tree for view frustum and occlusion culling");
	
	/* not used  *//* deprecated !!!!!!!!!!!!! */
	prop = RNA_def_property(srna, "use_activity_culling", PROP_BOOLEAN, PROP_NONE);
	RNA_def_property_boolean_sdna(prop, NULL, "mode", (1 << 3)); /*XXX mode hardcoded */
	RNA_def_property_ui_text(prop, "Activity Culling", "Activity culling is enabled");

	/* not used  *//* deprecated !!!!!!!!!!!!! */
	prop = RNA_def_property(srna, "activity_culling_box_radius", PROP_FLOAT, PROP_NONE);
	RNA_def_property_float_sdna(prop, NULL, "activityBoxRadius");
	RNA_def_property_range(prop, 0.0, 1000.0);
	RNA_def_property_ui_text(prop, "Box Radius",
	                         "Radius of the activity bubble, in Manhattan length "
	                         "(objects outside the box are activity-culled)");

	/* booleans */
	prop = RNA_def_property(srna, "show_debug_properties", PROP_BOOLEAN, PROP_NONE);
	RNA_def_property_boolean_sdna(prop, NULL, "flag", GAME_SHOW_DEBUG_PROPS);
	RNA_def_property_ui_text(prop, "Show Debug Properties",
	                         "Show properties marked for debugging while the game runs");

	prop = RNA_def_property(srna, "show_framerate_profile", PROP_BOOLEAN, PROP_NONE);
	RNA_def_property_boolean_sdna(prop, NULL, "flag", GAME_SHOW_FRAMERATE);
	RNA_def_property_ui_text(prop, "Show Framerate and Profile",
	                         "Show framerate and profiling information while the game runs");

	prop = RNA_def_property(srna, "show_physics_visualization", PROP_BOOLEAN, PROP_NONE);
	RNA_def_property_boolean_sdna(prop, NULL, "flag", GAME_SHOW_PHYSICS);
	RNA_def_property_ui_text(prop, "Show Physics Visualization",
	                         "Show a visualization of physics bounds and interactions");

	prop = RNA_def_property(srna, "show_mouse", PROP_BOOLEAN, PROP_NONE);
	RNA_def_property_boolean_sdna(prop, NULL, "flag", GAME_SHOW_MOUSE);
	RNA_def_property_ui_text(prop, "Show Mouse", "Start player with a visible mouse cursor");

	prop = RNA_def_property(srna, "use_frame_rate", PROP_BOOLEAN, PROP_NONE);
	RNA_def_property_boolean_negative_sdna(prop, NULL, "flag", GAME_ENABLE_ALL_FRAMES);
	RNA_def_property_ui_text(prop, "Use Frame Rate",
	                         "Respect the frame rate rather than rendering as many frames as possible");

	prop = RNA_def_property(srna, "use_display_lists", PROP_BOOLEAN, PROP_NONE);
	RNA_def_property_boolean_sdna(prop, NULL, "flag", GAME_DISPLAY_LISTS);
	RNA_def_property_ui_text(prop, "Display Lists",
	                         "Use display lists to speed up rendering by keeping geometry on the GPU");

	prop = RNA_def_property(srna, "use_deprecation_warnings", PROP_BOOLEAN, PROP_NONE);
	RNA_def_property_boolean_negative_sdna(prop, NULL, "flag", GAME_IGNORE_DEPRECATION_WARNINGS);
	RNA_def_property_ui_text(prop, "Deprecation Warnings",
	                         "Print warnings when using deprecated features in the python API");

	prop = RNA_def_property(srna, "use_animation_record", PROP_BOOLEAN, PROP_NONE);
	RNA_def_property_boolean_sdna(prop, NULL, "flag", GAME_ENABLE_ANIMATION_RECORD);
	RNA_def_property_ui_text(prop, "Record Animation", "Record animation to F-Curves");

	prop = RNA_def_property(srna, "use_auto_start", PROP_BOOLEAN, PROP_NONE);
	RNA_def_property_boolean_funcs(prop, "rna_GameSettings_auto_start_get", "rna_GameSettings_auto_start_set");
	RNA_def_property_ui_text(prop, "Auto Start", "Automatically start game at load time");

	prop = RNA_def_property(srna, "restrict_animation_updates", PROP_BOOLEAN, PROP_NONE);
	RNA_def_property_boolean_sdna(prop, NULL, "flag", GAME_RESTRICT_ANIM_UPDATES);
	RNA_def_property_ui_text(prop, "Restrict Animation Updates",
	                         "Restrict the number of animation updates to the animation FPS (this is "
	                         "better for performance, but can cause issues with smooth playback)");
	
	/* materials */
	prop = RNA_def_property(srna, "material_mode", PROP_ENUM, PROP_NONE);
	RNA_def_property_enum_sdna(prop, NULL, "matmode");
	RNA_def_property_enum_items(prop, material_items);
	RNA_def_property_ui_text(prop, "Material Mode", "Material mode to use for rendering");
	RNA_def_property_update(prop, NC_SCENE | NA_EDITED, NULL);

	prop = RNA_def_property(srna, "use_glsl_lights", PROP_BOOLEAN, PROP_NONE);
	RNA_def_property_boolean_negative_sdna(prop, NULL, "flag", GAME_GLSL_NO_LIGHTS);
	RNA_def_property_ui_text(prop, "GLSL Lights", "Use lights for GLSL rendering");
	RNA_def_property_update(prop, NC_SCENE | NA_EDITED, "rna_Scene_glsl_update");

	prop = RNA_def_property(srna, "use_glsl_shaders", PROP_BOOLEAN, PROP_NONE);
	RNA_def_property_boolean_negative_sdna(prop, NULL, "flag", GAME_GLSL_NO_SHADERS);
	RNA_def_property_ui_text(prop, "GLSL Shaders", "Use shaders for GLSL rendering");
	RNA_def_property_update(prop, NC_SCENE | NA_EDITED, "rna_Scene_glsl_update");

	prop = RNA_def_property(srna, "use_glsl_shadows", PROP_BOOLEAN, PROP_NONE);
	RNA_def_property_boolean_negative_sdna(prop, NULL, "flag", GAME_GLSL_NO_SHADOWS);
	RNA_def_property_ui_text(prop, "GLSL Shadows", "Use shadows for GLSL rendering");
	RNA_def_property_update(prop, NC_SCENE | NA_EDITED, "rna_Scene_glsl_update");

	prop = RNA_def_property(srna, "use_glsl_ramps", PROP_BOOLEAN, PROP_NONE);
	RNA_def_property_boolean_negative_sdna(prop, NULL, "flag", GAME_GLSL_NO_RAMPS);
	RNA_def_property_ui_text(prop, "GLSL Ramps", "Use ramps for GLSL rendering");
	RNA_def_property_update(prop, NC_SCENE | NA_EDITED, "rna_Scene_glsl_update");

	prop = RNA_def_property(srna, "use_glsl_nodes", PROP_BOOLEAN, PROP_NONE);
	RNA_def_property_boolean_negative_sdna(prop, NULL, "flag", GAME_GLSL_NO_NODES);
	RNA_def_property_ui_text(prop, "GLSL Nodes", "Use nodes for GLSL rendering");
	RNA_def_property_update(prop, NC_SCENE | NA_EDITED, "rna_Scene_glsl_update");

	prop = RNA_def_property(srna, "use_glsl_color_management", PROP_BOOLEAN, PROP_NONE);
	RNA_def_property_boolean_negative_sdna(prop, NULL, "flag", GAME_GLSL_NO_COLOR_MANAGEMENT);
	RNA_def_property_ui_text(prop, "GLSL Color Management", "Use color management for GLSL rendering");
	RNA_def_property_update(prop, NC_SCENE | NA_EDITED, "rna_Scene_glsl_update");

	prop = RNA_def_property(srna, "use_glsl_extra_textures", PROP_BOOLEAN, PROP_NONE);
	RNA_def_property_boolean_negative_sdna(prop, NULL, "flag", GAME_GLSL_NO_EXTRA_TEX);
	RNA_def_property_ui_text(prop, "GLSL Extra Textures",
	                         "Use extra textures like normal or specular maps for GLSL rendering");
	RNA_def_property_update(prop, NC_SCENE | NA_EDITED, "rna_Scene_glsl_update");

	/* obstacle simulation */
	prop = RNA_def_property(srna, "obstacle_simulation", PROP_ENUM, PROP_NONE);
	RNA_def_property_enum_sdna(prop, NULL, "obstacleSimulation");
	RNA_def_property_enum_items(prop, obstacle_simulation_items);
	RNA_def_property_ui_text(prop, "Obstacle simulation", "Simulation used for obstacle avoidance in the game engine");
	RNA_def_property_update(prop, NC_SCENE, NULL);

	prop = RNA_def_property(srna, "level_height", PROP_FLOAT, PROP_ACCELERATION);
	RNA_def_property_float_sdna(prop, NULL, "levelHeight");
	RNA_def_property_range(prop, 0.0f, 200.0f);
	RNA_def_property_ui_text(prop, "Level height",
	                         "Max difference in heights of obstacles to enable their interaction");
	RNA_def_property_update(prop, NC_SCENE, NULL);

	prop = RNA_def_property(srna, "show_obstacle_simulation", PROP_BOOLEAN, PROP_NONE);
	RNA_def_property_boolean_sdna(prop, NULL, "flag", GAME_SHOW_OBSTACLE_SIMULATION);
	RNA_def_property_ui_text(prop, "Visualization", "Enable debug visualization for obstacle simulation");

	/* Recast Settings */
	prop = RNA_def_property(srna, "recast_data", PROP_POINTER, PROP_NONE);
	RNA_def_property_flag(prop, PROP_NEVER_NULL);
	RNA_def_property_pointer_sdna(prop, NULL, "recastData");
	RNA_def_property_struct_type(prop, "SceneGameRecastData");
	RNA_def_property_ui_text(prop, "Recast Data", "");

	/* Nestled Data  */
	rna_def_scene_game_recast_data(brna);
}

static void rna_def_scene_render_layer(BlenderRNA *brna)
{
	StructRNA *srna;
	PropertyRNA *prop;

	srna = RNA_def_struct(brna, "SceneRenderLayer", NULL);
	RNA_def_struct_ui_text(srna, "Scene Render Layer", "Render layer");
	RNA_def_struct_ui_icon(srna, ICON_RENDERLAYERS);

	rna_def_render_layer_common(srna, 1);

	/* Freestyle */

	rna_def_freestyle_settings(brna);

	prop= RNA_def_property(srna, "freestyle_settings", PROP_POINTER, PROP_NONE);
	RNA_def_property_flag(prop, PROP_NEVER_NULL);
	RNA_def_property_pointer_sdna(prop, NULL, "freestyleConfig");
	RNA_def_property_struct_type(prop, "FreestyleSettings");
	RNA_def_property_ui_text(prop, "Freestyle Settings", "");
}

/* curve.splines */
static void rna_def_render_layers(BlenderRNA *brna, PropertyRNA *cprop)
{
	StructRNA *srna;
	PropertyRNA *prop;

	FunctionRNA *func;
	PropertyRNA *parm;

	RNA_def_property_srna(cprop, "RenderLayers");
	srna = RNA_def_struct(brna, "RenderLayers", NULL);
	RNA_def_struct_sdna(srna, "RenderData");
	RNA_def_struct_ui_text(srna, "Render Layers", "Collection of render layers");

	prop = RNA_def_property(srna, "active_index", PROP_INT, PROP_NONE);
	RNA_def_property_int_sdna(prop, NULL, "actlay");
	RNA_def_property_int_funcs(prop, "rna_RenderSettings_active_layer_index_get",
	                           "rna_RenderSettings_active_layer_index_set",
	                           "rna_RenderSettings_active_layer_index_range");
	RNA_def_property_ui_text(prop, "Active Layer Index", "Active index in render layer array");
	RNA_def_property_update(prop, NC_SCENE | ND_RENDER_OPTIONS, "rna_Scene_glsl_update");
	
	prop = RNA_def_property(srna, "active", PROP_POINTER, PROP_UNSIGNED);
	RNA_def_property_struct_type(prop, "SceneRenderLayer");
	RNA_def_property_pointer_funcs(prop, "rna_RenderSettings_active_layer_get",
	                               "rna_RenderSettings_active_layer_set", NULL, NULL);
	RNA_def_property_flag(prop, PROP_EDITABLE | PROP_NEVER_NULL);
	RNA_def_property_ui_text(prop, "Active Render Layer", "Active Render Layer");
	RNA_def_property_update(prop, NC_SCENE | ND_RENDER_OPTIONS, "rna_Scene_glsl_update");

	func = RNA_def_function(srna, "new", "rna_RenderLayer_new");
	RNA_def_function_ui_description(func, "Add a render layer to scene");
	RNA_def_function_flag(func, FUNC_USE_SELF_ID);
	parm = RNA_def_string(func, "name", "RenderLayer", 0, "", "New name for the marker (not unique)");
	RNA_def_property_flag(parm, PROP_REQUIRED);
	parm = RNA_def_pointer(func, "result", "SceneRenderLayer", "", "Newly created render layer");
	RNA_def_function_return(func, parm);

	func = RNA_def_function(srna, "remove", "rna_RenderLayer_remove");
	RNA_def_function_ui_description(func, "Remove a render layer");
	RNA_def_function_flag(func, FUNC_USE_MAIN | FUNC_USE_REPORTS | FUNC_USE_SELF_ID);
	parm = RNA_def_pointer(func, "layer", "SceneRenderLayer", "", "Timeline marker to remove");
	RNA_def_property_flag(parm, PROP_REQUIRED | PROP_NEVER_NULL);
}

/* use for render output and image save operator,
 * note: there are some cases where the members act differently when this is
 * used from a scene, video formats can only be selected for render output
 * for example, this is checked by seeing if the ptr->id.data is a Scene id */

static void rna_def_scene_image_format_data(BlenderRNA *brna)
{
#ifdef WITH_OPENEXR
	static EnumPropertyItem exr_codec_items[] = {
		{R_IMF_EXR_CODEC_NONE, "NONE", 0, "None", ""},
		{R_IMF_EXR_CODEC_PXR24, "PXR24", 0, "Pxr24 (lossy)", ""},
		{R_IMF_EXR_CODEC_ZIP, "ZIP", 0, "ZIP (lossless)", ""},
		{R_IMF_EXR_CODEC_PIZ, "PIZ", 0, "PIZ (lossless)", ""},
		{R_IMF_EXR_CODEC_RLE, "RLE", 0, "RLE (lossless)", ""},
		{0, NULL, 0, NULL, NULL}
	};
#endif

	StructRNA *srna;
	PropertyRNA *prop;

	srna = RNA_def_struct(brna, "ImageFormatSettings", NULL);
	RNA_def_struct_sdna(srna, "ImageFormatData");
	RNA_def_struct_nested(brna, srna, "Scene");
	/* RNA_def_struct_path_func(srna, "rna_RenderSettings_path");  *//* no need for the path, its not animated! */
	RNA_def_struct_ui_text(srna, "Image Format", "Settings for image formats");

	prop = RNA_def_property(srna, "file_format", PROP_ENUM, PROP_NONE);
	RNA_def_property_enum_sdna(prop, NULL, "imtype");
	RNA_def_property_enum_items(prop, image_type_items);
	RNA_def_property_enum_funcs(prop, NULL, "rna_ImageFormatSettings_file_format_set",
	                            "rna_ImageFormatSettings_file_format_itemf");
	RNA_def_property_ui_text(prop, "File Format", "File format to save the rendered images as");
	RNA_def_property_update(prop, NC_SCENE | ND_RENDER_OPTIONS, NULL);

	prop = RNA_def_property(srna, "color_mode", PROP_ENUM, PROP_NONE);
	RNA_def_property_enum_bitflag_sdna(prop, NULL, "planes");
	RNA_def_property_enum_items(prop, image_color_mode_items);
	RNA_def_property_enum_funcs(prop, NULL, NULL, "rna_ImageFormatSettings_color_mode_itemf");
	RNA_def_property_ui_text(prop, "Color Mode",
	                         "Choose BW for saving greyscale images, RGB for saving red, green and blue channels, "
	                         "and RGBA for saving red, green, blue and alpha channels");
	RNA_def_property_update(prop, NC_SCENE | ND_RENDER_OPTIONS, NULL);

	prop = RNA_def_property(srna, "color_depth", PROP_ENUM, PROP_NONE);
	RNA_def_property_enum_bitflag_sdna(prop, NULL, "depth");
	RNA_def_property_enum_items(prop, image_color_depth_items);
	RNA_def_property_enum_funcs(prop, NULL, NULL, "rna_ImageFormatSettings_color_depth_itemf");
	RNA_def_property_ui_text(prop, "Color Depth", "Bit depth per channel");
	RNA_def_property_update(prop, NC_SCENE | ND_RENDER_OPTIONS, NULL);

	/* was 'file_quality' */
	prop = RNA_def_property(srna, "quality", PROP_INT, PROP_PERCENTAGE);
	RNA_def_property_int_sdna(prop, NULL, "quality");
	RNA_def_property_range(prop, 0, 100); /* 0 is needed for compression. */
	RNA_def_property_ui_text(prop, "Quality", "Quality for image formats that support lossy compression");
	RNA_def_property_update(prop, NC_SCENE | ND_RENDER_OPTIONS, NULL);

	/* was shared with file_quality */
	prop = RNA_def_property(srna, "compression", PROP_INT, PROP_PERCENTAGE);
	RNA_def_property_int_sdna(prop, NULL, "compress");
	RNA_def_property_range(prop, 0, 100); /* 0 is needed for compression. */
	RNA_def_property_ui_text(prop, "Compression", "Compression level for formats that support lossless compression");
	RNA_def_property_update(prop, NC_SCENE | ND_RENDER_OPTIONS, NULL);

	/* flag */
	prop = RNA_def_property(srna, "use_zbuffer", PROP_BOOLEAN, PROP_NONE);
	RNA_def_property_boolean_sdna(prop, NULL, "flag", R_IMF_FLAG_ZBUF);
	RNA_def_property_ui_text(prop, "Z Buffer", "Save the z-depth per pixel (32 bit unsigned int z-buffer)");
	RNA_def_property_update(prop, NC_SCENE | ND_RENDER_OPTIONS, NULL);

	prop = RNA_def_property(srna, "use_preview", PROP_BOOLEAN, PROP_NONE);
	RNA_def_property_boolean_sdna(prop, NULL, "flag", R_IMF_FLAG_PREVIEW_JPG);
	RNA_def_property_ui_text(prop, "Preview", "When rendering animations, save JPG preview images in same directory");
	RNA_def_property_update(prop, NC_SCENE | ND_RENDER_OPTIONS, NULL);

	/* format specific */

#ifdef WITH_OPENEXR
	/* OpenEXR */

	prop = RNA_def_property(srna, "exr_codec", PROP_ENUM, PROP_NONE);
	RNA_def_property_enum_sdna(prop, NULL, "exr_codec");
	RNA_def_property_enum_items(prop, exr_codec_items);
	RNA_def_property_ui_text(prop, "Codec", "Codec settings for OpenEXR");
	RNA_def_property_update(prop, NC_SCENE | ND_RENDER_OPTIONS, NULL);

#endif


#ifdef WITH_OPENJPEG
	/* Jpeg 2000 */
	prop = RNA_def_property(srna, "use_jpeg2k_ycc", PROP_BOOLEAN, PROP_NONE);
	RNA_def_property_boolean_sdna(prop, NULL, "jp2_flag", R_IMF_JP2_FLAG_YCC);
	RNA_def_property_ui_text(prop, "YCC", "Save luminance-chrominance-chrominance channels instead of RGB colors");
	RNA_def_property_update(prop, NC_SCENE | ND_RENDER_OPTIONS, NULL);

	prop = RNA_def_property(srna, "use_jpeg2k_cinema_preset", PROP_BOOLEAN, PROP_NONE);
	RNA_def_property_boolean_sdna(prop, NULL, "jp2_flag", R_IMF_JP2_FLAG_CINE_PRESET);
	RNA_def_property_ui_text(prop, "Cinema", "Use Openjpeg Cinema Preset");
	RNA_def_property_update(prop, NC_SCENE | ND_RENDER_OPTIONS, NULL);

	prop = RNA_def_property(srna, "use_jpeg2k_cinema_48", PROP_BOOLEAN, PROP_NONE);
	RNA_def_property_boolean_sdna(prop, NULL, "jp2_flag", R_IMF_JP2_FLAG_CINE_48);
	RNA_def_property_ui_text(prop, "Cinema (48)", "Use Openjpeg Cinema Preset (48fps)");
	RNA_def_property_update(prop, NC_SCENE | ND_RENDER_OPTIONS, NULL);
#endif

	/* Cineon and DPX */

	prop = RNA_def_property(srna, "use_cineon_log", PROP_BOOLEAN, PROP_NONE);
	RNA_def_property_boolean_sdna(prop, NULL, "cineon_flag", R_CINEON_LOG);
	RNA_def_property_ui_text(prop, "Log", "Convert to logarithmic color space");
	RNA_def_property_update(prop, NC_SCENE | ND_RENDER_OPTIONS, NULL);

	prop = RNA_def_property(srna, "cineon_black", PROP_INT, PROP_NONE);
	RNA_def_property_int_sdna(prop, NULL, "cineon_black");
	RNA_def_property_range(prop, 0, 1024);
	RNA_def_property_ui_text(prop, "B", "Log conversion reference blackpoint");
	RNA_def_property_update(prop, NC_SCENE | ND_RENDER_OPTIONS, NULL);

	prop = RNA_def_property(srna, "cineon_white", PROP_INT, PROP_NONE);
	RNA_def_property_int_sdna(prop, NULL, "cineon_white");
	RNA_def_property_range(prop, 0, 1024);
	RNA_def_property_ui_text(prop, "W", "Log conversion reference whitepoint");
	RNA_def_property_update(prop, NC_SCENE | ND_RENDER_OPTIONS, NULL);

	prop = RNA_def_property(srna, "cineon_gamma", PROP_FLOAT, PROP_NONE);
	RNA_def_property_float_sdna(prop, NULL, "cineon_gamma");
	RNA_def_property_range(prop, 0.0f, 10.0f);
	RNA_def_property_ui_text(prop, "G", "Log conversion gamma");
	RNA_def_property_update(prop, NC_SCENE | ND_RENDER_OPTIONS, NULL);
}

static void rna_def_scene_ffmpeg_settings(BlenderRNA *brna)
{
	StructRNA *srna;
	PropertyRNA *prop;

#ifdef WITH_FFMPEG
	static EnumPropertyItem ffmpeg_format_items[] = {
		{FFMPEG_MPEG1, "MPEG1", 0, "MPEG-1", ""},
		{FFMPEG_MPEG2, "MPEG2", 0, "MPEG-2", ""},
		{FFMPEG_MPEG4, "MPEG4", 0, "MPEG-4", ""},
		{FFMPEG_AVI, "AVI", 0, "AVI", ""},
		{FFMPEG_MOV, "QUICKTIME", 0, "Quicktime", ""},
		{FFMPEG_DV, "DV", 0, "DV", ""},
		{FFMPEG_H264, "H264", 0, "H.264", ""},
		{FFMPEG_XVID, "XVID", 0, "Xvid", ""},
		{FFMPEG_OGG, "OGG", 0, "Ogg", ""},
		{FFMPEG_MKV, "MKV", 0, "Matroska", ""},
		{FFMPEG_FLV, "FLASH", 0, "Flash", ""},
		{FFMPEG_WAV, "WAV", 0, "Wav", ""},
		{FFMPEG_MP3, "MP3", 0, "Mp3", ""},
		{0, NULL, 0, NULL, NULL}
	};

	static EnumPropertyItem ffmpeg_codec_items[] = {
		{CODEC_ID_NONE, "NONE", 0, "None", ""},
		{CODEC_ID_MPEG1VIDEO, "MPEG1", 0, "MPEG-1", ""},
		{CODEC_ID_MPEG2VIDEO, "MPEG2", 0, "MPEG-2", ""},
		{CODEC_ID_MPEG4, "MPEG4", 0, "MPEG-4(divx)", ""},
		{CODEC_ID_HUFFYUV, "HUFFYUV", 0, "HuffYUV", ""},
		{CODEC_ID_DVVIDEO, "DV", 0, "DV", ""},
		{CODEC_ID_H264, "H264", 0, "H.264", ""},
		{CODEC_ID_THEORA, "THEORA", 0, "Theora", ""},
		{CODEC_ID_FLV1, "FLASH", 0, "Flash Video", ""},
		{CODEC_ID_FFV1, "FFV1", 0, "FFmpeg video codec #1", ""},
		{CODEC_ID_QTRLE, "QTRLE", 0, "QTRLE", ""},
		/* {CODEC_ID_DNXHD, "DNXHD", 0, "DNxHD", ""}, */ /* disabled for after release */
		{0, NULL, 0, NULL, NULL}
	};

	static EnumPropertyItem ffmpeg_audio_codec_items[] = {
		{CODEC_ID_NONE, "NONE", 0, "None", ""},
		{CODEC_ID_MP2, "MP2", 0, "MP2", ""},
		{CODEC_ID_MP3, "MP3", 0, "MP3", ""},
		{CODEC_ID_AC3, "AC3", 0, "AC3", ""},
		{CODEC_ID_AAC, "AAC", 0, "AAC", ""},
		{CODEC_ID_VORBIS, "VORBIS", 0, "Vorbis", ""},
		{CODEC_ID_FLAC, "FLAC", 0, "FLAC", ""},
		{CODEC_ID_PCM_S16LE, "PCM", 0, "PCM", ""},
		{0, NULL, 0, NULL, NULL}
	};
#endif

	static EnumPropertyItem audio_channel_items[] = {
		{1, "MONO", 0, "Mono", "Set audio channels to mono"},
		{2, "STEREO", 0, "Stereo", "Set audio channels to stereo"},
		{4, "SURROUND4", 0, "4 Channels", "Set audio channels to 4 channels"},
		{6, "SURROUND51", 0, "5.1 Surround", "Set audio channels to 5.1 surround sound"},
		{8, "SURROUND71", 0, "7.1 Surround", "Set audio channels to 7.1 surround sound"},
		{0, NULL, 0, NULL, NULL}
	};

	srna = RNA_def_struct(brna, "FFmpegSettings", NULL);
	RNA_def_struct_sdna(srna, "FFMpegCodecData");
	RNA_def_struct_ui_text(srna, "FFmpeg Settings", "FFmpeg related settings for the scene");

#ifdef WITH_FFMPEG
	prop = RNA_def_property(srna, "format", PROP_ENUM, PROP_NONE);
	RNA_def_property_enum_bitflag_sdna(prop, NULL, "type");
	RNA_def_property_clear_flag(prop, PROP_ANIMATABLE);
	RNA_def_property_enum_items(prop, ffmpeg_format_items);
	RNA_def_property_ui_text(prop, "Format", "Output file format");
	RNA_def_property_update(prop, NC_SCENE | ND_RENDER_OPTIONS, "rna_FFmpegSettings_codec_settings_update");

	prop = RNA_def_property(srna, "codec", PROP_ENUM, PROP_NONE);
	RNA_def_property_enum_bitflag_sdna(prop, NULL, "codec");
	RNA_def_property_clear_flag(prop, PROP_ANIMATABLE);
	RNA_def_property_enum_items(prop, ffmpeg_codec_items);
	RNA_def_property_ui_text(prop, "Codec", "FFmpeg codec to use");
	RNA_def_property_update(prop, NC_SCENE | ND_RENDER_OPTIONS, "rna_FFmpegSettings_codec_settings_update");

	prop = RNA_def_property(srna, "video_bitrate", PROP_INT, PROP_NONE);
	RNA_def_property_int_sdna(prop, NULL, "video_bitrate");
	RNA_def_property_clear_flag(prop, PROP_ANIMATABLE);
	RNA_def_property_range(prop, 1, 14000);
	RNA_def_property_ui_text(prop, "Bitrate", "Video bitrate (kb/s)");
	RNA_def_property_update(prop, NC_SCENE | ND_RENDER_OPTIONS, NULL);

	prop = RNA_def_property(srna, "minrate", PROP_INT, PROP_NONE);
	RNA_def_property_int_sdna(prop, NULL, "rc_min_rate");
	RNA_def_property_clear_flag(prop, PROP_ANIMATABLE);
	RNA_def_property_range(prop, 0, 9000);
	RNA_def_property_ui_text(prop, "Min Rate", "Rate control: min rate (kb/s)");
	RNA_def_property_update(prop, NC_SCENE | ND_RENDER_OPTIONS, NULL);

	prop = RNA_def_property(srna, "maxrate", PROP_INT, PROP_NONE);
	RNA_def_property_int_sdna(prop, NULL, "rc_max_rate");
	RNA_def_property_clear_flag(prop, PROP_ANIMATABLE);
	RNA_def_property_range(prop, 1, 14000);
	RNA_def_property_ui_text(prop, "Max Rate", "Rate control: max rate (kb/s)");
	RNA_def_property_update(prop, NC_SCENE | ND_RENDER_OPTIONS, NULL);

	prop = RNA_def_property(srna, "muxrate", PROP_INT, PROP_NONE);
	RNA_def_property_int_sdna(prop, NULL, "mux_rate");
	RNA_def_property_clear_flag(prop, PROP_ANIMATABLE);
	RNA_def_property_range(prop, 0, 100000000);
	RNA_def_property_ui_text(prop, "Mux Rate", "Mux rate (bits/s(!))");
	RNA_def_property_update(prop, NC_SCENE | ND_RENDER_OPTIONS, NULL);

	prop = RNA_def_property(srna, "gopsize", PROP_INT, PROP_NONE);
	RNA_def_property_int_sdna(prop, NULL, "gop_size");
	RNA_def_property_clear_flag(prop, PROP_ANIMATABLE);
	RNA_def_property_range(prop, 0, 100);
	RNA_def_property_ui_text(prop, "GOP Size", "Distance between key frames");
	RNA_def_property_update(prop, NC_SCENE | ND_RENDER_OPTIONS, NULL);

	prop = RNA_def_property(srna, "buffersize", PROP_INT, PROP_NONE);
	RNA_def_property_int_sdna(prop, NULL, "rc_buffer_size");
	RNA_def_property_clear_flag(prop, PROP_ANIMATABLE);
	RNA_def_property_range(prop, 0, 2000);
	RNA_def_property_ui_text(prop, "Buffersize", "Rate control: buffer size (kb)");
	RNA_def_property_update(prop, NC_SCENE | ND_RENDER_OPTIONS, NULL);

	prop = RNA_def_property(srna, "packetsize", PROP_INT, PROP_NONE);
	RNA_def_property_int_sdna(prop, NULL, "mux_packet_size");
	RNA_def_property_clear_flag(prop, PROP_ANIMATABLE);
	RNA_def_property_range(prop, 0, 16384);
	RNA_def_property_ui_text(prop, "Mux Packet Size", "Mux packet size (byte)");
	RNA_def_property_update(prop, NC_SCENE | ND_RENDER_OPTIONS, NULL);

	prop = RNA_def_property(srna, "use_autosplit", PROP_BOOLEAN, PROP_NONE);
	RNA_def_property_boolean_sdna(prop, NULL, "flags", FFMPEG_AUTOSPLIT_OUTPUT);
	RNA_def_property_clear_flag(prop, PROP_ANIMATABLE);
	RNA_def_property_ui_text(prop, "Autosplit Output", "Autosplit output at 2GB boundary");
	RNA_def_property_update(prop, NC_SCENE | ND_RENDER_OPTIONS, NULL);

	prop = RNA_def_property(srna, "use_lossless_output", PROP_BOOLEAN, PROP_NONE);
	RNA_def_property_boolean_sdna(prop, NULL, "flags", FFMPEG_LOSSLESS_OUTPUT);
	RNA_def_property_clear_flag(prop, PROP_ANIMATABLE);
	RNA_def_property_boolean_funcs(prop, NULL, "rna_FFmpegSettings_lossless_output_set");
	RNA_def_property_ui_text(prop, "Lossless Output", "Use lossless output for video streams");
	RNA_def_property_update(prop, NC_SCENE | ND_RENDER_OPTIONS, NULL);

	/* FFMPEG Audio*/
	prop = RNA_def_property(srna, "audio_codec", PROP_ENUM, PROP_NONE);
	RNA_def_property_enum_bitflag_sdna(prop, NULL, "audio_codec");
	RNA_def_property_clear_flag(prop, PROP_ANIMATABLE);
	RNA_def_property_enum_items(prop, ffmpeg_audio_codec_items);
	RNA_def_property_ui_text(prop, "Audio Codec", "FFmpeg audio codec to use");
	RNA_def_property_update(prop, NC_SCENE | ND_RENDER_OPTIONS, NULL);

	prop = RNA_def_property(srna, "audio_bitrate", PROP_INT, PROP_NONE);
	RNA_def_property_int_sdna(prop, NULL, "audio_bitrate");
	RNA_def_property_clear_flag(prop, PROP_ANIMATABLE);
	RNA_def_property_range(prop, 32, 384);
	RNA_def_property_ui_text(prop, "Bitrate", "Audio bitrate (kb/s)");
	RNA_def_property_update(prop, NC_SCENE | ND_RENDER_OPTIONS, NULL);

	prop = RNA_def_property(srna, "audio_volume", PROP_FLOAT, PROP_NONE);
	RNA_def_property_float_sdna(prop, NULL, "audio_volume");
	RNA_def_property_clear_flag(prop, PROP_ANIMATABLE);
	RNA_def_property_range(prop, 0.0f, 1.0f);
	RNA_def_property_ui_text(prop, "Volume", "Audio volume");
	RNA_def_property_update(prop, NC_SCENE | ND_RENDER_OPTIONS, NULL);
#endif

	/* the following two "ffmpeg" settings are general audio settings */
	prop = RNA_def_property(srna, "audio_mixrate", PROP_INT, PROP_NONE);
	RNA_def_property_int_sdna(prop, NULL, "audio_mixrate");
	RNA_def_property_clear_flag(prop, PROP_ANIMATABLE);
	RNA_def_property_range(prop, 8000, 192000);
	RNA_def_property_ui_text(prop, "Samplerate", "Audio samplerate(samples/s)");
	RNA_def_property_update(prop, NC_SCENE | ND_RENDER_OPTIONS, NULL);

	prop = RNA_def_property(srna, "audio_channels", PROP_ENUM, PROP_NONE);
	RNA_def_property_enum_sdna(prop, NULL, "audio_channels");
	RNA_def_property_clear_flag(prop, PROP_ANIMATABLE);
	RNA_def_property_enum_items(prop, audio_channel_items);
	RNA_def_property_ui_text(prop, "Audio Channels", "Audio channel count");
}

#ifdef WITH_QUICKTIME
static void rna_def_scene_quicktime_settings(BlenderRNA *brna)
{
	StructRNA *srna;
	PropertyRNA *prop;

	static EnumPropertyItem quicktime_codec_type_items[] = {
		{0, "codec", 0, "codec", ""},
		{0, NULL, 0, NULL, NULL}
	};

#ifdef USE_QTKIT
	static EnumPropertyItem quicktime_audio_samplerate_items[] = {
		{22050, "22050", 0, "22kHz", ""},
		{44100, "44100", 0, "44.1kHz", ""},
		{48000, "48000", 0, "48kHz", ""},
		{88200, "88200", 0, "88.2kHz", ""},
		{96000, "96000", 0, "96kHz", ""},
		{192000, "192000", 0, "192kHz", ""},
		{0, NULL, 0, NULL, NULL}
	};

	static EnumPropertyItem quicktime_audio_bitdepth_items[] = {
		{AUD_FORMAT_U8, "8BIT", 0, "8bit", ""},
		{AUD_FORMAT_S16, "16BIT", 0, "16bit", ""},
		{AUD_FORMAT_S24, "24BIT", 0, "24bit", ""},
		{AUD_FORMAT_S32, "32BIT", 0, "32bit", ""},
		{AUD_FORMAT_FLOAT32, "FLOAT32", 0, "float32", ""},
		{AUD_FORMAT_FLOAT64, "FLOAT64", 0, "float64", ""},
		{0, NULL, 0, NULL, NULL}
	};

	static EnumPropertyItem quicktime_audio_bitrate_items[] = {
		{64000, "64000", 0, "64kbps", ""},
		{112000, "112000", 0, "112kpbs", ""},
		{128000, "128000", 0, "128kbps", ""},
		{192000, "192000", 0, "192kbps", ""},
		{256000, "256000", 0, "256kbps", ""},
		{320000, "320000", 0, "320kbps", ""},
		{0, NULL, 0, NULL, NULL}
	};
#endif

	/* QuickTime */
	srna = RNA_def_struct(brna, "QuickTimeSettings", NULL);
	RNA_def_struct_sdna(srna, "QuicktimeCodecSettings");
	RNA_def_struct_ui_text(srna, "QuickTime Settings", "QuickTime related settings for the scene");

	prop = RNA_def_property(srna, "codec_type", PROP_ENUM, PROP_NONE);
	RNA_def_property_enum_bitflag_sdna(prop, NULL, "codecType");
	RNA_def_property_enum_items(prop, quicktime_codec_type_items);
	RNA_def_property_enum_funcs(prop, "rna_RenderSettings_qtcodecsettings_codecType_get",
	                            "rna_RenderSettings_qtcodecsettings_codecType_set",
	                            "rna_RenderSettings_qtcodecsettings_codecType_itemf");
	RNA_def_property_ui_text(prop, "Codec", "QuickTime codec type");
	RNA_def_property_update(prop, NC_SCENE | ND_RENDER_OPTIONS, NULL);

	prop = RNA_def_property(srna, "codec_spatial_quality", PROP_INT, PROP_PERCENTAGE);
	RNA_def_property_int_sdna(prop, NULL, "codecSpatialQuality");
	RNA_def_property_range(prop, 0, 100);
	RNA_def_property_ui_text(prop, "Spatial quality", "Intra-frame spatial quality level");
	RNA_def_property_update(prop, NC_SCENE | ND_RENDER_OPTIONS, NULL);

#ifdef USE_QTKIT
	prop = RNA_def_property(srna, "audiocodec_type", PROP_ENUM, PROP_NONE);
	RNA_def_property_enum_bitflag_sdna(prop, NULL, "audiocodecType");
	RNA_def_property_enum_items(prop, quicktime_codec_type_items);
	RNA_def_property_enum_funcs(prop, "rna_RenderSettings_qtcodecsettings_audiocodecType_get",
	                            "rna_RenderSettings_qtcodecsettings_audiocodecType_set",
	                            "rna_RenderSettings_qtcodecsettings_audiocodecType_itemf");
	RNA_def_property_ui_text(prop, "Audio Codec", "QuickTime audio codec type");
	RNA_def_property_update(prop, NC_SCENE | ND_RENDER_OPTIONS, NULL);

	prop = RNA_def_property(srna, "audio_samplerate", PROP_ENUM, PROP_NONE);
	RNA_def_property_enum_bitflag_sdna(prop, NULL, "audioSampleRate");
	RNA_def_property_enum_items(prop, quicktime_audio_samplerate_items);
	RNA_def_property_ui_text(prop, "Smp Rate", "Sample Rate");
	RNA_def_property_update(prop, NC_SCENE | ND_RENDER_OPTIONS, NULL);

	prop = RNA_def_property(srna, "audio_bitdepth", PROP_ENUM, PROP_NONE);
	RNA_def_property_enum_bitflag_sdna(prop, NULL, "audioBitDepth");
	RNA_def_property_enum_items(prop, quicktime_audio_bitdepth_items);
	RNA_def_property_ui_text(prop, "Bit Depth", "Bit Depth");
	RNA_def_property_update(prop, NC_SCENE | ND_RENDER_OPTIONS, NULL);

	prop = RNA_def_property(srna, "audio_resampling_hq", PROP_BOOLEAN, PROP_NONE);
	RNA_def_property_boolean_negative_sdna(prop, NULL, "audioCodecFlags", QTAUDIO_FLAG_RESAMPLE_NOHQ);
	RNA_def_property_ui_text(prop, "HQ", "Use High Quality resampling algorithm");
	RNA_def_property_update(prop, NC_SCENE | ND_RENDER_OPTIONS, NULL);

	prop = RNA_def_property(srna, "audio_codec_isvbr", PROP_BOOLEAN, PROP_NONE);
	RNA_def_property_boolean_negative_sdna(prop, NULL, "audioCodecFlags", QTAUDIO_FLAG_CODEC_ISCBR);
	RNA_def_property_ui_text(prop, "VBR", "Use Variable Bit Rate compression (improves quality at same bitrate)");
	RNA_def_property_update(prop, NC_SCENE | ND_RENDER_OPTIONS, NULL);

	prop = RNA_def_property(srna, "audio_bitrate", PROP_ENUM, PROP_NONE);
	RNA_def_property_enum_bitflag_sdna(prop, NULL, "audioBitRate");
	RNA_def_property_enum_items(prop, quicktime_audio_bitrate_items);
	RNA_def_property_ui_text(prop, "Bitrate", "Compressed audio bitrate");
	RNA_def_property_update(prop, NC_SCENE | ND_RENDER_OPTIONS, NULL);
#endif
}
#endif

static void rna_def_scene_render_data(BlenderRNA *brna)
{
	StructRNA *srna;
	PropertyRNA *prop;
	
	static EnumPropertyItem pixel_filter_items[] = {
		{R_FILTER_BOX, "BOX", 0, "Box", "Use a box filter for anti-aliasing"},
		{R_FILTER_TENT, "TENT", 0, "Tent", "Use a tent filter for anti-aliasing"},
		{R_FILTER_QUAD, "QUADRATIC", 0, "Quadratic", "Use a quadratic filter for anti-aliasing"},
		{R_FILTER_CUBIC, "CUBIC", 0, "Cubic", "Use a cubic filter for anti-aliasing"},
		{R_FILTER_CATROM, "CATMULLROM", 0, "Catmull-Rom", "Use a Catmull-Rom filter for anti-aliasing"},
		{R_FILTER_GAUSS, "GAUSSIAN", 0, "Gaussian", "Use a Gaussian filter for anti-aliasing"},
		{R_FILTER_MITCH, "MITCHELL", 0, "Mitchell-Netravali", "Use a Mitchell-Netravali filter for anti-aliasing"},
		{0, NULL, 0, NULL, NULL}
	};
		
	static EnumPropertyItem alpha_mode_items[] = {
		{R_ADDSKY, "SKY", 0, "Sky", "Transparent pixels are filled with sky color"},
		{R_ALPHAPREMUL, "PREMUL", 0, "Premultiplied", "Transparent RGB pixels are multiplied by the alpha channel"},
		{R_ALPHAKEY, "STRAIGHT", 0, "Straight Alpha", "Transparent RGB and alpha pixels are unmodified"},
		{0, NULL, 0, NULL, NULL}
	};

	static EnumPropertyItem display_mode_items[] = {
		{R_OUTPUT_SCREEN, "SCREEN", 0, "Full Screen", "Images are rendered in full Screen"},
		{R_OUTPUT_AREA, "AREA", 0, "Image Editor", "Images are rendered in Image Editor"},
		{R_OUTPUT_WINDOW, "WINDOW", 0, "New Window", "Images are rendered in new Window"},
		{R_OUTPUT_NONE, "NONE", 0, "Keep UI", "Images are rendered without forcing UI changes"},
		{0, NULL, 0, NULL, NULL}
	};
	
	/* Bake */
	static EnumPropertyItem bake_mode_items[] = {
		{RE_BAKE_ALL, "FULL", 0, "Full Render", "Bake everything"},
		{RE_BAKE_AO, "AO", 0, "Ambient Occlusion", "Bake ambient occlusion"},
		{RE_BAKE_SHADOW, "SHADOW", 0, "Shadow", "Bake shadows"},
		{RE_BAKE_NORMALS, "NORMALS", 0, "Normals", "Bake normals"},
		{RE_BAKE_TEXTURE, "TEXTURE", 0, "Textures", "Bake textures"},
		{RE_BAKE_DISPLACEMENT, "DISPLACEMENT", 0, "Displacement", "Bake displacement"},
		{RE_BAKE_EMIT, "EMIT", 0, "Emission", "Bake Emit values (glow)"},
		{RE_BAKE_ALPHA, "ALPHA", 0, "Alpha", "Bake Alpha values (transparency)"},
		{RE_BAKE_MIRROR_INTENSITY, "MIRROR_INTENSITY", 0, "Mirror Intensity", "Bake Mirror values"},
		{RE_BAKE_MIRROR_COLOR, "MIRROR_COLOR", 0, "Mirror Colors", "Bake Mirror colors"},
		{RE_BAKE_SPEC_INTENSITY, "SPEC_INTENSITY", 0, "Specular Intensity", "Bake Specular values"},
		{RE_BAKE_SPEC_COLOR, "SPEC_COLOR", 0, "Specular Colors", "Bake Specular colors"},
		{0, NULL, 0, NULL, NULL}
	};

	static EnumPropertyItem bake_normal_space_items[] = {
		{R_BAKE_SPACE_CAMERA, "CAMERA", 0, "Camera", "Bake the normals in camera space"},
		{R_BAKE_SPACE_WORLD, "WORLD", 0, "World", "Bake the normals in world space"},
		{R_BAKE_SPACE_OBJECT, "OBJECT", 0, "Object", "Bake the normals in object space"},
		{R_BAKE_SPACE_TANGENT, "TANGENT", 0, "Tangent", "Bake the normals in tangent space"},
		{0, NULL, 0, NULL, NULL}
	};

	static EnumPropertyItem bake_qyad_split_items[] = {
		{0, "AUTO", 0, "Automatic", "Split quads to give the least distortion while baking"},
		{1, "FIXED", 0, "Fixed", "Split quads predictably (0,1,2) (0,2,3)"},
		{2, "FIXED_ALT", 0, "Fixed Alternate", "Split quads predictably (1,2,3) (1,3,0)"},
		{0, NULL, 0, NULL, NULL}
	};
	
	static EnumPropertyItem octree_resolution_items[] = {
		{64, "64", 0, "64", ""},
		{128, "128", 0, "128", ""},
		{256, "256", 0, "256", ""},
		{512, "512", 0, "512", ""},
		{0, NULL, 0, NULL, NULL}
	};

	static EnumPropertyItem raytrace_structure_items[] = {
		{R_RAYSTRUCTURE_AUTO, "AUTO", 0, "Auto", "Automatically select acceleration structure"},
		{R_RAYSTRUCTURE_OCTREE, "OCTREE", 0, "Octree", "Use old Octree structure"},
		{R_RAYSTRUCTURE_BLIBVH, "BLIBVH", 0, "BLI BVH", "Use BLI K-Dop BVH.c"},
		{R_RAYSTRUCTURE_VBVH, "VBVH", 0, "vBVH", "Use vBVH"},
		{R_RAYSTRUCTURE_SIMD_SVBVH, "SIMD_SVBVH", 0, "SIMD SVBVH", "Use SIMD SVBVH"},
		{R_RAYSTRUCTURE_SIMD_QBVH, "SIMD_QBVH", 0, "SIMD QBVH", "Use SIMD QBVH"},
		{0, NULL, 0, NULL, NULL}
	};

	static EnumPropertyItem fixed_oversample_items[] = {
		{5, "5", 0, "5", ""},
		{8, "8", 0, "8", ""},
		{11, "11", 0, "11", ""},
		{16, "16", 0, "16", ""},
		{0, NULL, 0, NULL, NULL}
	};
		
	static EnumPropertyItem field_order_items[] = {
		{0, "EVEN_FIRST", 0, "Upper First", "Upper field first"},
		{R_ODDFIELD, "ODD_FIRST", 0, "Lower First", "Lower field first"},
		{0, NULL, 0, NULL, NULL}
	};
		
	static EnumPropertyItem threads_mode_items[] = {
		{0, "AUTO", 0, "Auto-detect", "Automatically determine the number of threads, based on CPUs"},
		{R_FIXED_THREADS, "FIXED", 0, "Fixed", "Manually determine the number of threads"},
		{0, NULL, 0, NULL, NULL}
	};

	static EnumPropertyItem engine_items[] = {
		{0, "BLENDER_RENDER", 0, "Blender Render", "Use the Blender internal rendering engine for rendering"},
		{0, NULL, 0, NULL, NULL}
	};

	static EnumPropertyItem freestyle_thickness_items[] = {
		{R_LINE_THICKNESS_ABSOLUTE, "ABSOLUTE", 0, "Absolute", "Specify unit line thickness in pixels"},
		{R_LINE_THICKNESS_RELATIVE, "RELATIVE", 0, "Relative", "Unit line thickness is scaled by the proportion of the present vertical image resolution to 480 pixels"},
		{0, NULL, 0, NULL, NULL}};

	rna_def_scene_ffmpeg_settings(brna);
#ifdef WITH_QUICKTIME
	rna_def_scene_quicktime_settings(brna);
#endif

	srna = RNA_def_struct(brna, "RenderSettings", NULL);
	RNA_def_struct_sdna(srna, "RenderData");
	RNA_def_struct_nested(brna, srna, "Scene");
	RNA_def_struct_path_func(srna, "rna_RenderSettings_path");
	RNA_def_struct_ui_text(srna, "Render Data", "Rendering settings for a Scene datablock");

	/* Render Data */
	prop = RNA_def_property(srna, "image_settings", PROP_POINTER, PROP_NONE);
	RNA_def_property_flag(prop, PROP_NEVER_NULL);
	RNA_def_property_pointer_sdna(prop, NULL, "im_format");
	RNA_def_property_struct_type(prop, "ImageFormatSettings");
	RNA_def_property_ui_text(prop, "Image Format", "");

	prop = RNA_def_property(srna, "resolution_x", PROP_INT, PROP_NONE);
	RNA_def_property_int_sdna(prop, NULL, "xsch");
	RNA_def_property_clear_flag(prop, PROP_ANIMATABLE);
	RNA_def_property_range(prop, 4, 10000);
	RNA_def_property_ui_text(prop, "Resolution X", "Number of horizontal pixels in the rendered image");
	RNA_def_property_update(prop, NC_SCENE | ND_RENDER_OPTIONS, "rna_SceneCamera_update");
	
	prop = RNA_def_property(srna, "resolution_y", PROP_INT, PROP_NONE);
	RNA_def_property_int_sdna(prop, NULL, "ysch");
	RNA_def_property_clear_flag(prop, PROP_ANIMATABLE);
	RNA_def_property_range(prop, 4, 10000);
	RNA_def_property_ui_text(prop, "Resolution Y", "Number of vertical pixels in the rendered image");
	RNA_def_property_update(prop, NC_SCENE | ND_RENDER_OPTIONS, "rna_SceneCamera_update");
	
	prop = RNA_def_property(srna, "resolution_percentage", PROP_INT, PROP_PERCENTAGE);
	RNA_def_property_int_sdna(prop, NULL, "size");
	RNA_def_property_clear_flag(prop, PROP_ANIMATABLE);
	RNA_def_property_range(prop, 1, SHRT_MAX);
	RNA_def_property_ui_range(prop, 1, 100, 10, 1);
	RNA_def_property_ui_text(prop, "Resolution %", "Percentage scale for render resolution");
	RNA_def_property_update(prop, NC_SCENE | ND_RENDER_OPTIONS, NULL);
	
	prop = RNA_def_property(srna, "parts_x", PROP_INT, PROP_NONE);
	RNA_def_property_int_sdna(prop, NULL, "xparts");
	RNA_def_property_range(prop, 1, 512);
	RNA_def_property_ui_text(prop, "Parts X", "Number of horizontal tiles to use while rendering");
	RNA_def_property_update(prop, NC_SCENE | ND_RENDER_OPTIONS, NULL);
	
	prop = RNA_def_property(srna, "parts_y", PROP_INT, PROP_NONE);
	RNA_def_property_int_sdna(prop, NULL, "yparts");
	RNA_def_property_range(prop, 1, 512);
	RNA_def_property_ui_text(prop, "Parts Y", "Number of vertical tiles to use while rendering");
	RNA_def_property_update(prop, NC_SCENE | ND_RENDER_OPTIONS, NULL);
	
	prop = RNA_def_property(srna, "pixel_aspect_x", PROP_FLOAT, PROP_NONE);
	RNA_def_property_float_sdna(prop, NULL, "xasp");
	RNA_def_property_clear_flag(prop, PROP_ANIMATABLE);
	RNA_def_property_range(prop, 1.0f, 200.0f);
	RNA_def_property_ui_text(prop, "Pixel Aspect X",
	                         "Horizontal aspect ratio - for anamorphic or non-square pixel output");
	RNA_def_property_update(prop, NC_SCENE | ND_RENDER_OPTIONS, "rna_SceneCamera_update");
	
	prop = RNA_def_property(srna, "pixel_aspect_y", PROP_FLOAT, PROP_NONE);
	RNA_def_property_float_sdna(prop, NULL, "yasp");
	RNA_def_property_clear_flag(prop, PROP_ANIMATABLE);
	RNA_def_property_range(prop, 1.0f, 200.0f);
	RNA_def_property_ui_text(prop, "Pixel Aspect Y",
	                         "Vertical aspect ratio - for anamorphic or non-square pixel output");
	RNA_def_property_update(prop, NC_SCENE | ND_RENDER_OPTIONS, "rna_SceneCamera_update");

#ifdef WITH_QUICKTIME
	prop = RNA_def_property(srna, "quicktime", PROP_POINTER, PROP_NONE);
	RNA_def_property_struct_type(prop, "QuickTimeSettings");
	RNA_def_property_pointer_sdna(prop, NULL, "qtcodecsettings");
	RNA_def_property_flag(prop, PROP_NEVER_UNLINK);
	RNA_def_property_ui_text(prop, "QuickTime Settings", "QuickTime related settings for the scene");
#endif

	prop = RNA_def_property(srna, "ffmpeg", PROP_POINTER, PROP_NONE);
	RNA_def_property_struct_type(prop, "FFmpegSettings");
	RNA_def_property_pointer_sdna(prop, NULL, "ffcodecdata");
	RNA_def_property_flag(prop, PROP_NEVER_UNLINK);
	RNA_def_property_ui_text(prop, "FFmpeg Settings", "FFmpeg related settings for the scene");

	prop = RNA_def_property(srna, "fps", PROP_INT, PROP_NONE);
	RNA_def_property_int_sdna(prop, NULL, "frs_sec");
	RNA_def_property_clear_flag(prop, PROP_ANIMATABLE);
	RNA_def_property_range(prop, 1, 120);
	RNA_def_property_ui_text(prop, "FPS", "Framerate, expressed in frames per second");
	RNA_def_property_update(prop, NC_SCENE | ND_RENDER_OPTIONS, "rna_Scene_fps_update");
	
	prop = RNA_def_property(srna, "fps_base", PROP_FLOAT, PROP_NONE);
	RNA_def_property_float_sdna(prop, NULL, "frs_sec_base");
	RNA_def_property_clear_flag(prop, PROP_ANIMATABLE);
	RNA_def_property_range(prop, 0.1f, 120.0f);
	RNA_def_property_ui_text(prop, "FPS Base", "Framerate base");
	RNA_def_property_update(prop, NC_SCENE | ND_RENDER_OPTIONS, "rna_Scene_fps_update");
	
	/* frame mapping */
	prop = RNA_def_property(srna, "frame_map_old", PROP_INT, PROP_NONE);
	RNA_def_property_int_sdna(prop, NULL, "framapto");
	RNA_def_property_clear_flag(prop, PROP_ANIMATABLE);
	RNA_def_property_range(prop, 1, 900);
	RNA_def_property_ui_text(prop, "Frame Map Old", "Old mapping value in frames");
	RNA_def_property_update(prop, NC_SCENE | ND_FRAME, "rna_Scene_framelen_update");
	
	prop = RNA_def_property(srna, "frame_map_new", PROP_INT, PROP_NONE);
	RNA_def_property_int_sdna(prop, NULL, "images");
	RNA_def_property_clear_flag(prop, PROP_ANIMATABLE);
	RNA_def_property_range(prop, 1, 900);
	RNA_def_property_ui_text(prop, "Frame Map New", "How many frames the Map Old will last");
	RNA_def_property_update(prop, NC_SCENE | ND_FRAME, "rna_Scene_framelen_update");

	
	prop = RNA_def_property(srna, "dither_intensity", PROP_FLOAT, PROP_NONE);
	RNA_def_property_float_sdna(prop, NULL, "dither_intensity");
	RNA_def_property_range(prop, 0.0f, 2.0f);
	RNA_def_property_ui_text(prop, "Dither Intensity",
	                         "Amount of dithering noise added to the rendered image to break up banding");
	RNA_def_property_update(prop, NC_SCENE | ND_RENDER_OPTIONS, NULL);
	
	prop = RNA_def_property(srna, "pixel_filter_type", PROP_ENUM, PROP_NONE);
	RNA_def_property_enum_sdna(prop, NULL, "filtertype");
	RNA_def_property_enum_items(prop, pixel_filter_items);
	RNA_def_property_ui_text(prop, "Pixel Filter", "Reconstruction filter used for combining anti-aliasing samples");
	RNA_def_property_update(prop, NC_SCENE | ND_RENDER_OPTIONS, NULL);
	
	prop = RNA_def_property(srna, "filter_size", PROP_FLOAT, PROP_NONE);
	RNA_def_property_float_sdna(prop, NULL, "gauss");
	RNA_def_property_range(prop, 0.5f, 1.5f);
	RNA_def_property_ui_text(prop, "Filter Size", "Pixel width over which the reconstruction filter combines samples");
	RNA_def_property_update(prop, NC_SCENE | ND_RENDER_OPTIONS, NULL);
	
	prop = RNA_def_property(srna, "alpha_mode", PROP_ENUM, PROP_NONE);
	RNA_def_property_enum_sdna(prop, NULL, "alphamode");
	RNA_def_property_enum_items(prop, alpha_mode_items);
	RNA_def_property_ui_text(prop, "Alpha Mode", "Representation of alpha information in the RGBA pixels");
	RNA_def_property_update(prop, NC_SCENE | ND_RENDER_OPTIONS, NULL);
	
	prop = RNA_def_property(srna, "octree_resolution", PROP_ENUM, PROP_NONE);
	RNA_def_property_enum_sdna(prop, NULL, "ocres");
	RNA_def_property_enum_items(prop, octree_resolution_items);
	RNA_def_property_ui_text(prop, "Octree Resolution",
	                         "Resolution of raytrace accelerator, use higher resolutions for larger scenes");
	RNA_def_property_update(prop, NC_SCENE | ND_RENDER_OPTIONS, NULL);

	prop = RNA_def_property(srna, "raytrace_method", PROP_ENUM, PROP_NONE);
	RNA_def_property_enum_sdna(prop, NULL, "raytrace_structure");
	RNA_def_property_enum_items(prop, raytrace_structure_items);
	RNA_def_property_ui_text(prop, "Raytrace Acceleration Structure", "Type of raytrace accelerator structure");
	RNA_def_property_update(prop, NC_SCENE | ND_RENDER_OPTIONS, NULL);

	prop = RNA_def_property(srna, "use_instances", PROP_BOOLEAN, PROP_NONE);
	RNA_def_property_boolean_sdna(prop, NULL, "raytrace_options", R_RAYTRACE_USE_INSTANCES);
	RNA_def_property_ui_text(prop, "Use Instances",
	                         "Instance support leads to effective memory reduction when using duplicates");
	RNA_def_property_update(prop, NC_SCENE | ND_RENDER_OPTIONS, NULL);

	prop = RNA_def_property(srna, "use_local_coords", PROP_BOOLEAN, PROP_NONE);
	RNA_def_property_boolean_sdna(prop, NULL, "raytrace_options", R_RAYTRACE_USE_LOCAL_COORDS);
	RNA_def_property_ui_text(prop, "Use Local Coords",
	                         "Vertex coordinates are stored locally on each primitive "
	                         "(increases memory usage, but may have impact on speed)");
	RNA_def_property_update(prop, NC_SCENE | ND_RENDER_OPTIONS, NULL);

	prop = RNA_def_property(srna, "use_antialiasing", PROP_BOOLEAN, PROP_NONE);
	RNA_def_property_boolean_sdna(prop, NULL, "mode", R_OSA);
	RNA_def_property_ui_text(prop, "Anti-Aliasing",
	                         "Render and combine multiple samples per pixel to prevent jagged edges");
	RNA_def_property_update(prop, NC_SCENE | ND_RENDER_OPTIONS, NULL);
	
	prop = RNA_def_property(srna, "antialiasing_samples", PROP_ENUM, PROP_NONE);
	RNA_def_property_enum_sdna(prop, NULL, "osa");
	RNA_def_property_enum_items(prop, fixed_oversample_items);
	RNA_def_property_ui_text(prop, "Anti-Aliasing Samples", "Amount of anti-aliasing samples per pixel");
	RNA_def_property_update(prop, NC_SCENE | ND_RENDER_OPTIONS, NULL);
	
	prop = RNA_def_property(srna, "use_fields", PROP_BOOLEAN, PROP_NONE);
	RNA_def_property_boolean_sdna(prop, NULL, "mode", R_FIELDS);
	RNA_def_property_ui_text(prop, "Fields", "Render image to two fields per frame, for interlaced TV output");
	RNA_def_property_update(prop, NC_SCENE | ND_RENDER_OPTIONS, NULL);
	
	prop = RNA_def_property(srna, "field_order", PROP_ENUM, PROP_NONE);
	RNA_def_property_enum_bitflag_sdna(prop, NULL, "mode");
	RNA_def_property_enum_items(prop, field_order_items);
	RNA_def_property_ui_text(prop, "Field Order",
	                         "Order of video fields (select which lines get rendered first, "
	                         "to create smooth motion for TV output)");
	RNA_def_property_update(prop, NC_SCENE | ND_RENDER_OPTIONS, NULL);
	
	prop = RNA_def_property(srna, "use_fields_still", PROP_BOOLEAN, PROP_NONE);
	RNA_def_property_boolean_sdna(prop, NULL, "mode", R_FIELDSTILL);
	RNA_def_property_ui_text(prop, "Fields Still", "Disable the time difference between fields");
	RNA_def_property_update(prop, NC_SCENE | ND_RENDER_OPTIONS, NULL);
	
	/* rendering features */
	prop = RNA_def_property(srna, "use_shadows", PROP_BOOLEAN, PROP_NONE);
	RNA_def_property_boolean_sdna(prop, NULL, "mode", R_SHADOW);
	RNA_def_property_ui_text(prop, "Shadows", "Calculate shadows while rendering");
	RNA_def_property_update(prop, NC_SCENE | ND_RENDER_OPTIONS, NULL);
	
	prop = RNA_def_property(srna, "use_envmaps", PROP_BOOLEAN, PROP_NONE);
	RNA_def_property_boolean_sdna(prop, NULL, "mode", R_ENVMAP);
	RNA_def_property_ui_text(prop, "Environment Maps", "Calculate environment maps while rendering");
	RNA_def_property_update(prop, NC_SCENE | ND_RENDER_OPTIONS, NULL);
	
	prop = RNA_def_property(srna, "use_radiosity", PROP_BOOLEAN, PROP_NONE);
	RNA_def_property_boolean_sdna(prop, NULL, "mode", R_RADIO);
	RNA_def_property_ui_text(prop, "Radiosity", "Calculate radiosity in a pre-process before rendering");
	RNA_def_property_update(prop, NC_SCENE | ND_RENDER_OPTIONS, NULL);
	
	prop = RNA_def_property(srna, "use_sss", PROP_BOOLEAN, PROP_NONE);
	RNA_def_property_boolean_sdna(prop, NULL, "mode", R_SSS);
	RNA_def_property_ui_text(prop, "Subsurface Scattering", "Calculate sub-surface scattering in materials rendering");
	RNA_def_property_update(prop, NC_SCENE | ND_RENDER_OPTIONS, NULL);
	
	prop = RNA_def_property(srna, "use_raytrace", PROP_BOOLEAN, PROP_NONE);
	RNA_def_property_boolean_sdna(prop, NULL, "mode", R_RAYTRACE);
	RNA_def_property_ui_text(prop, "Raytracing",
	                         "Pre-calculate the raytrace accelerator and render raytracing effects");
	RNA_def_property_update(prop, NC_SCENE | ND_RENDER_OPTIONS, NULL);
	
	prop = RNA_def_property(srna, "use_textures", PROP_BOOLEAN, PROP_NONE);
	RNA_def_property_boolean_negative_sdna(prop, NULL, "scemode", R_NO_TEX);
	RNA_def_property_ui_text(prop, "Textures", "Use textures to affect material properties");
	RNA_def_property_update(prop, NC_SCENE | ND_RENDER_OPTIONS, NULL);
	
	prop = RNA_def_property(srna, "use_edge_enhance", PROP_BOOLEAN, PROP_NONE);
	RNA_def_property_boolean_sdna(prop, NULL, "mode", R_EDGE);
	RNA_def_property_ui_text(prop, "Edge", "Create a toon outline around the edges of geometry");
	RNA_def_property_update(prop, NC_SCENE | ND_RENDER_OPTIONS, NULL);
	
	prop = RNA_def_property(srna, "edge_threshold", PROP_INT, PROP_NONE);
	RNA_def_property_int_sdna(prop, NULL, "edgeint");
	RNA_def_property_range(prop, 0, 255);
	RNA_def_property_ui_text(prop, "Edge Threshold", "Threshold for drawing outlines on geometry edges");
	RNA_def_property_update(prop, NC_SCENE | ND_RENDER_OPTIONS, NULL);
	
	prop = RNA_def_property(srna, "edge_color", PROP_FLOAT, PROP_COLOR);
	RNA_def_property_float_sdna(prop, NULL, "edgeR");
	RNA_def_property_array(prop, 3);
	RNA_def_property_ui_text(prop, "Edge Color", "Edge color");
	RNA_def_property_update(prop, NC_SCENE | ND_RENDER_OPTIONS, NULL);
	
	prop= RNA_def_property(srna, "use_freestyle", PROP_BOOLEAN, PROP_NONE);
	RNA_def_property_boolean_sdna(prop, NULL, "mode", R_EDGE_FRS);
	RNA_def_property_ui_text(prop, "Edge", "Draw stylized strokes using Freestyle");
	RNA_def_property_update(prop, NC_SCENE|ND_RENDER_OPTIONS, NULL);

	/* threads */
	prop = RNA_def_property(srna, "threads", PROP_INT, PROP_NONE);
	RNA_def_property_int_sdna(prop, NULL, "threads");
	RNA_def_property_range(prop, 1, BLENDER_MAX_THREADS);
	RNA_def_property_int_funcs(prop, "rna_RenderSettings_threads_get", NULL, NULL);
	RNA_def_property_ui_text(prop, "Threads",
	                         "Number of CPU threads to use simultaneously while rendering "
	                         "(for multi-core/CPU systems)");
	RNA_def_property_update(prop, NC_SCENE | ND_RENDER_OPTIONS, NULL);
	
	prop = RNA_def_property(srna, "threads_mode", PROP_ENUM, PROP_NONE);
	RNA_def_property_enum_bitflag_sdna(prop, NULL, "mode");
	RNA_def_property_enum_items(prop, threads_mode_items);
	RNA_def_property_ui_text(prop, "Threads Mode", "Determine the amount of render threads used");
	RNA_def_property_update(prop, NC_SCENE | ND_RENDER_OPTIONS, NULL);
	
	/* motion blur */
	prop = RNA_def_property(srna, "use_motion_blur", PROP_BOOLEAN, PROP_NONE);
	RNA_def_property_boolean_sdna(prop, NULL, "mode", R_MBLUR);
	RNA_def_property_ui_text(prop, "Motion Blur", "Use multi-sampled 3D scene motion blur");
	RNA_def_property_clear_flag(prop, PROP_ANIMATABLE);
	RNA_def_property_update(prop, NC_SCENE | ND_RENDER_OPTIONS, NULL);
	
	prop = RNA_def_property(srna, "motion_blur_samples", PROP_INT, PROP_NONE);
	RNA_def_property_int_sdna(prop, NULL, "mblur_samples");
	RNA_def_property_range(prop, 1, 32);
	RNA_def_property_ui_text(prop, "Motion Samples", "Number of scene samples to take with motion blur");
	RNA_def_property_clear_flag(prop, PROP_ANIMATABLE);
	RNA_def_property_update(prop, NC_SCENE | ND_RENDER_OPTIONS, NULL);
	
	prop = RNA_def_property(srna, "motion_blur_shutter", PROP_FLOAT, PROP_NONE);
	RNA_def_property_float_sdna(prop, NULL, "blurfac");
	RNA_def_property_range(prop, 0.01f, 10.0f);
	RNA_def_property_ui_range(prop, 0.01, 2.0f, 1, 0);
	RNA_def_property_ui_text(prop, "Shutter", "Time taken in frames between shutter open and close");
	RNA_def_property_clear_flag(prop, PROP_ANIMATABLE);
	RNA_def_property_update(prop, NC_SCENE | ND_RENDER_OPTIONS, NULL);
	
	/* border */
	prop = RNA_def_property(srna, "use_border", PROP_BOOLEAN, PROP_NONE);
	RNA_def_property_boolean_sdna(prop, NULL, "mode", R_BORDER);
	RNA_def_property_clear_flag(prop, PROP_ANIMATABLE);
	RNA_def_property_ui_text(prop, "Border",
	                         "Render a user-defined border region, within the frame size "
	                         "(note that this disables save_buffers and full_sample)");
	RNA_def_property_update(prop, NC_SCENE | ND_RENDER_OPTIONS, NULL);

	prop = RNA_def_property(srna, "border_min_x", PROP_FLOAT, PROP_NONE);
	RNA_def_property_float_sdna(prop, NULL, "border.xmin");
	RNA_def_property_range(prop, 0.0f, 1.0f);
	RNA_def_property_ui_text(prop, "Border Minimum X", "Minimum X value to for the render border");
	RNA_def_property_update(prop, NC_SCENE | ND_RENDER_OPTIONS, NULL);

	prop = RNA_def_property(srna, "border_min_y", PROP_FLOAT, PROP_NONE);
	RNA_def_property_float_sdna(prop, NULL, "border.ymin");
	RNA_def_property_range(prop, 0.0f, 1.0f);
	RNA_def_property_ui_text(prop, "Border Minimum Y", "Minimum Y value for the render border");
	RNA_def_property_update(prop, NC_SCENE | ND_RENDER_OPTIONS, NULL);

	prop = RNA_def_property(srna, "border_max_x", PROP_FLOAT, PROP_NONE);
	RNA_def_property_float_sdna(prop, NULL, "border.xmax");
	RNA_def_property_range(prop, 0.0f, 1.0f);
	RNA_def_property_ui_text(prop, "Border Maximum X", "Maximum X value for the render border");
	RNA_def_property_update(prop, NC_SCENE | ND_RENDER_OPTIONS, NULL);

	prop = RNA_def_property(srna, "border_max_y", PROP_FLOAT, PROP_NONE);
	RNA_def_property_float_sdna(prop, NULL, "border.ymax");
	RNA_def_property_range(prop, 0.0f, 1.0f);
	RNA_def_property_ui_text(prop, "Border Maximum Y", "Maximum Y value for the render border");
	RNA_def_property_update(prop, NC_SCENE | ND_RENDER_OPTIONS, NULL);
	
	prop = RNA_def_property(srna, "use_crop_to_border", PROP_BOOLEAN, PROP_NONE);
	RNA_def_property_boolean_sdna(prop, NULL, "mode", R_CROP);
	RNA_def_property_clear_flag(prop, PROP_ANIMATABLE);
	RNA_def_property_ui_text(prop, "Crop to Border", "Crop the rendered frame to the defined border size");
	RNA_def_property_update(prop, NC_SCENE | ND_RENDER_OPTIONS, NULL);
	
	prop = RNA_def_property(srna, "use_placeholder", PROP_BOOLEAN, PROP_NONE);
	RNA_def_property_boolean_sdna(prop, NULL, "mode", R_TOUCH);
	RNA_def_property_ui_text(prop, "Placeholders",
	                         "Create empty placeholder files while rendering frames (similar to Unix 'touch')");
	RNA_def_property_update(prop, NC_SCENE | ND_RENDER_OPTIONS, NULL);
	
	prop = RNA_def_property(srna, "use_overwrite", PROP_BOOLEAN, PROP_NONE);
	RNA_def_property_boolean_negative_sdna(prop, NULL, "mode", R_NO_OVERWRITE);
	RNA_def_property_ui_text(prop, "Overwrite", "Overwrite existing files while rendering");
	RNA_def_property_update(prop, NC_SCENE | ND_RENDER_OPTIONS, NULL);
	
	prop = RNA_def_property(srna, "use_compositing", PROP_BOOLEAN, PROP_NONE);
	RNA_def_property_boolean_sdna(prop, NULL, "scemode", R_DOCOMP);
	RNA_def_property_ui_text(prop, "Compositing",
	                         "Process the render result through the compositing pipeline, "
	                         "if compositing nodes are enabled");
	RNA_def_property_update(prop, NC_SCENE | ND_RENDER_OPTIONS, NULL);
	
	prop = RNA_def_property(srna, "use_sequencer", PROP_BOOLEAN, PROP_NONE);
	RNA_def_property_boolean_sdna(prop, NULL, "scemode", R_DOSEQ);
	RNA_def_property_ui_text(prop, "Sequencer",
	                         "Process the render (and composited) result through the video sequence "
	                         "editor pipeline, if sequencer strips exist");
	RNA_def_property_update(prop, NC_SCENE | ND_RENDER_OPTIONS, NULL);
	
	prop = RNA_def_property(srna, "use_color_management", PROP_BOOLEAN, PROP_NONE);
	RNA_def_property_boolean_sdna(prop, NULL, "color_mgt_flag", R_COLOR_MANAGEMENT);
	RNA_def_property_ui_text(prop, "Color Management", "Use linear workflow - gamma corrected imaging pipeline");
	RNA_def_property_update(prop, NC_SCENE | ND_RENDER_OPTIONS, "rna_RenderSettings_color_management_update");
	
	prop = RNA_def_property(srna, "use_color_unpremultiply", PROP_BOOLEAN, PROP_NONE);
	RNA_def_property_boolean_sdna(prop, NULL, "color_mgt_flag", R_COLOR_MANAGEMENT_PREDIVIDE);
	RNA_def_property_ui_text(prop, "Color Unpremultiply",
	                         "For premultiplied alpha render output, do color space conversion on "
	                         "colors without alpha, to avoid fringing on light backgrounds");
	RNA_def_property_update(prop, NC_SCENE | ND_RENDER_OPTIONS, NULL);
	
	prop = RNA_def_property(srna, "use_file_extension", PROP_BOOLEAN, PROP_NONE);
	RNA_def_property_boolean_sdna(prop, NULL, "scemode", R_EXTENSION);
	RNA_def_property_ui_text(prop, "File Extensions",
	                         "Add the file format extensions to the rendered file name (eg: filename + .jpg)");
	RNA_def_property_update(prop, NC_SCENE | ND_RENDER_OPTIONS, NULL);

#if 0 /* moved */
	prop = RNA_def_property(srna, "file_format", PROP_ENUM, PROP_NONE);
	RNA_def_property_enum_sdna(prop, NULL, "imtype");
	RNA_def_property_enum_items(prop, image_type_items);
	RNA_def_property_enum_funcs(prop, NULL, "rna_RenderSettings_file_format_set", NULL);
	RNA_def_property_ui_text(prop, "File Format", "File format to save the rendered images as");
	RNA_def_property_update(prop, NC_SCENE | ND_RENDER_OPTIONS, NULL);
#endif

	prop = RNA_def_property(srna, "file_extension", PROP_STRING, PROP_NONE);
	RNA_def_property_string_funcs(prop, "rna_SceneRender_file_ext_get", "rna_SceneRender_file_ext_length", NULL);
	RNA_def_property_ui_text(prop, "Extension", "The file extension used for saving renders");
	RNA_def_property_clear_flag(prop, PROP_EDITABLE);

	prop = RNA_def_property(srna, "is_movie_format", PROP_BOOLEAN, PROP_NONE);
	RNA_def_property_boolean_funcs(prop, "rna_RenderSettings_is_movie_fomat_get", NULL);
	RNA_def_property_clear_flag(prop, PROP_EDITABLE);
	RNA_def_property_ui_text(prop, "Movie Format", "When true the format is a movie");

	prop = RNA_def_property(srna, "use_free_image_textures", PROP_BOOLEAN, PROP_NONE);
	RNA_def_property_boolean_sdna(prop, NULL, "scemode", R_FREE_IMAGE);
	RNA_def_property_ui_text(prop, "Free Image Textures",
	                         "Free all image textures from memory after render, to save memory before compositing");
	RNA_def_property_update(prop, NC_SCENE | ND_RENDER_OPTIONS, NULL);

	prop = RNA_def_property(srna, "use_free_unused_nodes", PROP_BOOLEAN, PROP_NONE);
	RNA_def_property_boolean_sdna(prop, NULL, "scemode", R_COMP_FREE);
	RNA_def_property_ui_text(prop, "Free Unused Nodes",
	                         "Free Nodes that are not used while compositing, to save memory");
	RNA_def_property_update(prop, NC_SCENE | ND_RENDER_OPTIONS, NULL);

	prop = RNA_def_property(srna, "use_save_buffers", PROP_BOOLEAN, PROP_NONE);
	RNA_def_property_boolean_sdna(prop, NULL, "scemode", R_EXR_TILE_FILE);
	RNA_def_property_boolean_funcs(prop, "rna_RenderSettings_save_buffers_get", NULL);
	RNA_def_property_ui_text(prop, "Save Buffers",
	                         "Save tiles for all RenderLayers and SceneNodes to files in the temp directory "
	                         "(saves memory, required for Full Sample)");
	RNA_def_property_update(prop, NC_SCENE | ND_RENDER_OPTIONS, NULL);
	
	prop = RNA_def_property(srna, "use_full_sample", PROP_BOOLEAN, PROP_NONE);
	RNA_def_property_boolean_sdna(prop, NULL, "scemode", R_FULL_SAMPLE);
	RNA_def_property_boolean_funcs(prop, "rna_RenderSettings_full_sample_get", NULL);
	RNA_def_property_ui_text(prop, "Full Sample",
	                         "Save for every anti-aliasing sample the entire RenderLayer results "
	                         "(this solves anti-aliasing issues with compositing)");
	RNA_def_property_update(prop, NC_SCENE | ND_RENDER_OPTIONS, NULL);

	prop = RNA_def_property(srna, "display_mode", PROP_ENUM, PROP_NONE);
	RNA_def_property_enum_bitflag_sdna(prop, NULL, "displaymode");
	RNA_def_property_enum_items(prop, display_mode_items);
	RNA_def_property_ui_text(prop, "Display", "Select where rendered images will be displayed");
	RNA_def_property_update(prop, NC_SCENE | ND_RENDER_OPTIONS, NULL);
	
	prop = RNA_def_property(srna, "filepath", PROP_STRING, PROP_FILEPATH);
	RNA_def_property_string_sdna(prop, NULL, "pic");
	RNA_def_property_ui_text(prop, "Output Path",
	                         "Directory/name to save animations, # characters defines the position "
	                         "and length of frame numbers");
	RNA_def_property_update(prop, NC_SCENE | ND_RENDER_OPTIONS, NULL);

	/* Bake */
	
	prop = RNA_def_property(srna, "bake_type", PROP_ENUM, PROP_NONE);
	RNA_def_property_enum_bitflag_sdna(prop, NULL, "bake_mode");
	RNA_def_property_enum_items(prop, bake_mode_items);
	RNA_def_property_ui_text(prop, "Bake Mode", "Choose shading information to bake into the image");
	
	prop = RNA_def_property(srna, "bake_normal_space", PROP_ENUM, PROP_NONE);
	RNA_def_property_enum_bitflag_sdna(prop, NULL, "bake_normal_space");
	RNA_def_property_enum_items(prop, bake_normal_space_items);
	RNA_def_property_ui_text(prop, "Normal Space", "Choose normal space for baking");
	
	prop = RNA_def_property(srna, "bake_quad_split", PROP_ENUM, PROP_NONE);
	RNA_def_property_enum_items(prop, bake_qyad_split_items);
	RNA_def_property_ui_text(prop, "Quad Split", "Choose the method used to split a quad into 2 triangles for baking");
	
	prop = RNA_def_property(srna, "bake_aa_mode", PROP_ENUM, PROP_NONE);
	RNA_def_property_enum_bitflag_sdna(prop, NULL, "bake_osa");
	RNA_def_property_enum_items(prop, fixed_oversample_items);
	RNA_def_property_ui_text(prop, "Anti-Aliasing Level", "");
	
	prop = RNA_def_property(srna, "use_bake_selected_to_active", PROP_BOOLEAN, PROP_NONE);
	RNA_def_property_boolean_sdna(prop, NULL, "bake_flag", R_BAKE_TO_ACTIVE);
	RNA_def_property_ui_text(prop, "Selected to Active",
	                         "Bake shading on the surface of selected objects to the active object");
	
	prop = RNA_def_property(srna, "use_bake_normalize", PROP_BOOLEAN, PROP_NONE);
	RNA_def_property_boolean_sdna(prop, NULL, "bake_flag", R_BAKE_NORMALIZE);
	RNA_def_property_ui_text(prop, "Normalized",
	                         "With displacement normalize to the distance, with ambient occlusion "
	                         "normalize without using material settings");
	
	prop = RNA_def_property(srna, "use_bake_clear", PROP_BOOLEAN, PROP_NONE);
	RNA_def_property_boolean_sdna(prop, NULL, "bake_flag", R_BAKE_CLEAR);
	RNA_def_property_ui_text(prop, "Clear", "Clear Images before baking");
	
	prop = RNA_def_property(srna, "use_bake_antialiasing", PROP_BOOLEAN, PROP_NONE);
	RNA_def_property_boolean_sdna(prop, NULL, "bake_flag", R_BAKE_OSA);
	RNA_def_property_ui_text(prop, "Anti-Aliasing", "Enables Anti-aliasing");
	
	prop = RNA_def_property(srna, "bake_margin", PROP_INT, PROP_NONE);
	RNA_def_property_int_sdna(prop, NULL, "bake_filter");
	RNA_def_property_range(prop, 0, 64);
	RNA_def_property_ui_text(prop, "Margin",
	                         "Amount of pixels to extend the baked result with, as post process filter");

	prop = RNA_def_property(srna, "bake_distance", PROP_FLOAT, PROP_NONE);
	RNA_def_property_float_sdna(prop, NULL, "bake_maxdist");
	RNA_def_property_range(prop, 0.0, 1000.0);
	RNA_def_property_ui_text(prop, "Distance",
	                         "Maximum distance from active object to other object (in blender units)");
	
	prop = RNA_def_property(srna, "bake_bias", PROP_FLOAT, PROP_NONE);
	RNA_def_property_float_sdna(prop, NULL, "bake_biasdist");
	RNA_def_property_range(prop, 0.0, 1000.0);
	RNA_def_property_ui_text(prop, "Bias", "Bias towards faces further away from the object (in blender units)");
	
	prop = RNA_def_property(srna, "use_bake_multires", PROP_BOOLEAN, PROP_NONE);
	RNA_def_property_boolean_sdna(prop, NULL, "bake_flag", R_BAKE_MULTIRES);
	RNA_def_property_ui_text(prop, "Bake from Multires", "Bake directly from multires object");

	prop = RNA_def_property(srna, "use_bake_lores_mesh", PROP_BOOLEAN, PROP_NONE);
	RNA_def_property_boolean_sdna(prop, NULL, "bake_flag", R_BAKE_LORES_MESH);
	RNA_def_property_ui_text(prop, "Low Resolution Mesh",
	                         "Calculate heights against unsubdivided low resolution mesh");

	/* stamp */
	
	prop = RNA_def_property(srna, "use_stamp_time", PROP_BOOLEAN, PROP_NONE);
	RNA_def_property_boolean_sdna(prop, NULL, "stamp", R_STAMP_TIME);
	RNA_def_property_ui_text(prop, "Stamp Time",
	                         "Include the rendered frame timecode as HH:MM:SS.FF in image metadata");
	RNA_def_property_update(prop, NC_SCENE | ND_RENDER_OPTIONS, NULL);
	
	prop = RNA_def_property(srna, "use_stamp_date", PROP_BOOLEAN, PROP_NONE);
	RNA_def_property_boolean_sdna(prop, NULL, "stamp", R_STAMP_DATE);
	RNA_def_property_ui_text(prop, "Stamp Date", "Include the current date in image metadata");
	RNA_def_property_update(prop, NC_SCENE | ND_RENDER_OPTIONS, NULL);
	
	prop = RNA_def_property(srna, "use_stamp_frame", PROP_BOOLEAN, PROP_NONE);
	RNA_def_property_boolean_sdna(prop, NULL, "stamp", R_STAMP_FRAME);
	RNA_def_property_ui_text(prop, "Stamp Frame", "Include the frame number in image metadata");
	RNA_def_property_update(prop, NC_SCENE | ND_RENDER_OPTIONS, NULL);
	
	prop = RNA_def_property(srna, "use_stamp_camera", PROP_BOOLEAN, PROP_NONE);
	RNA_def_property_boolean_sdna(prop, NULL, "stamp", R_STAMP_CAMERA);
	RNA_def_property_ui_text(prop, "Stamp Camera", "Include the name of the active camera in image metadata");
	RNA_def_property_update(prop, NC_SCENE | ND_RENDER_OPTIONS, NULL);

	prop = RNA_def_property(srna, "use_stamp_lens", PROP_BOOLEAN, PROP_NONE);
	RNA_def_property_boolean_sdna(prop, NULL, "stamp", R_STAMP_CAMERALENS);
	RNA_def_property_ui_text(prop, "Stamp Lens", "Include the active camera's lens in image metadata");
	RNA_def_property_update(prop, NC_SCENE | ND_RENDER_OPTIONS, NULL);
	
	prop = RNA_def_property(srna, "use_stamp_scene", PROP_BOOLEAN, PROP_NONE);
	RNA_def_property_boolean_sdna(prop, NULL, "stamp", R_STAMP_SCENE);
	RNA_def_property_ui_text(prop, "Stamp Scene", "Include the name of the active scene in image metadata");
	RNA_def_property_update(prop, NC_SCENE | ND_RENDER_OPTIONS, NULL);
	
	prop = RNA_def_property(srna, "use_stamp_note", PROP_BOOLEAN, PROP_NONE);
	RNA_def_property_boolean_sdna(prop, NULL, "stamp", R_STAMP_NOTE);
	RNA_def_property_ui_text(prop, "Stamp Note", "Include a custom note in image metadata");
	RNA_def_property_update(prop, NC_SCENE | ND_RENDER_OPTIONS, NULL);
	
	prop = RNA_def_property(srna, "use_stamp_marker", PROP_BOOLEAN, PROP_NONE);
	RNA_def_property_boolean_sdna(prop, NULL, "stamp", R_STAMP_MARKER);
	RNA_def_property_ui_text(prop, "Stamp Marker", "Include the name of the last marker in image metadata");
	RNA_def_property_update(prop, NC_SCENE | ND_RENDER_OPTIONS, NULL);
	
	prop = RNA_def_property(srna, "use_stamp_filename", PROP_BOOLEAN, PROP_NONE);
	RNA_def_property_boolean_sdna(prop, NULL, "stamp", R_STAMP_FILENAME);
	RNA_def_property_ui_text(prop, "Stamp Filename", "Include the .blend filename in image metadata");
	RNA_def_property_update(prop, NC_SCENE | ND_RENDER_OPTIONS, NULL);
	
	prop = RNA_def_property(srna, "use_stamp_sequencer_strip", PROP_BOOLEAN, PROP_NONE);
	RNA_def_property_boolean_sdna(prop, NULL, "stamp", R_STAMP_SEQSTRIP);
	RNA_def_property_ui_text(prop, "Stamp Sequence Strip",
	                         "Include the name of the foreground sequence strip in image metadata");
	RNA_def_property_update(prop, NC_SCENE | ND_RENDER_OPTIONS, NULL);

	prop = RNA_def_property(srna, "use_stamp_render_time", PROP_BOOLEAN, PROP_NONE);
	RNA_def_property_boolean_sdna(prop, NULL, "stamp", R_STAMP_RENDERTIME);
	RNA_def_property_ui_text(prop, "Stamp Render Time", "Include the render time in image metadata");
	RNA_def_property_update(prop, NC_SCENE | ND_RENDER_OPTIONS, NULL);
	
	prop = RNA_def_property(srna, "stamp_note_text", PROP_STRING, PROP_NONE);
	RNA_def_property_string_sdna(prop, NULL, "stamp_udata");
	RNA_def_property_ui_text(prop, "Stamp Note Text", "Custom text to appear in the stamp note");
	RNA_def_property_update(prop, NC_SCENE | ND_RENDER_OPTIONS, NULL);

	prop = RNA_def_property(srna, "use_stamp", PROP_BOOLEAN, PROP_NONE);
	RNA_def_property_boolean_sdna(prop, NULL, "stamp", R_STAMP_DRAW);
	RNA_def_property_ui_text(prop, "Render Stamp", "Render the stamp info text in the rendered image");
	RNA_def_property_update(prop, NC_SCENE | ND_RENDER_OPTIONS, NULL);
	
	prop = RNA_def_property(srna, "stamp_font_size", PROP_INT, PROP_NONE);
	RNA_def_property_int_sdna(prop, NULL, "stamp_font_id");
	RNA_def_property_range(prop, 8, 64);
	RNA_def_property_ui_text(prop, "Font Size", "Size of the font used when rendering stamp text");
	RNA_def_property_update(prop, NC_SCENE | ND_RENDER_OPTIONS, NULL);

	prop = RNA_def_property(srna, "stamp_foreground", PROP_FLOAT, PROP_COLOR);
	RNA_def_property_float_sdna(prop, NULL, "fg_stamp");
	RNA_def_property_array(prop, 4);
	RNA_def_property_range(prop, 0.0, 1.0);
	RNA_def_property_ui_text(prop, "Text Color", "Color to use for stamp text");
	RNA_def_property_update(prop, NC_SCENE | ND_RENDER_OPTIONS, NULL);
	
	prop = RNA_def_property(srna, "stamp_background", PROP_FLOAT, PROP_COLOR);
	RNA_def_property_float_sdna(prop, NULL, "bg_stamp");
	RNA_def_property_array(prop, 4);
	RNA_def_property_range(prop, 0.0, 1.0);
	RNA_def_property_ui_text(prop, "Background", "Color to use behind stamp text");
	RNA_def_property_update(prop, NC_SCENE | ND_RENDER_OPTIONS, NULL);

	/* sequencer draw options */

	prop = RNA_def_property(srna, "use_sequencer_gl_preview", PROP_BOOLEAN, PROP_NONE);
	RNA_def_property_boolean_sdna(prop, NULL, "seq_flag", R_SEQ_GL_PREV);
	RNA_def_property_ui_text(prop, "Sequencer OpenGL", "");

	prop = RNA_def_property(srna, "use_sequencer_gl_render", PROP_BOOLEAN, PROP_NONE);
	RNA_def_property_boolean_sdna(prop, NULL, "seq_flag", R_SEQ_GL_REND);
	RNA_def_property_ui_text(prop, "Sequencer OpenGL", "");


	prop = RNA_def_property(srna, "sequencer_gl_preview", PROP_ENUM, PROP_NONE);
	RNA_def_property_enum_sdna(prop, NULL, "seq_prev_type");
	RNA_def_property_enum_items(prop, viewport_shade_items);
	RNA_def_property_ui_text(prop, "Sequencer Preview Shading", "Method to draw in the sequencer view");

	prop = RNA_def_property(srna, "sequencer_gl_render", PROP_ENUM, PROP_NONE);
	RNA_def_property_enum_sdna(prop, NULL, "seq_rend_type");
	RNA_def_property_enum_items(prop, viewport_shade_items);
	RNA_def_property_ui_text(prop, "Sequencer Preview Shading", "Method to draw in the sequencer view");

	/* layers */
	prop = RNA_def_property(srna, "layers", PROP_COLLECTION, PROP_NONE);
	RNA_def_property_collection_sdna(prop, NULL, "layers", NULL);
	RNA_def_property_struct_type(prop, "SceneRenderLayer");
	RNA_def_property_ui_text(prop, "Render Layers", "");
	rna_def_render_layers(brna, prop);


	prop = RNA_def_property(srna, "use_single_layer", PROP_BOOLEAN, PROP_NONE);
	RNA_def_property_boolean_sdna(prop, NULL, "scemode", R_SINGLE_LAYER);
	RNA_def_property_ui_text(prop, "Single Layer", "Only render the active layer");
	RNA_def_property_ui_icon(prop, ICON_UNPINNED, 1);
	RNA_def_property_update(prop, NC_SCENE | ND_RENDER_OPTIONS, NULL);

	/* engine */
	prop = RNA_def_property(srna, "engine", PROP_ENUM, PROP_NONE);
	RNA_def_property_enum_items(prop, engine_items);
	RNA_def_property_enum_funcs(prop, "rna_RenderSettings_engine_get", "rna_RenderSettings_engine_set",
	                            "rna_RenderSettings_engine_itemf");
	RNA_def_property_ui_text(prop, "Engine", "Engine to use for rendering");
	RNA_def_property_update(prop, NC_WINDOW, "rna_RenderSettings_engine_update");

	prop = RNA_def_property(srna, "has_multiple_engines", PROP_BOOLEAN, PROP_NONE);
	RNA_def_property_boolean_funcs(prop, "rna_RenderSettings_multiple_engines_get", NULL);
	RNA_def_property_clear_flag(prop, PROP_EDITABLE);
	RNA_def_property_ui_text(prop, "Multiple Engines", "More than one rendering engine is available");

	prop = RNA_def_property(srna, "use_shading_nodes", PROP_BOOLEAN, PROP_NONE);
	RNA_def_property_boolean_funcs(prop, "rna_RenderSettings_use_shading_nodes_get", NULL);
	RNA_def_property_clear_flag(prop, PROP_EDITABLE);
	RNA_def_property_ui_text(prop, "Use Shading Nodes", "Active render engine uses new shading nodes system");

	prop = RNA_def_property(srna, "use_game_engine", PROP_BOOLEAN, PROP_NONE);
	RNA_def_property_boolean_funcs(prop, "rna_RenderSettings_use_game_engine_get", NULL);
	RNA_def_property_clear_flag(prop, PROP_EDITABLE);
	RNA_def_property_ui_text(prop, "Use Game Engine", "Current rendering engine is a game engine");

	/* simplify */
	prop = RNA_def_property(srna, "use_simplify", PROP_BOOLEAN, PROP_NONE);
	RNA_def_property_boolean_sdna(prop, NULL, "mode", R_SIMPLIFY);
	RNA_def_property_ui_text(prop, "Use Simplify", "Enable simplification of scene for quicker preview renders");
	RNA_def_property_update(prop, 0, "rna_Scene_use_simplify_update");

	prop = RNA_def_property(srna, "simplify_subdivision", PROP_INT, PROP_UNSIGNED);
	RNA_def_property_int_sdna(prop, NULL, "simplify_subsurf");
	RNA_def_property_ui_range(prop, 0, 6, 1, 0);
	RNA_def_property_ui_text(prop, "Simplify Subdivision", "Global maximum subdivision level");
	RNA_def_property_update(prop, 0, "rna_Scene_simplify_update");

	prop = RNA_def_property(srna, "simplify_child_particles", PROP_FLOAT, PROP_FACTOR);
	RNA_def_property_float_sdna(prop, NULL, "simplify_particles");
	RNA_def_property_ui_text(prop, "Simplify Child Particles", "Global child particles percentage");
	RNA_def_property_update(prop, 0, "rna_Scene_simplify_update");

	prop = RNA_def_property(srna, "simplify_shadow_samples", PROP_INT, PROP_UNSIGNED);
	RNA_def_property_int_sdna(prop, NULL, "simplify_shadowsamples");
	RNA_def_property_ui_range(prop, 1, 16, 1, 0);
	RNA_def_property_ui_text(prop, "Simplify Shadow Samples", "Global maximum shadow samples");
	RNA_def_property_update(prop, 0, "rna_Scene_simplify_update");

	prop = RNA_def_property(srna, "simplify_ao_sss", PROP_FLOAT, PROP_FACTOR);
	RNA_def_property_float_sdna(prop, NULL, "simplify_aosss");
	RNA_def_property_ui_text(prop, "Simplify AO and SSS", "Global approximate AO and SSS quality factor");
	RNA_def_property_update(prop, 0, "rna_Scene_simplify_update");

	prop = RNA_def_property(srna, "use_simplify_triangulate", PROP_BOOLEAN, PROP_NONE);
	RNA_def_property_boolean_sdna(prop, NULL, "simplify_flag", R_SIMPLE_NO_TRIANGULATE);
	RNA_def_property_ui_text(prop, "Skip Quad to Triangles", "Disable non-planar quads being triangulated");

	/* Freestyle line thickness options */
	prop = RNA_def_property(srna, "line_thickness_mode", PROP_ENUM, PROP_NONE);
	RNA_def_property_enum_sdna(prop, NULL, "line_thickness_mode");
	RNA_def_property_enum_items(prop, freestyle_thickness_items);
	RNA_def_property_ui_text(prop, "Line Thickness Mode", "Line thickness mode for Freestyle line drawing");

	prop = RNA_def_property(srna, "unit_line_thickness", PROP_FLOAT, PROP_NONE);
	RNA_def_property_float_sdna(prop, NULL, "unit_line_thickness");
	RNA_def_property_range(prop, 0.f, 10000.f);
	RNA_def_property_ui_text(prop, "Unit Line Thickness", "Unit line thickness in pixels");

	/* Scene API */
	RNA_api_scene_render(srna);
}

/* scene.objects */
static void rna_def_scene_objects(BlenderRNA *brna, PropertyRNA *cprop)
{
	StructRNA *srna;
	PropertyRNA *prop;

	FunctionRNA *func;
	PropertyRNA *parm;
	
	RNA_def_property_srna(cprop, "SceneObjects");
	srna = RNA_def_struct(brna, "SceneObjects", NULL);
	RNA_def_struct_sdna(srna, "Scene");
	RNA_def_struct_ui_text(srna, "Scene Objects", "Collection of scene objects");

	func = RNA_def_function(srna, "link", "rna_Scene_object_link");
	RNA_def_function_ui_description(func, "Link object to scene, run scene.update() after");
	RNA_def_function_flag(func, FUNC_USE_CONTEXT | FUNC_USE_REPORTS);
	parm = RNA_def_pointer(func, "object", "Object", "", "Object to add to scene");
	RNA_def_property_flag(parm, PROP_REQUIRED | PROP_NEVER_NULL);
	parm = RNA_def_pointer(func, "base", "ObjectBase", "", "The newly created base");
	RNA_def_function_return(func, parm);

	func = RNA_def_function(srna, "unlink", "rna_Scene_object_unlink");
	RNA_def_function_ui_description(func, "Unlink object from scene");
	RNA_def_function_flag(func, FUNC_USE_REPORTS);
	parm = RNA_def_pointer(func, "object", "Object", "", "Object to remove from scene");
	RNA_def_property_flag(parm, PROP_REQUIRED | PROP_NEVER_NULL);

	prop = RNA_def_property(srna, "active", PROP_POINTER, PROP_NONE);
	RNA_def_property_struct_type(prop, "Object");
	RNA_def_property_pointer_funcs(prop, "rna_Scene_active_object_get", "rna_Scene_active_object_set", NULL, NULL);
	RNA_def_property_flag(prop, PROP_EDITABLE | PROP_NEVER_UNLINK);
	RNA_def_property_ui_text(prop, "Active Object", "Active object for this scene");
	/* Could call: ED_base_object_activate(C, scene->basact);
	 * but would be a bad level call and it seems the notifier is enough */
	RNA_def_property_update(prop, NC_SCENE | ND_OB_ACTIVE, NULL);
}


/* scene.bases.* */
static void rna_def_scene_bases(BlenderRNA *brna, PropertyRNA *cprop)
{
	StructRNA *srna;
	PropertyRNA *prop;

/*	FunctionRNA *func; */
/*	PropertyRNA *parm; */

	RNA_def_property_srna(cprop, "SceneBases");
	srna = RNA_def_struct(brna, "SceneBases", NULL);
	RNA_def_struct_sdna(srna, "Scene");
	RNA_def_struct_ui_text(srna, "Scene Bases", "Collection of scene bases");

	prop = RNA_def_property(srna, "active", PROP_POINTER, PROP_NONE);
	RNA_def_property_struct_type(prop, "ObjectBase");
	RNA_def_property_pointer_sdna(prop, NULL, "basact");
	RNA_def_property_flag(prop, PROP_EDITABLE);
	RNA_def_property_ui_text(prop, "Active Base", "Active object base in the scene");
	RNA_def_property_update(prop, NC_SCENE | ND_OB_ACTIVE, NULL);
}

/* scene.timeline_markers */
static void rna_def_timeline_markers(BlenderRNA *brna, PropertyRNA *cprop)
{
	StructRNA *srna;

	FunctionRNA *func;
	PropertyRNA *parm;

	RNA_def_property_srna(cprop, "TimelineMarkers");
	srna = RNA_def_struct(brna, "TimelineMarkers", NULL);
	RNA_def_struct_sdna(srna, "Scene");
	RNA_def_struct_ui_text(srna, "Timeline Markers", "Collection of timeline markers");

	func = RNA_def_function(srna, "new", "rna_TimeLine_add");
	RNA_def_function_ui_description(func, "Add a keyframe to the curve");
	parm = RNA_def_string(func, "name", "Marker", 0, "", "New name for the marker (not unique)");
	RNA_def_property_flag(parm, PROP_REQUIRED);

	parm = RNA_def_pointer(func, "marker", "TimelineMarker", "", "Newly created timeline marker");
	RNA_def_function_return(func, parm);


	func = RNA_def_function(srna, "remove", "rna_TimeLine_remove");
	RNA_def_function_ui_description(func, "Remove a timeline marker");
	RNA_def_function_flag(func, FUNC_USE_REPORTS);
	parm = RNA_def_pointer(func, "marker", "TimelineMarker", "", "Timeline marker to remove");
	RNA_def_property_flag(parm, PROP_REQUIRED | PROP_NEVER_NULL);

	func = RNA_def_function(srna, "clear", "rna_TimeLine_clear");
	RNA_def_function_ui_description(func, "Remove all timeline markers");
}

/* scene.keying_sets */
static void rna_def_scene_keying_sets(BlenderRNA *brna, PropertyRNA *cprop)
{
	StructRNA *srna;
	PropertyRNA *prop;

	FunctionRNA *func;
	PropertyRNA *parm;

	RNA_def_property_srna(cprop, "KeyingSets");
	srna = RNA_def_struct(brna, "KeyingSets", NULL);
	RNA_def_struct_sdna(srna, "Scene");
	RNA_def_struct_ui_text(srna, "Keying Sets", "Scene keying sets");

	/* Add Keying Set */
	func = RNA_def_function(srna, "new", "rna_Scene_keying_set_new");
	RNA_def_function_ui_description(func, "Add a new Keying Set to Scene");
	RNA_def_function_flag(func, FUNC_USE_REPORTS);
	/* name */
	RNA_def_string(func, "idname", "KeyingSet", 64, "IDName", "Internal identifier of Keying Set");
	RNA_def_string(func, "name", "KeyingSet", 64, "Name", "User visible name of Keying Set");

	/* returns the new KeyingSet */
	parm = RNA_def_pointer(func, "keyingset", "KeyingSet", "", "Newly created Keying Set");
	RNA_def_function_return(func, parm);

	prop = RNA_def_property(srna, "active", PROP_POINTER, PROP_NONE);
	RNA_def_property_struct_type(prop, "KeyingSet");
	RNA_def_property_flag(prop, PROP_EDITABLE);
	RNA_def_property_pointer_funcs(prop, "rna_Scene_active_keying_set_get",
	                               "rna_Scene_active_keying_set_set", NULL, NULL);
	RNA_def_property_ui_text(prop, "Active Keying Set", "Active Keying Set used to insert/delete keyframes");
	RNA_def_property_update(prop, NC_SCENE | ND_KEYINGSET, NULL);
	
	prop = RNA_def_property(srna, "active_index", PROP_INT, PROP_NONE);
	RNA_def_property_int_sdna(prop, NULL, "active_keyingset");
	RNA_def_property_int_funcs(prop, "rna_Scene_active_keying_set_index_get",
	                           "rna_Scene_active_keying_set_index_set", NULL);
	RNA_def_property_ui_text(prop, "Active Keying Set Index",
	                         "Current Keying Set index (negative for 'builtin' and positive for 'absolute')");
	RNA_def_property_update(prop, NC_SCENE | ND_KEYINGSET, NULL);
}

static void rna_def_scene_keying_sets_all(BlenderRNA *brna, PropertyRNA *cprop)
{
	StructRNA *srna;
	PropertyRNA *prop;
	
	RNA_def_property_srna(cprop, "KeyingSetsAll");
	srna = RNA_def_struct(brna, "KeyingSetsAll", NULL);
	RNA_def_struct_sdna(srna, "Scene");
	RNA_def_struct_ui_text(srna, "Keying Sets All", "All available keying sets");
	
	/* NOTE: no add/remove available here, without screwing up this amalgamated list... */
	
	prop = RNA_def_property(srna, "active", PROP_POINTER, PROP_NONE);
	RNA_def_property_struct_type(prop, "KeyingSet");
	RNA_def_property_flag(prop, PROP_EDITABLE);
	RNA_def_property_pointer_funcs(prop, "rna_Scene_active_keying_set_get",
	                               "rna_Scene_active_keying_set_set", NULL, NULL);
	RNA_def_property_ui_text(prop, "Active Keying Set", "Active Keying Set used to insert/delete keyframes");
	RNA_def_property_update(prop, NC_SCENE | ND_KEYINGSET, NULL);
	
	prop = RNA_def_property(srna, "active_index", PROP_INT, PROP_NONE);
	RNA_def_property_int_sdna(prop, NULL, "active_keyingset");
	RNA_def_property_int_funcs(prop, "rna_Scene_active_keying_set_index_get",
	                           "rna_Scene_active_keying_set_index_set", NULL);
	RNA_def_property_ui_text(prop, "Active Keying Set Index",
	                         "Current Keying Set index (negative for 'builtin' and positive for 'absolute')");
	RNA_def_property_update(prop, NC_SCENE | ND_KEYINGSET, NULL);
}

/* Runtime property, used to remember uv indices, used only in UV stitch for now.
 */
static void rna_def_selected_uv_element(BlenderRNA *brna)
{
	StructRNA *srna;
	PropertyRNA *prop;

	srna = RNA_def_struct(brna, "SelectedUvElement", "PropertyGroup");
	RNA_def_struct_ui_text(srna, "Selected UV Element", "");

	/* store the index to the UV element selected */
	prop = RNA_def_property(srna, "element_index", PROP_INT, PROP_UNSIGNED);
	RNA_def_property_flag(prop, PROP_IDPROPERTY);
	RNA_def_property_ui_text(prop, "Element Index", "");

	prop = RNA_def_property(srna, "face_index", PROP_INT, PROP_UNSIGNED);
	RNA_def_property_flag(prop, PROP_IDPROPERTY);
	RNA_def_property_ui_text(prop, "Face Index", "");
}



void RNA_def_scene(BlenderRNA *brna)
{
	StructRNA *srna;
	PropertyRNA *prop;

	FunctionRNA *func;
	PropertyRNA *parm;
	
	static EnumPropertyItem audio_distance_model_items[] = {
		{0, "NONE", 0, "None", "No distance attenuation"},
		{1, "INVERSE", 0, "Inverse", "Inverse distance model"},
		{2, "INVERSE_CLAMPED", 0, "Inverse Clamped", "Inverse distance model with clamping"},
		{3, "LINEAR", 0, "Linear", "Linear distance model"},
		{4, "LINEAR_CLAMPED", 0, "Linear Clamped", "Linear distance model with clamping"},
		{5, "EXPONENT", 0, "Exponent", "Exponent distance model"},
		{6, "EXPONENT_CLAMPED", 0, "Exponent Clamped", "Exponent distance model with clamping"},
		{0, NULL, 0, NULL, NULL}
	};

	static EnumPropertyItem sync_mode_items[] = {
		{0, "NONE", 0, "No Sync", "Do not sync, play every frame"},
		{SCE_FRAME_DROP, "FRAME_DROP", 0, "Frame Dropping", "Drop frames if playback is too slow"},
		{AUDIO_SYNC, "AUDIO_SYNC", 0, "AV-sync", "Sync to audio playback, dropping frames"},
		{0, NULL, 0, NULL, NULL}
	};

	/* Struct definition */
	srna = RNA_def_struct(brna, "Scene", "ID");
	RNA_def_struct_ui_text(srna, "Scene",
	                       "Scene data block, consisting in objects and defining time and render related settings");
	RNA_def_struct_ui_icon(srna, ICON_SCENE_DATA);
	RNA_def_struct_clear_flag(srna, STRUCT_ID_REFCOUNT);
	
	/* Global Settings */
	prop = RNA_def_property(srna, "camera", PROP_POINTER, PROP_NONE);
	RNA_def_property_flag(prop, PROP_EDITABLE);
	RNA_def_property_pointer_funcs(prop, NULL, NULL, NULL, "rna_Camera_object_poll");
	RNA_def_property_ui_text(prop, "Camera", "Active camera, used for rendering the scene");
	RNA_def_property_update(prop, NC_SCENE | NA_EDITED, "rna_Scene_view3d_update");

	prop = RNA_def_property(srna, "background_set", PROP_POINTER, PROP_NONE);
	RNA_def_property_pointer_sdna(prop, NULL, "set");
	RNA_def_property_struct_type(prop, "Scene");
	RNA_def_property_flag(prop, PROP_EDITABLE | PROP_ID_SELF_CHECK);
	RNA_def_property_pointer_funcs(prop, NULL, "rna_Scene_set_set", NULL, NULL);
	RNA_def_property_ui_text(prop, "Background Scene", "Background set scene");
	RNA_def_property_update(prop, NC_SCENE | NA_EDITED, NULL);

	prop = RNA_def_property(srna, "world", PROP_POINTER, PROP_NONE);
	RNA_def_property_flag(prop, PROP_EDITABLE);
	RNA_def_property_ui_text(prop, "World", "World used for rendering the scene");
	RNA_def_property_update(prop, NC_SCENE | ND_WORLD, "rna_Scene_glsl_update");

	prop = RNA_def_property(srna, "cursor_location", PROP_FLOAT, PROP_XYZ_LENGTH);
	RNA_def_property_float_sdna(prop, NULL, "cursor");
	RNA_def_property_ui_text(prop, "Cursor Location", "3D cursor location");
	RNA_def_property_ui_range(prop, -10000.0, 10000.0, 10, 4);
	RNA_def_property_update(prop, NC_WINDOW, NULL);
	
	/* Bases/Objects */
	prop = RNA_def_property(srna, "object_bases", PROP_COLLECTION, PROP_NONE);
	RNA_def_property_collection_sdna(prop, NULL, "base", NULL);
	RNA_def_property_struct_type(prop, "ObjectBase");
	RNA_def_property_ui_text(prop, "Bases", "");
	RNA_def_property_collection_funcs(prop, NULL, NULL, NULL, NULL, NULL, NULL,
	                                  "rna_Scene_object_bases_lookup_string", NULL);
	rna_def_scene_bases(brna, prop);

	prop = RNA_def_property(srna, "objects", PROP_COLLECTION, PROP_NONE);
	RNA_def_property_collection_sdna(prop, NULL, "base", NULL);
	RNA_def_property_struct_type(prop, "Object");
	RNA_def_property_ui_text(prop, "Objects", "");
	RNA_def_property_collection_funcs(prop, NULL, NULL, NULL, "rna_Scene_objects_get", NULL, NULL, NULL, NULL);
	rna_def_scene_objects(brna, prop);

	/* Layers */
	prop = RNA_def_property(srna, "layers", PROP_BOOLEAN, PROP_LAYER_MEMBER);
	/* this seems to be too much trouble with depsgraph updates/etc. currently (20110420) */
	RNA_def_property_clear_flag(prop, PROP_ANIMATABLE);
	RNA_def_property_boolean_sdna(prop, NULL, "lay", 1);
	RNA_def_property_array(prop, 20);
	RNA_def_property_boolean_funcs(prop, NULL, "rna_Scene_layer_set");
	RNA_def_property_ui_text(prop, "Layers", "Visible layers - Shift-Click to select multiple layers");
	RNA_def_property_update(prop, NC_SCENE | ND_LAYER, "rna_Scene_layer_update");

	/* active layer */
	prop = RNA_def_property(srna, "active_layer", PROP_INT, PROP_NONE);
	RNA_def_property_clear_flag(prop, PROP_ANIMATABLE | PROP_EDITABLE);
	RNA_def_property_int_funcs(prop, "rna_Scene_active_layer_get", NULL, NULL);
	RNA_def_property_ui_text(prop, "Active Layer", "Active scene layer index");

	/* Frame Range Stuff */
	prop = RNA_def_property(srna, "frame_current", PROP_INT, PROP_TIME);
	RNA_def_property_clear_flag(prop, PROP_ANIMATABLE);
	RNA_def_property_int_sdna(prop, NULL, "r.cfra");
	RNA_def_property_range(prop, MINAFRAME, MAXFRAME);
	RNA_def_property_int_funcs(prop, NULL, "rna_Scene_current_frame_set", NULL);
	RNA_def_property_ui_text(prop, "Current Frame",
	                         "Current Frame, to update animation data from python frame_set() instead");
	RNA_def_property_update(prop, NC_SCENE | ND_FRAME, "rna_Scene_frame_update");
	
	prop = RNA_def_property(srna, "frame_subframe", PROP_FLOAT, PROP_TIME);
	RNA_def_property_float_sdna(prop, NULL, "r.subframe");
	RNA_def_property_ui_text(prop, "Current Sub-Frame", "");
	RNA_def_property_clear_flag(prop, PROP_ANIMATABLE | PROP_EDITABLE);
	
	prop = RNA_def_property(srna, "frame_start", PROP_INT, PROP_TIME);
	RNA_def_property_clear_flag(prop, PROP_ANIMATABLE);
	RNA_def_property_int_sdna(prop, NULL, "r.sfra");
	RNA_def_property_int_funcs(prop, NULL, "rna_Scene_start_frame_set", NULL);
	RNA_def_property_range(prop, MINFRAME, MAXFRAME);
	RNA_def_property_ui_text(prop, "Start Frame", "First frame of the playback/rendering range");
	RNA_def_property_update(prop, NC_SCENE | ND_FRAME_RANGE, NULL);
	
	prop = RNA_def_property(srna, "frame_end", PROP_INT, PROP_TIME);
	RNA_def_property_clear_flag(prop, PROP_ANIMATABLE);
	RNA_def_property_int_sdna(prop, NULL, "r.efra");
	RNA_def_property_int_funcs(prop, NULL, "rna_Scene_end_frame_set", NULL);
	RNA_def_property_range(prop, MINFRAME, MAXFRAME);
	RNA_def_property_ui_text(prop, "End Frame", "Final frame of the playback/rendering range");
	RNA_def_property_update(prop, NC_SCENE | ND_FRAME_RANGE, NULL);
	
	prop = RNA_def_property(srna, "frame_step", PROP_INT, PROP_TIME);
	RNA_def_property_clear_flag(prop, PROP_ANIMATABLE);
	RNA_def_property_int_sdna(prop, NULL, "r.frame_step");
	RNA_def_property_range(prop, 0, MAXFRAME);
	RNA_def_property_ui_range(prop, 1, 100, 1, 0);
	RNA_def_property_ui_text(prop, "Frame Step",
	                         "Number of frames to skip forward while rendering/playing back each frame");
	RNA_def_property_update(prop, NC_SCENE | ND_FRAME, NULL);
	
	/* Preview Range (frame-range for UI playback) */
	prop = RNA_def_property(srna, "use_preview_range", PROP_BOOLEAN, PROP_NONE);
	RNA_def_property_clear_flag(prop, PROP_ANIMATABLE);
	RNA_def_property_boolean_sdna(prop, NULL, "r.flag", SCER_PRV_RANGE);
	RNA_def_property_boolean_funcs(prop, NULL, "rna_Scene_use_preview_range_set");
	RNA_def_property_ui_text(prop, "Use Preview Range",
	                         "Use an alternative start/end frame for UI playback, "
	                         "rather than the scene start/end frame");
	RNA_def_property_update(prop, NC_SCENE | ND_FRAME, NULL);
	RNA_def_property_ui_icon(prop, ICON_PREVIEW_RANGE, 0);
	
	prop = RNA_def_property(srna, "frame_preview_start", PROP_INT, PROP_TIME);
	RNA_def_property_clear_flag(prop, PROP_ANIMATABLE);
	RNA_def_property_int_sdna(prop, NULL, "r.psfra");
	RNA_def_property_int_funcs(prop, NULL, "rna_Scene_preview_range_start_frame_set", NULL);
	RNA_def_property_ui_text(prop, "Preview Range Start Frame", "Alternative start frame for UI playback");
	RNA_def_property_update(prop, NC_SCENE | ND_FRAME, NULL);
	
	prop = RNA_def_property(srna, "frame_preview_end", PROP_INT, PROP_TIME);
	RNA_def_property_clear_flag(prop, PROP_ANIMATABLE);
	RNA_def_property_int_sdna(prop, NULL, "r.pefra");
	RNA_def_property_int_funcs(prop, NULL, "rna_Scene_preview_range_end_frame_set", NULL);
	RNA_def_property_ui_text(prop, "Preview Range End Frame", "Alternative end frame for UI playback");
	RNA_def_property_update(prop, NC_SCENE | ND_FRAME, NULL);
	
	/* Stamp */
	prop = RNA_def_property(srna, "use_stamp_note", PROP_STRING, PROP_NONE);
	RNA_def_property_string_sdna(prop, NULL, "r.stamp_udata");
	RNA_def_property_ui_text(prop, "Stamp Note", "User defined note for the render stamping");
	RNA_def_property_update(prop, NC_SCENE | ND_RENDER_OPTIONS, NULL);
	
	/* Animation Data (for Scene) */
	rna_def_animdata_common(srna);
	
	/* Readonly Properties */
	prop = RNA_def_property(srna, "is_nla_tweakmode", PROP_BOOLEAN, PROP_NONE);
	RNA_def_property_boolean_sdna(prop, NULL, "flag", SCE_NLA_EDIT_ON);
	RNA_def_property_clear_flag(prop, PROP_EDITABLE); /* DO NOT MAKE THIS EDITABLE, OR NLA EDITOR BREAKS */
	RNA_def_property_ui_text(prop, "NLA TweakMode",
	                         "Whether there is any action referenced by NLA being edited (strictly read-only)");
	RNA_def_property_update(prop, NC_SPACE | ND_SPACE_GRAPH, NULL);
	
	/* Frame dropping flag for playback and sync enum */
	prop = RNA_def_property(srna, "use_frame_drop", PROP_BOOLEAN, PROP_NONE);
	RNA_def_property_boolean_sdna(prop, NULL, "flag", SCE_FRAME_DROP);
	RNA_def_property_ui_text(prop, "Frame Dropping", "Play back dropping frames if frame display is too slow");
	RNA_def_property_update(prop, NC_SCENE, NULL);

	prop = RNA_def_property(srna, "sync_mode", PROP_ENUM, PROP_NONE);
	RNA_def_property_enum_funcs(prop, "rna_Scene_sync_mode_get", "rna_Scene_sync_mode_set", NULL);
	RNA_def_property_enum_items(prop, sync_mode_items);
	RNA_def_property_ui_text(prop, "Sync Mode", "How to sync playback");
	RNA_def_property_update(prop, NC_SCENE, NULL);


	/* Nodes (Compositing) */
	prop = RNA_def_property(srna, "node_tree", PROP_POINTER, PROP_NONE);
	RNA_def_property_pointer_sdna(prop, NULL, "nodetree");
	RNA_def_property_ui_text(prop, "Node Tree", "Compositing node tree");

	prop = RNA_def_property(srna, "use_nodes", PROP_BOOLEAN, PROP_NONE);
	RNA_def_property_boolean_sdna(prop, NULL, "use_nodes", 1);
	RNA_def_property_boolean_funcs(prop, NULL, "rna_Scene_use_nodes_set");
	RNA_def_property_ui_text(prop, "Use Nodes", "Enable the compositing node tree");
	RNA_def_property_update(prop, NC_SCENE | ND_RENDER_OPTIONS, NULL);
	
	/* Sequencer */
	prop = RNA_def_property(srna, "sequence_editor", PROP_POINTER, PROP_NONE);
	RNA_def_property_pointer_sdna(prop, NULL, "ed");
	RNA_def_property_struct_type(prop, "SequenceEditor");
	RNA_def_property_ui_text(prop, "Sequence Editor", "");
	
	func = RNA_def_function(srna, "sequence_editor_create", "BKE_sequencer_editing_ensure");
	RNA_def_function_ui_description(func, "Ensure sequence editor is valid in this scene");
	parm = RNA_def_pointer(func, "sequence_editor", "SequenceEditor", "", "New sequence editor data or NULL");
	RNA_def_function_return(func, parm);

	func = RNA_def_function(srna, "sequence_editor_clear", "BKE_sequencer_editing_free");
	RNA_def_function_ui_description(func, "Clear sequence editor in this scene");

	/* Keying Sets */
	prop = RNA_def_property(srna, "keying_sets", PROP_COLLECTION, PROP_NONE);
	RNA_def_property_collection_sdna(prop, NULL, "keyingsets", NULL);
	RNA_def_property_struct_type(prop, "KeyingSet");
	RNA_def_property_ui_text(prop, "Absolute Keying Sets", "Absolute Keying Sets for this Scene");
	RNA_def_property_update(prop, NC_SCENE | ND_KEYINGSET, NULL);
	rna_def_scene_keying_sets(brna, prop);
	
	prop = RNA_def_property(srna, "keying_sets_all", PROP_COLLECTION, PROP_NONE);
	RNA_def_property_collection_funcs(prop, "rna_Scene_all_keyingsets_begin", "rna_Scene_all_keyingsets_next",
	                                  "rna_iterator_listbase_end", "rna_iterator_listbase_get",
	                                  NULL, NULL, NULL, NULL);
	RNA_def_property_struct_type(prop, "KeyingSet");
	RNA_def_property_ui_text(prop, "All Keying Sets",
	                         "All Keying Sets available for use (Builtins and Absolute Keying Sets for this Scene)");
	RNA_def_property_update(prop, NC_SCENE | ND_KEYINGSET, NULL);
	rna_def_scene_keying_sets_all(brna, prop);
	
	/* Tool Settings */
	prop = RNA_def_property(srna, "tool_settings", PROP_POINTER, PROP_NONE);
	RNA_def_property_flag(prop, PROP_NEVER_NULL);
	RNA_def_property_pointer_sdna(prop, NULL, "toolsettings");
	RNA_def_property_struct_type(prop, "ToolSettings");
	RNA_def_property_ui_text(prop, "Tool Settings", "");

	/* Unit Settings */
	prop = RNA_def_property(srna, "unit_settings", PROP_POINTER, PROP_NONE);
	RNA_def_property_flag(prop, PROP_NEVER_NULL);
	RNA_def_property_pointer_sdna(prop, NULL, "unit");
	RNA_def_property_struct_type(prop, "UnitSettings");
	RNA_def_property_ui_text(prop, "Unit Settings", "Unit editing settings");

	/* Physics Settings */
	prop = RNA_def_property(srna, "gravity", PROP_FLOAT, PROP_ACCELERATION);
	RNA_def_property_float_sdna(prop, NULL, "physics_settings.gravity");
	RNA_def_property_array(prop, 3);
	RNA_def_property_range(prop, -200.0f, 200.0f);
	RNA_def_property_ui_text(prop, "Gravity", "Constant acceleration in a given direction");
	RNA_def_property_update(prop, 0, "rna_Physics_update");

	prop = RNA_def_property(srna, "use_gravity", PROP_BOOLEAN, PROP_NONE);
	RNA_def_property_boolean_sdna(prop, NULL, "physics_settings.flag", PHYS_GLOBAL_GRAVITY);
	RNA_def_property_ui_text(prop, "Global Gravity", "Use global gravity for all dynamics");
	RNA_def_property_update(prop, 0, "rna_Physics_update");
	
	/* Render Data */
	prop = RNA_def_property(srna, "render", PROP_POINTER, PROP_NONE);
	RNA_def_property_flag(prop, PROP_NEVER_NULL);
	RNA_def_property_pointer_sdna(prop, NULL, "r");
	RNA_def_property_struct_type(prop, "RenderSettings");
	RNA_def_property_ui_text(prop, "Render Data", "");
	
	/* Markers */
	prop = RNA_def_property(srna, "timeline_markers", PROP_COLLECTION, PROP_NONE);
	RNA_def_property_collection_sdna(prop, NULL, "markers", NULL);
	RNA_def_property_struct_type(prop, "TimelineMarker");
	RNA_def_property_ui_text(prop, "Timeline Markers", "Markers used in all timelines for the current scene");
	rna_def_timeline_markers(brna, prop);

	/* Audio Settings */
	prop = RNA_def_property(srna, "use_audio", PROP_BOOLEAN, PROP_NONE);
	RNA_def_property_boolean_funcs(prop, "rna_Scene_use_audio_get", "rna_Scene_use_audio_set");
	RNA_def_property_ui_text(prop, "Audio Muted", "Play back of audio from Sequence Editor will be muted");
	RNA_def_property_update(prop, NC_SCENE, NULL);

	prop = RNA_def_property(srna, "use_audio_sync", PROP_BOOLEAN, PROP_NONE);
	RNA_def_property_boolean_sdna(prop, NULL, "audio.flag", AUDIO_SYNC);
	RNA_def_property_ui_text(prop, "Audio Sync",
	                         "Play back and sync with audio clock, dropping frames if frame display is too slow");
	RNA_def_property_update(prop, NC_SCENE, NULL);

	prop = RNA_def_property(srna, "use_audio_scrub", PROP_BOOLEAN, PROP_NONE);
	RNA_def_property_boolean_sdna(prop, NULL, "audio.flag", AUDIO_SCRUB);
	RNA_def_property_ui_text(prop, "Audio Scrubbing", "Play audio from Sequence Editor while scrubbing");
	RNA_def_property_update(prop, NC_SCENE, NULL);

	prop = RNA_def_property(srna, "audio_doppler_speed", PROP_FLOAT, PROP_NONE);
	RNA_def_property_float_sdna(prop, NULL, "audio.speed_of_sound");
	RNA_def_property_clear_flag(prop, PROP_ANIMATABLE);
	RNA_def_property_range(prop, 0.01f, FLT_MAX);
	RNA_def_property_ui_text(prop, "Speed of Sound", "Speed of sound for Doppler effect calculation");
	RNA_def_property_update(prop, NC_SCENE, "rna_Scene_listener_update");

	prop = RNA_def_property(srna, "audio_doppler_factor", PROP_FLOAT, PROP_NONE);
	RNA_def_property_float_sdna(prop, NULL, "audio.doppler_factor");
	RNA_def_property_clear_flag(prop, PROP_ANIMATABLE);
	RNA_def_property_range(prop, 0.0, FLT_MAX);
	RNA_def_property_ui_text(prop, "Doppler Factor", "Pitch factor for Doppler effect calculation");
	RNA_def_property_update(prop, NC_SCENE, "rna_Scene_listener_update");

	prop = RNA_def_property(srna, "audio_distance_model", PROP_ENUM, PROP_NONE);
	RNA_def_property_enum_bitflag_sdna(prop, NULL, "audio.distance_model");
	RNA_def_property_clear_flag(prop, PROP_ANIMATABLE);
	RNA_def_property_enum_items(prop, audio_distance_model_items);
	RNA_def_property_ui_text(prop, "Distance Model", "Distance model for distance attenuation calculation");
	RNA_def_property_update(prop, NC_SCENE, "rna_Scene_listener_update");

	prop = RNA_def_property(srna, "audio_volume", PROP_FLOAT, PROP_NONE);
	RNA_def_property_float_sdna(prop, NULL, "audio.volume");
	RNA_def_property_range(prop, 0.0f, 1.0f);
	RNA_def_property_ui_text(prop, "Volume", "Audio volume");
	RNA_def_property_update(prop, NC_SCENE, NULL);
	RNA_def_property_float_funcs(prop, NULL, "rna_Scene_volume_set", NULL);

	/* Game Settings */
	prop = RNA_def_property(srna, "game_settings", PROP_POINTER, PROP_NONE);
	RNA_def_property_flag(prop, PROP_NEVER_NULL);
	RNA_def_property_pointer_sdna(prop, NULL, "gm");
	RNA_def_property_struct_type(prop, "SceneGameData");
	RNA_def_property_ui_text(prop, "Game Data", "");

	/* Statistics */
	func = RNA_def_function(srna, "statistics", "ED_info_stats_string");
	prop = RNA_def_string(func, "statistics", "", 0, "Statistics", "");
	RNA_def_function_return(func, prop);
	
	/* Grease Pencil */
	prop = RNA_def_property(srna, "grease_pencil", PROP_POINTER, PROP_NONE);
	RNA_def_property_pointer_sdna(prop, NULL, "gpd");
	RNA_def_property_flag(prop, PROP_EDITABLE);
	RNA_def_property_struct_type(prop, "GreasePencil");
	RNA_def_property_ui_text(prop, "Grease Pencil Data", "Grease Pencil datablock");
	RNA_def_property_update(prop, NC_SCENE, NULL);
	
	/* Transform Orientations */
	prop = RNA_def_property(srna, "orientations", PROP_COLLECTION, PROP_NONE);
	RNA_def_property_collection_sdna(prop, NULL, "transform_spaces", NULL);
	RNA_def_property_struct_type(prop, "TransformOrientation");
	RNA_def_property_ui_text(prop, "Transform Orientations", "");

	/* active MovieClip */
	prop = RNA_def_property(srna, "active_clip", PROP_POINTER, PROP_NONE);
	RNA_def_property_pointer_sdna(prop, NULL, "clip");
	RNA_def_property_flag(prop, PROP_EDITABLE);
	RNA_def_property_struct_type(prop, "MovieClip");
	RNA_def_property_ui_text(prop, "Active Movie Clip", "Active movie clip used for constraints and viewport drawing");
	RNA_def_property_update(prop, NC_SPACE | ND_SPACE_VIEW3D, NULL);

	/* Nestled Data  */
	rna_def_tool_settings(brna);
	rna_def_unified_paint_settings(brna);
	rna_def_unit_settings(brna);
	rna_def_scene_image_format_data(brna);
	rna_def_scene_render_data(brna);
	rna_def_scene_game_data(brna);
	rna_def_scene_render_layer(brna);
	rna_def_transform_orientation(brna);
	rna_def_selected_uv_element(brna);
	
	/* Scene API */
	RNA_api_scene(srna);
}

#endif<|MERGE_RESOLUTION|>--- conflicted
+++ resolved
@@ -1529,13 +1529,9 @@
 		{EDGE_MODE_TAG_SHARP, "SHARP", 0, "Tag Sharp", ""},
 		{EDGE_MODE_TAG_CREASE, "CREASE", 0, "Tag Crease", ""},
 		{EDGE_MODE_TAG_BEVEL, "BEVEL", 0, "Tag Bevel", ""},
-<<<<<<< HEAD
 		{EDGE_MODE_TAG_FREESTYLE, "FREESTYLE", 0, "Tag Freestyle Edge Mark", ""},
-		{0, NULL, 0, NULL, NULL}};
-=======
 		{0, NULL, 0, NULL, NULL}
 	};
->>>>>>> 1c0c2f4d
 
 	srna = RNA_def_struct(brna, "ToolSettings", NULL);
 	RNA_def_struct_ui_text(srna, "Tool Settings", "");
@@ -1679,13 +1675,8 @@
 	RNA_def_property_ui_text(prop, "Project Individual Elements",
 	                         "Project individual elements on the surface of other objects");
 	RNA_def_property_ui_icon(prop, ICON_RETOPO, 0);
-<<<<<<< HEAD
-	RNA_def_property_update(prop, NC_SCENE|ND_TOOLSETTINGS, NULL); /* header redraw */
-	
-=======
 	RNA_def_property_update(prop, NC_SCENE | ND_TOOLSETTINGS, NULL); /* header redraw */
-
->>>>>>> 1c0c2f4d
+	
 	prop = RNA_def_property(srna, "use_snap_self", PROP_BOOLEAN, PROP_NONE);
 	RNA_def_property_boolean_negative_sdna(prop, NULL, "snap_flag", SCE_SNAP_NO_SELF);
 	RNA_def_property_ui_text(prop, "Project to Self", "Snap onto itself (editmode)");
