--- conflicted
+++ resolved
@@ -2679,13 +2679,9 @@
 	{"rna_world.c", NULL, RNA_def_world},
 	{"rna_movieclip.c", NULL, RNA_def_movieclip},
 	{"rna_tracking.c", NULL, RNA_def_tracking},
-<<<<<<< HEAD
 	{"rna_mask.c", NULL, RNA_def_mask},
-	{NULL, NULL}};
-=======
 	{NULL, NULL}
 };
->>>>>>> e5963aae
 
 static void rna_generate(BlenderRNA *brna, FILE *f, const char *filename, const char *api_filename)
 {
