--- conflicted
+++ resolved
@@ -32,11 +32,16 @@
 #include <stdlib.h>
 #include <stdio.h>
 #include <stddef.h>
+#include <fstream>
 #include <string>
 #include <set>
 #include <errno.h>
 
 #include <openexr_api.h>
+
+#if defined (WIN32) && !defined(FREE_WINDOWS)
+#include "utfconv.h"
+#endif
 
 extern "C"
 {
@@ -336,14 +341,10 @@
 			header.channels().insert("Z", Channel(Imf::FLOAT));
 
 		FrameBuffer frameBuffer;
-<<<<<<< HEAD
-		OutputFile *file = new OutputFile(name, header);
-=======
 
 		/* manually create ofstream, so we can handle utf-8 filepaths on windows */
 		OFileStream file_stream(name);
 		OutputFile file(file_stream, header);
->>>>>>> 1a2d0d84
 
 		/* we store first everything in half array */
 		RGBAZ *pixels = new RGBAZ[height * width];
@@ -408,9 +409,9 @@
 
 //		printf("OpenEXR-save: Writing OpenEXR file of height %d.\n", height);
 
-		file->setFrameBuffer(frameBuffer);
-		file->writePixels(height);
-		delete file;
+		file.setFrameBuffer(frameBuffer);
+		file.writePixels(height);
+
 		delete[] pixels;
 	}
 	catch (const std::exception &exc)
@@ -448,15 +449,11 @@
 			header.channels().insert("Z", Channel(Imf::FLOAT));
 
 		FrameBuffer frameBuffer;
-<<<<<<< HEAD
-		OutputFile *file = new OutputFile(name, header);
-=======
 
 		/* manually create ofstream, so we can handle utf-8 filepaths on windows */
 		OFileStream file_stream(name);
 		OutputFile file(file_stream, header);
 
->>>>>>> 1a2d0d84
 		int xstride = sizeof(float) * channels;
 		int ystride = -xstride * width;
 		float *rect[4] = {NULL, NULL, NULL, NULL};
@@ -475,9 +472,8 @@
 		if (is_zbuf)
 			frameBuffer.insert("Z", Slice(Imf::FLOAT, (char *) (ibuf->zbuf_float + (height - 1) * width),
 			                              sizeof(float), sizeof(float) * -width));
-		file->setFrameBuffer(frameBuffer);
-		file->writePixels(height);
-		delete file;
+		file.setFrameBuffer(frameBuffer);
+		file.writePixels(height);
 	}
 	catch (const std::exception &exc)
 	{
@@ -526,16 +522,13 @@
 typedef struct ExrHandle {
 	struct ExrHandle *next, *prev;
 
-<<<<<<< HEAD
-	InputFile *ifile;
-=======
 	IFileStream *ifile_stream;
 	InputFile *ifile;
 
 	OFileStream *ofile_stream;
->>>>>>> 1a2d0d84
 	TiledOutputFile *tofile;
 	OutputFile *ofile;
+
 	int tilex, tiley;
 	int width, height;
 	int mipmap;
@@ -628,26 +621,19 @@
 	header.insert("BlenderMultiChannel", StringAttribute("Blender V2.55.1 and newer"));
 
 	/* avoid crash/abort when we don't have permission to write here */
+	/* manually create ofstream, so we can handle utf-8 filepaths on windows */
 	try {
-<<<<<<< HEAD
-		data->ofile = new OutputFile(filename, header);
+		data->ofile_stream = new OFileStream(filename);
+		data->ofile = new OutputFile(*(data->ofile_stream), header);
 	}
 	catch (const std::exception &exc) {
 		std::cerr << "IMB_exr_begin_write: ERROR: " << exc.what() << std::endl;
-		data->ofile = NULL;
-=======
-		data->ofile_stream = new OFileStream(filename);
-		data->ofile = new OutputFile(*(data->ofile_stream), header);
-	}
-	catch (const std::exception &exc) {
-		std::cerr << "IMB_exr_begin_write: ERROR: " << exc.what() << std::endl;
 
 		delete data->ofile;
 		delete data->ofile_stream;
 
 		data->ofile = NULL;
 		data->ofile_stream = NULL;
->>>>>>> 1a2d0d84
 	}
 
 	return (data->ofile != NULL);
@@ -674,9 +660,6 @@
 
 	header.insert("BlenderMultiChannel", StringAttribute("Blender V2.43"));
 
-<<<<<<< HEAD
-	data->tofile = new TiledOutputFile(filename, header);
-=======
 	/* avoid crash/abort when we don't have permission to write here */
 	/* manually create ofstream, so we can handle utf-8 filepaths on windows */
 	try {
@@ -690,7 +673,6 @@
 		data->tofile = NULL;
 		data->ofile_stream = NULL;
 	}
->>>>>>> 1a2d0d84
 }
 
 /* read from file */
@@ -699,9 +681,6 @@
 	ExrHandle *data = (ExrHandle *)handle;
 
 	if (BLI_exists(filename) && BLI_file_size(filename) > 32) {   /* 32 is arbitrary, but zero length files crashes exr */
-<<<<<<< HEAD
-		data->ifile = new InputFile(filename);
-=======
 		/* avoid crash/abort when we don't have permission to write here */
 		try {
 			data->ifile_stream = new IFileStream(filename);
@@ -715,7 +694,6 @@
 			data->ifile_stream = NULL;
 		}
 
->>>>>>> 1a2d0d84
 		if (data->ifile) {
 			Box2i dw = data->ifile->header().dataWindow();
 			data->width = *width  = dw.max.x - dw.min.x + 1;
@@ -884,18 +862,6 @@
 	ExrLayer *lay;
 	ExrPass *pass;
 
-<<<<<<< HEAD
-	if (data->ifile)
-		delete data->ifile;
-	else if (data->ofile)
-		delete data->ofile;
-	else if (data->tofile)
-		delete data->tofile;
-
-	data->ifile = NULL;
-	data->ofile = NULL;
-	data->tofile = NULL;
-=======
 	delete data->ifile;
 	delete data->ifile_stream;
 	delete data->ofile;
@@ -907,7 +873,6 @@
 	data->ofile = NULL;
 	data->tofile = NULL;
 	data->ofile_stream = NULL;
->>>>>>> 1a2d0d84
 
 	BLI_freelistN(&data->channels);
 
