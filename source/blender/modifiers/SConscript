#!/usr/bin/python
Import ('env')

sources = env.Glob('intern/*.c') + env.Glob('intern/*.cpp')

incs = '. ./intern'
incs += ' #/intern/guardedalloc #/intern/decimation/extern #/intern/bsp/extern #/intern/elbeem/extern #/extern/glew/include'
incs += ' ../render/extern/include ../blenloader'
<<<<<<< HEAD
incs += ' ../include ../blenlib ../makesdna ../blenkernel ../blenkernel/intern'
incs += ' ../editors/include ../gpu'
incs += ' #extern/recastnavigation/Recast/Include'
=======
incs += ' ../include ../blenlib ../makesdna ../makesrna ../blenkernel ../blenkernel/intern'
>>>>>>> 884fc847

incs += ' ' + env['BF_ZLIB_INC']

defs = []

# could be made optional
defs += ['WITH_MOD_BOOLEAN']
defs += ['WITH_MOD_DECIMATE']

if env['BF_NO_ELBEEM']:
    defs.append('DISABLE_ELBEEM')

env.BlenderLib ( libname = 'bf_modifiers', sources = sources,
                 includes = Split(incs), defines=defs,
                 libtype=['core','player'], priority = [80, 40] )<|MERGE_RESOLUTION|>--- conflicted
+++ resolved
@@ -6,13 +6,9 @@
 incs = '. ./intern'
 incs += ' #/intern/guardedalloc #/intern/decimation/extern #/intern/bsp/extern #/intern/elbeem/extern #/extern/glew/include'
 incs += ' ../render/extern/include ../blenloader'
-<<<<<<< HEAD
-incs += ' ../include ../blenlib ../makesdna ../blenkernel ../blenkernel/intern'
+incs += ' ../include ../blenlib ../makesdna ../makesrna ../blenkernel ../blenkernel/intern'
 incs += ' ../editors/include ../gpu'
 incs += ' #extern/recastnavigation/Recast/Include'
-=======
-incs += ' ../include ../blenlib ../makesdna ../makesrna ../blenkernel ../blenkernel/intern'
->>>>>>> 884fc847
 
 incs += ' ' + env['BF_ZLIB_INC']
 
