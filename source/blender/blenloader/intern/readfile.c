/*
 * ***** BEGIN GPL LICENSE BLOCK *****
 *
 * This program is free software; you can redistribute it and/or
 * modify it under the terms of the GNU General Public License
 * as published by the Free Software Foundation; either version 2
 * of the License, or (at your option) any later version.
 *
 * This program is distributed in the hope that it will be useful,
 * but WITHOUT ANY WARRANTY; without even the implied warranty of
 * MERCHANTABILITY or FITNESS FOR A PARTICULAR PURPOSE.  See the
 * GNU General Public License for more details.
 *
 * You should have received a copy of the GNU General Public License
 * along with this program; if not, write to the Free Software Foundation,
 * Inc., 51 Franklin Street, Fifth Floor, Boston, MA 02110-1301, USA.
 *
 * The Original Code is Copyright (C) 2001-2002 by NaN Holding BV.
 * All rights reserved.
 *
 *
 * Contributor(s): Blender Foundation
 *
 * ***** END GPL LICENSE BLOCK *****
 *
 */

/** \file blender/blenloader/intern/readfile.c
 *  \ingroup blenloader
 */


#include "zlib.h"

#include <limits.h>
#include <stdio.h> // for printf fopen fwrite fclose sprintf FILE
#include <stdlib.h> // for getenv atoi
#include <stddef.h> // for offsetof
#include <fcntl.h> // for open
#include <string.h> // for strrchr strncmp strstr
#include <math.h> // for fabs
#include <stdarg.h> /* for va_start/end */

#ifndef WIN32
#  include <unistd.h> // for read close
#else
#  include <io.h> // for open close read
#  include "winsock2.h"
#  include "BLI_winstuff.h"
#endif

/* allow readfile to use deprecated functionality */
#define DNA_DEPRECATED_ALLOW

#include "DNA_anim_types.h"
#include "DNA_armature_types.h"
#include "DNA_actuator_types.h"
#include "DNA_brush_types.h"
#include "DNA_camera_types.h"
#include "DNA_cloth_types.h"
#include "DNA_controller_types.h"
#include "DNA_constraint_types.h"
#include "DNA_dynamicpaint_types.h"
#include "DNA_effect_types.h"
#include "DNA_fileglobal_types.h"
#include "DNA_genfile.h"
#include "DNA_group_types.h"
#include "DNA_gpencil_types.h"
#include "DNA_ipo_types.h"
#include "DNA_key_types.h"
#include "DNA_lattice_types.h"
#include "DNA_lamp_types.h"
#include "DNA_meta_types.h"
#include "DNA_material_types.h"
#include "DNA_mesh_types.h"
#include "DNA_meshdata_types.h"
#include "DNA_nla_types.h"
#include "DNA_node_types.h"
#include "DNA_object_fluidsim.h" // NT
#include "DNA_object_types.h"
#include "DNA_packedFile_types.h"
#include "DNA_particle_types.h"
#include "DNA_property_types.h"
#include "DNA_text_types.h"
#include "DNA_view3d_types.h"
#include "DNA_screen_types.h"
#include "DNA_sensor_types.h"
#include "DNA_sdna_types.h"
#include "DNA_scene_types.h"
#include "DNA_sequence_types.h"
#include "DNA_smoke_types.h"
#include "DNA_speaker_types.h"
#include "DNA_sound_types.h"
#include "DNA_space_types.h"
#include "DNA_vfont_types.h"
#include "DNA_world_types.h"
#include "DNA_movieclip_types.h"
#include "DNA_mask_types.h"

#include "MEM_guardedalloc.h"

#include "BLI_utildefines.h"
#include "BLI_blenlib.h"
#include "BLI_math.h"
#include "BLI_edgehash.h"

#include "BKE_anim.h"
#include "BKE_action.h"
#include "BKE_armature.h"
#include "BKE_brush.h"
#include "BKE_colortools.h"
#include "BKE_constraint.h"
#include "BKE_context.h"
#include "BKE_curve.h"
#include "BKE_deform.h"
#include "BKE_effect.h"
#include "BKE_fcurve.h"
#include "BKE_global.h" // for G
#include "BKE_group.h"
#include "BKE_image.h"
#include "BKE_lattice.h"
#include "BKE_library.h" // for which_libbase
#include "BKE_idcode.h"
#include "BKE_material.h"
#include "BKE_main.h" // for Main
#include "BKE_mesh.h" // for ME_ defines (patching)
#include "BKE_modifier.h"
#include "BKE_multires.h"
#include "BKE_node.h" // for tree type defines
#include "BKE_ocean.h"
#include "BKE_object.h"
#include "BKE_paint.h"
#include "BKE_particle.h"
#include "BKE_pointcache.h"
#include "BKE_property.h" // for get_ob_property
#include "BKE_report.h"
#include "BKE_sca.h" // for init_actuator
#include "BKE_scene.h"
#include "BKE_screen.h"
#include "BKE_sequencer.h"
#include "BKE_text.h" // for txt_extended_ascii_as_utf8
#include "BKE_tracking.h"
#include "BKE_utildefines.h" // SWITCH_INT DATA ENDB DNA1 O_BINARY GLOB USER TEST REND
#include "BKE_sound.h"

#include "IMB_imbuf.h"  // for proxy / timecode versioning stuff

#include "NOD_socket.h"

#include "BLO_readfile.h"
#include "BLO_undofile.h"

#include "RE_engine.h"

#include "readfile.h"

#include "PIL_time.h"

#include <errno.h>

/*
 Remark: still a weak point is the newaddress() function, that doesnt solve reading from
 multiple files at the same time

 (added remark: oh, i thought that was solved? will look at that... (ton)

READ
- Existing Library (Main) push or free
- allocate new Main
- load file
- read SDNA
- for each LibBlock
	- read LibBlock
	- if a Library
		- make a new Main
		- attach ID's to it
	- else
		- read associated 'direct data'
		- link direct data (internal and to LibBlock)
- read FileGlobal
- read USER data, only when indicated (file is ~/X.XX/startup.blend)
- free file
- per Library (per Main)
	- read file
	- read SDNA
	- find LibBlocks and attach IDs to Main
		- if external LibBlock
			- search all Main's
				- or it's already read,
				- or not read yet
				- or make new Main
	- per LibBlock
		- read recursive
		- read associated direct data
		- link direct data (internal and to LibBlock)
	- free file
- per Library with unread LibBlocks
	- read file
	- read SDNA
	- per LibBlock
			   - read recursive
			   - read associated direct data
			   - link direct data (internal and to LibBlock)
		- free file
- join all Mains
- link all LibBlocks and indirect pointers to libblocks
- initialize FileGlobal and copy pointers to Global
*/

/* also occurs in library.c */
/* GS reads the memory pointed at in a specific ordering. There are,
 * however two definitions for it. I have jotted them down here, both,
 * but I think the first one is actually used. The thing is that
 * big-endian systems might read this the wrong way round. OTOH, we
 * constructed the IDs that are read out with this macro explicitly as
 * well. I expect we'll sort it out soon... */

/* from blendef: */
#define GS(a)	(*((short *)(a)))

/* from misc_util: flip the bytes from x  */
/*  #define GS(x) (((unsigned char *)(x))[0] << 8 | ((unsigned char *)(x))[1]) */

// only used here in readfile.c
#define SWITCH_LONGINT(a) { \
	char s_i, *p_i; \
	p_i= (char *)&(a);  \
	s_i=p_i[0]; p_i[0]=p_i[7]; p_i[7]=s_i; \
	s_i=p_i[1]; p_i[1]=p_i[6]; p_i[6]=s_i; \
	s_i=p_i[2]; p_i[2]=p_i[5]; p_i[5]=s_i; \
	s_i=p_i[3]; p_i[3]=p_i[4]; p_i[4]=s_i; \
} (void)0

/***/

typedef struct OldNew {
	void *old, *newp;
	int nr;
} OldNew;

typedef struct OldNewMap {
	OldNew *entries;
	int nentries, entriessize;
	int sorted;
	int lasthit;
} OldNewMap;


/* local prototypes */
static void *read_struct(FileData *fd, BHead *bh, const char *blockname);
static void direct_link_modifiers(FileData *fd, ListBase *lb);
static void convert_tface_mt(FileData *fd, Main *main);

/* this function ensures that reports are printed,
 * in the case of libraray linking errors this is important!
 *
 * bit kludge but better then doubling up on prints,
 * we could alternatively have a versions of a report function which foces printing - campbell
 */
static void BKE_reportf_wrap(ReportList *reports, ReportType type, const char *format, ...)
{
	char fixed_buf[1024]; /* should be long enough */
	
	va_list args;
	
	va_start(args, format);
	vsnprintf(fixed_buf, sizeof(fixed_buf), format, args);
	va_end(args);
	
	fixed_buf[sizeof(fixed_buf) - 1] = '\0';
	
	BKE_report(reports, type, fixed_buf);
	
	if (G.background == 0) {
		printf("%s\n", fixed_buf);
	}
}

static OldNewMap *oldnewmap_new(void) 
{
	OldNewMap *onm= MEM_callocN(sizeof(*onm), "OldNewMap");
	
	onm->entriessize = 1024;
	onm->entries = MEM_mallocN(sizeof(*onm->entries)*onm->entriessize, "OldNewMap.entries");
	
	return onm;
}

static int verg_oldnewmap(const void *v1, const void *v2)
{
	const struct OldNew *x1=v1, *x2=v2;
	
	if (x1->old > x2->old) return 1;
	else if (x1->old < x2->old) return -1;
	return 0;
}


static void oldnewmap_sort(FileData *fd) 
{
	qsort(fd->libmap->entries, fd->libmap->nentries, sizeof(OldNew), verg_oldnewmap);
	fd->libmap->sorted = 1;
}

/* nr is zero for data, and ID code for libdata */
static void oldnewmap_insert(OldNewMap *onm, void *oldaddr, void *newaddr, int nr) 
{
	OldNew *entry;
	
	if (oldaddr==NULL || newaddr==NULL) return;
	
	if (onm->nentries == onm->entriessize) {
		int osize = onm->entriessize;
		OldNew *oentries = onm->entries;
		
		onm->entriessize *= 2;
		onm->entries = MEM_mallocN(sizeof(*onm->entries)*onm->entriessize, "OldNewMap.entries");
		
		memcpy(onm->entries, oentries, sizeof(*oentries)*osize);
		MEM_freeN(oentries);
	}

	entry = &onm->entries[onm->nentries++];
	entry->old = oldaddr;
	entry->newp = newaddr;
	entry->nr = nr;
}

void blo_do_versions_oldnewmap_insert(OldNewMap *onm, void *oldaddr, void *newaddr, int nr)
{
	oldnewmap_insert(onm, oldaddr, newaddr, nr);
}

static void *oldnewmap_lookup_and_inc(OldNewMap *onm, void *addr) 
{
	int i;
	
	if (addr == NULL) return NULL;
	
	if (onm->lasthit < onm->nentries-1) {
		OldNew *entry = &onm->entries[++onm->lasthit];
		
		if (entry->old == addr) {
			entry->nr++;
			return entry->newp;
		}
	}
	
	for (i = 0; i < onm->nentries; i++) {
		OldNew *entry = &onm->entries[i];
		
		if (entry->old == addr) {
			onm->lasthit = i;
			
			entry->nr++;
			return entry->newp;
		}
	}
	
	return NULL;
}

/* for libdata, nr has ID code, no increment */
static void *oldnewmap_liblookup(OldNewMap *onm, void *addr, void *lib) 
{
	int i;
	
	if (addr == NULL) return NULL;
	
	/* lasthit works fine for non-libdata, linking there is done in same sequence as writing */
	if (onm->sorted) {
		OldNew entry_s, *entry;
		
		entry_s.old = addr;
		
		entry = bsearch(&entry_s, onm->entries, onm->nentries, sizeof(OldNew), verg_oldnewmap);
		if (entry) {
			ID *id = entry->newp;
			
			if (id && (!lib || id->lib)) {
				return entry->newp;
			}
		}
	}
	
	for (i = 0; i < onm->nentries; i++) {
		OldNew *entry = &onm->entries[i];
		
		if (entry->old == addr) {
			ID *id = entry->newp;
			
			if (id && (!lib || id->lib)) {
				return entry->newp;
			}
		}
	}

	return NULL;
}

static void oldnewmap_free_unused(OldNewMap *onm) 
{
	int i;

	for (i = 0; i < onm->nentries; i++) {
		OldNew *entry = &onm->entries[i];
		if (entry->nr == 0) {
			MEM_freeN(entry->newp);
			entry->newp = NULL;
		}
	}
}

static void oldnewmap_clear(OldNewMap *onm) 
{
	onm->nentries = 0;
	onm->lasthit = 0;
}

static void oldnewmap_free(OldNewMap *onm) 
{
	MEM_freeN(onm->entries);
	MEM_freeN(onm);
}

/***/

static void read_libraries(FileData *basefd, ListBase *mainlist);

/* ************ help functions ***************** */

static void add_main_to_main(Main *mainvar, Main *from)
{
	ListBase *lbarray[MAX_LIBARRAY], *fromarray[MAX_LIBARRAY];
	int a;
	
	set_listbasepointers(mainvar, lbarray);
	a = set_listbasepointers(from, fromarray);
	while (a--) {
		BLI_movelisttolist(lbarray[a], fromarray[a]);
	}
}

void blo_join_main(ListBase *mainlist)
{
	Main *tojoin, *mainl;
	
	mainl = mainlist->first;
	while ((tojoin = mainl->next)) {
		add_main_to_main(mainl, tojoin);
		BLI_remlink(mainlist, tojoin);
		MEM_freeN(tojoin);
	}
}

static void split_libdata(ListBase *lb, Main *first)
{
	ListBase *lbn;
	ID *id, *idnext;
	Main *mainvar;
	
	id = lb->first;
	while (id) {
		idnext = id->next;
		if (id->lib) {
			mainvar = first;
			while (mainvar) {
				if (mainvar->curlib == id->lib) {
					lbn= which_libbase(mainvar, GS(id->name));
					BLI_remlink(lb, id);
					BLI_addtail(lbn, id);
					break;
				}
				mainvar = mainvar->next;
			}
			if (mainvar == NULL) printf("error split_libdata\n");
		}
		id = idnext;
	}
}

void blo_split_main(ListBase *mainlist, Main *main)
{
	ListBase *lbarray[MAX_LIBARRAY];
	Library *lib;
	int i;
	
	mainlist->first = mainlist->last = main;
	main->next = NULL;
	
	if (main->library.first == NULL)
		return;
	
	for (lib = main->library.first; lib; lib = lib->id.next) {
		Main *libmain = MEM_callocN(sizeof(Main), "libmain");
		libmain->curlib = lib;
		BLI_addtail(mainlist, libmain);
	}
	
	i = set_listbasepointers(main, lbarray);
	while (i--)
		split_libdata(lbarray[i], main->next);
}

/* removes things like /blah/blah/../../blah/ etc, then writes in *name the full path */
static void cleanup_path(const char *relabase, char *name)
{
	char filename[FILE_MAXFILE];
	
	BLI_splitdirstring(name, filename);
	BLI_cleanup_dir(relabase, name);
	strcat(name, filename);
}

static void read_file_version(FileData *fd, Main *main)
{
	BHead *bhead;
	
	for (bhead= blo_firstbhead(fd); bhead; bhead= blo_nextbhead(fd, bhead)) {
		if (bhead->code == GLOB) {
			FileGlobal *fg= read_struct(fd, bhead, "Global");
			if (fg) {
				main->subversionfile= fg->subversion;
				main->minversionfile= fg->minversion;
				main->minsubversionfile= fg->minsubversion;
				MEM_freeN(fg);
			}
			else if (bhead->code == ENDB)
				break;
		}
	}
}


static Main *blo_find_main(FileData *fd, const char *filepath, const char *relabase)
{
	ListBase *mainlist = fd->mainlist;
	Main *m;
	Library *lib;
	char name1[FILE_MAX];
	
	BLI_strncpy(name1, filepath, sizeof(name1));
	cleanup_path(relabase, name1);
//	printf("blo_find_main: original in  %s\n", name);
//	printf("blo_find_main: converted to %s\n", name1);
	
	for (m = mainlist->first; m; m = m->next) {
		char *libname = (m->curlib) ? m->curlib->filepath : m->name;
		
		if (BLI_path_cmp(name1, libname) == 0) {
			if (G.debug & G_DEBUG) printf("blo_find_main: found library %s\n", libname);
			return m;
		}
	}
	
	m = MEM_callocN(sizeof(Main), "find_main");
	BLI_addtail(mainlist, m);
	
	lib = BKE_libblock_alloc(&m->library, ID_LI, "lib");
	BLI_strncpy(lib->name, filepath, sizeof(lib->name));
	BLI_strncpy(lib->filepath, name1, sizeof(lib->filepath));
	
	m->curlib = lib;
	
	read_file_version(fd, m);
	
	if (G.debug & G_DEBUG) printf("blo_find_main: added new lib %s\n", filepath);
	return m;
}


/* ************ FILE PARSING ****************** */

static void switch_endian_bh4(BHead4 *bhead)
{
	/* the ID_.. codes */
	if ((bhead->code & 0xFFFF)==0) bhead->code >>= 16;
	
	if (bhead->code != ENDB) {
		SWITCH_INT(bhead->len);
		SWITCH_INT(bhead->SDNAnr);
		SWITCH_INT(bhead->nr);
	}
}

static void switch_endian_bh8(BHead8 *bhead)
{
	/* the ID_.. codes */
	if ((bhead->code & 0xFFFF)==0) bhead->code >>= 16;
	
	if (bhead->code != ENDB) {
		SWITCH_INT(bhead->len);
		SWITCH_INT(bhead->SDNAnr);
		SWITCH_INT(bhead->nr);
	}
}

static void bh4_from_bh8(BHead *bhead, BHead8 *bhead8, int do_endian_swap)
{
	BHead4 *bhead4 = (BHead4 *) bhead;
#if defined(WIN32) && !defined(FREE_WINDOWS)
	__int64 old;
#else
	long long old;
#endif

	bhead4->code = bhead8->code;
	bhead4->len = bhead8->len;

	if (bhead4->code != ENDB) {
		/* perform a endian swap on 64bit pointers, otherwise the pointer might map to zero
		 * 0x0000000000000000000012345678 would become 0x12345678000000000000000000000000
		 */
		if (do_endian_swap) {
			SWITCH_LONGINT(bhead8->old);
		}
		
		/* this patch is to avoid a long long being read from not-eight aligned positions
		 * is necessary on any modern 64bit architecture) */
		memcpy(&old, &bhead8->old, 8);
		bhead4->old = (int) (old >> 3);
		
		bhead4->SDNAnr = bhead8->SDNAnr;
		bhead4->nr = bhead8->nr;
	}
}

static void bh8_from_bh4(BHead *bhead, BHead4 *bhead4)
{
	BHead8 *bhead8 = (BHead8 *) bhead;
	
	bhead8->code = bhead4->code;
	bhead8->len = bhead4->len;
	
	if (bhead8->code != ENDB) {
		bhead8->old = bhead4->old;
		bhead8->SDNAnr = bhead4->SDNAnr;
		bhead8->nr= bhead4->nr;
	}
}

static BHeadN *get_bhead(FileData *fd)
{
	BHeadN *new_bhead = NULL;
	int readsize;
	
	if (fd) {
		if (!fd->eof) {
			/* initializing to zero isn't strictly needed but shuts valgrind up
			 * since uninitialized memory gets compared */
			BHead8 bhead8 = {0};
			BHead4 bhead4 = {0};
			BHead  bhead = {0};
			
			/* First read the bhead structure.
			 * Depending on the platform the file was written on this can
			 * be a big or little endian BHead4 or BHead8 structure.
			 *
			 * As usual 'ENDB' (the last *partial* bhead of the file)
			 * needs some special handling. We don't want to EOF just yet.
			 */
			if (fd->flags & FD_FLAGS_FILE_POINTSIZE_IS_4) {
				bhead4.code = DATA;
				readsize = fd->read(fd, &bhead4, sizeof(bhead4));
				
				if (readsize == sizeof(bhead4) || bhead4.code == ENDB) {
					if (fd->flags & FD_FLAGS_SWITCH_ENDIAN) {
						switch_endian_bh4(&bhead4);
					}
					
					if (fd->flags & FD_FLAGS_POINTSIZE_DIFFERS) {
						bh8_from_bh4(&bhead, &bhead4);
					}
					else {
						memcpy(&bhead, &bhead4, sizeof(bhead));
					}
				}
				else {
					fd->eof = 1;
					bhead.len= 0;
				}
			}
			else {
				bhead8.code = DATA;
				readsize = fd->read(fd, &bhead8, sizeof(bhead8));
				
				if (readsize == sizeof(bhead8) || bhead8.code == ENDB) {
					if (fd->flags & FD_FLAGS_SWITCH_ENDIAN) {
						switch_endian_bh8(&bhead8);
					}
					
					if (fd->flags & FD_FLAGS_POINTSIZE_DIFFERS) {
						bh4_from_bh8(&bhead, &bhead8, (fd->flags & FD_FLAGS_SWITCH_ENDIAN));
					}
					else {
						memcpy(&bhead, &bhead8, sizeof(bhead));
					}
				}
				else {
					fd->eof = 1;
					bhead.len= 0;
				}
			}
			
			/* make sure people are not trying to pass bad blend files */
			if (bhead.len < 0) fd->eof = 1;
			
			/* bhead now contains the (converted) bhead structure. Now read
			 * the associated data and put everything in a BHeadN (creative naming !)
			 */
			if (!fd->eof) {
				new_bhead = MEM_mallocN(sizeof(BHeadN) + bhead.len, "new_bhead");
				if (new_bhead) {
					new_bhead->next = new_bhead->prev = NULL;
					new_bhead->bhead = bhead;
					
					readsize = fd->read(fd, new_bhead + 1, bhead.len);
					
					if (readsize != bhead.len) {
						fd->eof = 1;
						MEM_freeN(new_bhead);
						new_bhead = NULL;
					}
				}
				else {
					fd->eof = 1;
				}
			}
		}
	}

	/* We've read a new block. Now add it to the list
	 * of blocks.
	 */
	if (new_bhead) {
		BLI_addtail(&fd->listbase, new_bhead);
	}
	
	return(new_bhead);
}

BHead *blo_firstbhead(FileData *fd)
{
	BHeadN *new_bhead;
	BHead *bhead = NULL;
	
	/* Rewind the file
	 * Read in a new block if necessary
	 */
	new_bhead = fd->listbase.first;
	if (new_bhead == NULL) {
		new_bhead = get_bhead(fd);
	}
	
	if (new_bhead) {
		bhead = &new_bhead->bhead;
	}
	
	return(bhead);
}

BHead *blo_prevbhead(FileData *UNUSED(fd), BHead *thisblock)
{
	BHeadN *bheadn = (BHeadN *) (((char *) thisblock) - GET_INT_FROM_POINTER( &((BHeadN*)0)->bhead) );
	BHeadN *prev = bheadn->prev;
	
	return (prev) ? &prev->bhead : NULL;
}

BHead *blo_nextbhead(FileData *fd, BHead *thisblock)
{
	BHeadN *new_bhead = NULL;
	BHead *bhead = NULL;
	
	if (thisblock) {
		// bhead is actually a sub part of BHeadN
		// We calculate the BHeadN pointer from the BHead pointer below
		new_bhead = (BHeadN *) (((char *) thisblock) - GET_INT_FROM_POINTER( &((BHeadN*)0)->bhead) );
		
		// get the next BHeadN. If it doesn't exist we read in the next one
		new_bhead = new_bhead->next;
		if (new_bhead == NULL) {
			new_bhead = get_bhead(fd);
		}
	}
	
	if (new_bhead) {
		// here we do the reverse:
		// go from the BHeadN pointer to the BHead pointer
		bhead = &new_bhead->bhead;
	}
	
	return(bhead);
}

static void decode_blender_header(FileData *fd)
{
	char header[SIZEOFBLENDERHEADER], num[4];
	int readsize;
	
	/* read in the header data */
	readsize = fd->read(fd, header, sizeof(header));
	
	if (readsize == sizeof(header)) {
		if (strncmp(header, "BLENDER", 7) == 0) {
			int remove_this_endian_test = 1;
			
			fd->flags |= FD_FLAGS_FILE_OK;
			
			/* what size are pointers in the file ? */
			if (header[7]=='_') {
				fd->flags |= FD_FLAGS_FILE_POINTSIZE_IS_4;
				if (sizeof(void *) != 4) {
					fd->flags |= FD_FLAGS_POINTSIZE_DIFFERS;
				}
			}
			else {
				if (sizeof(void *) != 8) {
					fd->flags |= FD_FLAGS_POINTSIZE_DIFFERS;
				}
			}
			
			/* is the file saved in a different endian
			 * than we need ?
			 */
			if (((((char*)&remove_this_endian_test)[0]==1)?L_ENDIAN:B_ENDIAN) != ((header[8]=='v')?L_ENDIAN:B_ENDIAN)) {
				fd->flags |= FD_FLAGS_SWITCH_ENDIAN;
			}
			
			/* get the version number */
			memcpy(num, header + 9, 3);
			num[3] = 0;
			fd->fileversion = atoi(num);
		}
	}
}

static int read_file_dna(FileData *fd)
{
	BHead *bhead;
	
	for (bhead = blo_firstbhead(fd); bhead; bhead = blo_nextbhead(fd, bhead)) {
		if (bhead->code == DNA1) {
			int do_endian_swap = (fd->flags & FD_FLAGS_SWITCH_ENDIAN) ? 1 : 0;
			
			fd->filesdna = DNA_sdna_from_data(&bhead[1], bhead->len, do_endian_swap);
			if (fd->filesdna) {
				fd->compflags = DNA_struct_get_compareflags(fd->filesdna, fd->memsdna);
				/* used to retrieve ID names from (bhead+1) */
				fd->id_name_offs = DNA_elem_offset(fd->filesdna, "ID", "char", "name[]");
			}
			
			return 1;
		}
		else if (bhead->code == ENDB)
			break;
	}
	
	return 0;
}

static int fd_read_from_file(FileData *filedata, void *buffer, unsigned int size)
{
	int readsize = read(filedata->filedes, buffer, size);
	
	if (readsize < 0) {
		readsize = EOF;
	}
	else {
		filedata->seek += readsize;
	}
	
	return readsize;
}

static int fd_read_gzip_from_file(FileData *filedata, void *buffer, unsigned int size)
{
	int readsize = gzread(filedata->gzfiledes, buffer, size);
	
	if (readsize < 0) {
		readsize = EOF;
	}
	else {
		filedata->seek += readsize;
	}
	
	return (readsize);
}

static int fd_read_from_memory(FileData *filedata, void *buffer, unsigned int size)
{
	/* don't read more bytes then there are available in the buffer */
	int readsize = (int)MIN2(size, (unsigned int)(filedata->buffersize - filedata->seek));
	
	memcpy(buffer, filedata->buffer + filedata->seek, readsize);
	filedata->seek += readsize;
	
	return (readsize);
}

static int fd_read_from_memfile(FileData *filedata, void *buffer, unsigned int size)
{
	static unsigned int seek = (1<<30);	/* the current position */
	static unsigned int offset = 0;		/* size of previous chunks */
	static MemFileChunk *chunk = NULL;
	unsigned int chunkoffset, readsize, totread;
	
	if (size == 0) return 0;
	
	if (seek != (unsigned int)filedata->seek) {
		chunk = filedata->memfile->chunks.first;
		seek = 0;
		
		while (chunk) {
			if (seek + chunk->size > (unsigned) filedata->seek) break;
			seek += chunk->size;
			chunk = chunk->next;
		}
		offset = seek;
		seek = filedata->seek;
	}
	
	if (chunk) {
		totread = 0;
		
		do {
			/* first check if it's on the end if current chunk */
			if (seek-offset == chunk->size) {
				offset += chunk->size;
				chunk = chunk->next;
			}
			
			/* debug, should never happen */
			if (chunk == NULL) {
				printf("illegal read, chunk zero\n");
				return 0;
			}
			
			chunkoffset = seek-offset;
			readsize = size-totread;
			
			/* data can be spread over multiple chunks, so clamp size
			 * to within this chunk, and then it will read further in
			 * the next chunk */
			if (chunkoffset+readsize > chunk->size)
				readsize= chunk->size-chunkoffset;
			
			memcpy((char*)buffer + totread, chunk->buf + chunkoffset, readsize);
			totread += readsize;
			filedata->seek += readsize;
			seek += readsize;
		} while (totread < size);
		
		return totread;
	}
	
	return 0;
}

static FileData *filedata_new(void)
{
	FileData *fd = MEM_callocN(sizeof(FileData), "FileData");
	
	fd->filedes = -1;
	fd->gzfiledes = NULL;
	
		/* XXX, this doesn't need to be done all the time,
		 * but it keeps us re-entrant,  remove once we have
		 * a lib that provides a nice lock. - zr
		 */
	fd->memsdna = DNA_sdna_from_data(DNAstr,  DNAlen,  0);
	
	fd->datamap = oldnewmap_new();
	fd->globmap = oldnewmap_new();
	fd->libmap = oldnewmap_new();
	
	return fd;
}

static FileData *blo_decode_and_check(FileData *fd, ReportList *reports)
{
	decode_blender_header(fd);
	
	if (fd->flags & FD_FLAGS_FILE_OK) {
		if (!read_file_dna(fd)) {
			BKE_reportf(reports, RPT_ERROR, "Failed to read blend file: \"%s\", incomplete", fd->relabase);
			blo_freefiledata(fd);
			fd = NULL;
		}
	} 
	else {
		BKE_reportf(reports, RPT_ERROR, "Failed to read blend file: \"%s\", not a blend file", fd->relabase);
		blo_freefiledata(fd);
		fd = NULL;
	}
	
	return fd;
}

/* cannot be called with relative paths anymore! */
/* on each new library added, it now checks for the current FileData and expands relativeness */
FileData *blo_openblenderfile(const char *filepath, ReportList *reports)
{
	gzFile gzfile;
	errno = 0;
	gzfile = BLI_gzopen(filepath, "rb");
	
	if (gzfile == (gzFile)Z_NULL) {
		BKE_reportf(reports, RPT_ERROR, "Unable to open \"%s\": %s.", filepath, errno ? strerror(errno) : "Unknown error reading file");
		return NULL;
	}
	else {
		FileData *fd = filedata_new();
		fd->gzfiledes = gzfile;
		fd->read = fd_read_gzip_from_file;
		
		/* needed for library_append and read_libraries */
		BLI_strncpy(fd->relabase, filepath, sizeof(fd->relabase));
		
		return blo_decode_and_check(fd, reports);
	}
}

FileData *blo_openblendermemory(void *mem, int memsize, ReportList *reports)
{
	if (!mem || memsize<SIZEOFBLENDERHEADER) {
		BKE_report(reports, RPT_ERROR, (mem)? "Unable to read": "Unable to open");
		return NULL;
	}
	else {
		FileData *fd = filedata_new();
		fd->buffer = mem;
		fd->buffersize = memsize;
		fd->read = fd_read_from_memory;
		fd->flags |= FD_FLAGS_NOT_MY_BUFFER;
		
		return blo_decode_and_check(fd, reports);
	}
}

FileData *blo_openblendermemfile(MemFile *memfile, ReportList *reports)
{
	if (!memfile) {
		BKE_report(reports, RPT_ERROR, "Unable to open blend <memory>");
		return NULL;
	}
	else {
		FileData *fd = filedata_new();
		fd->memfile = memfile;
		
		fd->read = fd_read_from_memfile;
		fd->flags |= FD_FLAGS_NOT_MY_BUFFER;
		
		return blo_decode_and_check(fd, reports);
	}
}


void blo_freefiledata(FileData *fd)
{
	if (fd) {
		if (fd->filedes != -1) {
			close(fd->filedes);
		}
		
		if (fd->gzfiledes != NULL) {
			gzclose(fd->gzfiledes);
		}
		
		if (fd->buffer && !(fd->flags & FD_FLAGS_NOT_MY_BUFFER)) {
			MEM_freeN(fd->buffer);
			fd->buffer = NULL;
		}
		
		// Free all BHeadN data blocks
		BLI_freelistN(&fd->listbase);
		
		if (fd->memsdna)
			DNA_sdna_free(fd->memsdna);
		if (fd->filesdna)
			DNA_sdna_free(fd->filesdna);
		if (fd->compflags)
			MEM_freeN(fd->compflags);
		
		if (fd->datamap)
			oldnewmap_free(fd->datamap);
		if (fd->globmap)
			oldnewmap_free(fd->globmap);
		if (fd->imamap)
			oldnewmap_free(fd->imamap);
		if (fd->movieclipmap)
			oldnewmap_free(fd->movieclipmap);
		if (fd->libmap && !(fd->flags & FD_FLAGS_NOT_MY_LIBMAP))
			oldnewmap_free(fd->libmap);
		if (fd->bheadmap)
			MEM_freeN(fd->bheadmap);
		
		MEM_freeN(fd);
	}
}

/* ************ DIV ****************** */

int BLO_has_bfile_extension(const char *str)
{
	return (BLI_testextensie(str, ".ble") || 
	        BLI_testextensie(str, ".blend") || 
	        BLI_testextensie(str, ".blend.gz"));
}

int BLO_is_a_library(const char *path, char *dir, char *group)
{
	/* return ok when a blenderfile, in dir is the filename,
	 * in group the type of libdata
	 */
	int len;
	char *fd;
	
	strcpy(dir, path);
	len = strlen(dir);
	if (len < 7) return 0;
	if ((dir[len - 1] != '/') && (dir[len - 1] != '\\')) return 0;
	
	group[0] = '\0';
	dir[len - 1] = '\0';

	/* Find the last slash */
	fd = BLI_last_slash(dir);

	if (fd == NULL) return 0;
	*fd = 0;
	if (BLO_has_bfile_extension(fd+1)) {
		/* the last part of the dir is a .blend file, no group follows */
		*fd = '/'; /* put back the removed slash separating the dir and the .blend file name */
	}
	else {		
		char *gp = fd + 1; // in case we have a .blend file, gp points to the group
		
		/* Find the last slash */
		fd = BLI_last_slash(dir);
		if (!fd || !BLO_has_bfile_extension(fd+1)) return 0;
		
		/* now we know that we are in a blend file and it is safe to 
		 * assume that gp actually points to a group */
		if (strcmp("Screen", gp) != 0)
			BLI_strncpy(group, gp, GROUP_MAX);
	}
	return 1;
}

/* ************** OLD POINTERS ******************* */

static void *newdataadr(FileData *fd, void *adr)		/* only direct databocks */
{
	return oldnewmap_lookup_and_inc(fd->datamap, adr);
}

static void *newglobadr(FileData *fd, void *adr)		/* direct datablocks with global linking */
{
	return oldnewmap_lookup_and_inc(fd->globmap, adr);
}

static void *newimaadr(FileData *fd, void *adr)		/* used to restore image data after undo */
{
	if (fd->imamap && adr)
		return oldnewmap_lookup_and_inc(fd->imamap, adr);
	return NULL;
}

static void *newmclipadr(FileData *fd, void *adr)              /* used to restore movie clip data after undo */
{
	if (fd->movieclipmap && adr)
		return oldnewmap_lookup_and_inc(fd->movieclipmap, adr);
	return NULL;
}


static void *newlibadr(FileData *fd, void *lib, void *adr)		/* only lib data */
{
	return oldnewmap_liblookup(fd->libmap, adr, lib);
}

void *blo_do_versions_newlibadr(FileData *fd, void *lib, void *adr)		/* only lib data */
{
	return newlibadr(fd, lib, adr);
}

static void *newlibadr_us(FileData *fd, void *lib, void *adr)	/* increases user number */
{
	ID *id = newlibadr(fd, lib, adr);
	
	if (id)
		id->us++;
	
	return id;
}

void *blo_do_versions_newlibadr_us(FileData *fd, void *lib, void *adr)	/* increases user number */
{
	return newlibadr_us(fd, lib, adr);
}

static void change_idid_adr_fd(FileData *fd, void *old, void *new)
{
	int i;
	
	for (i = 0; i < fd->libmap->nentries; i++) {
		OldNew *entry = &fd->libmap->entries[i];
		
		if (old==entry->newp && entry->nr==ID_ID) {
			entry->newp = new;
			if (new) entry->nr = GS( ((ID *)new)->name );
		}
	}
}

static void change_idid_adr(ListBase *mainlist, FileData *basefd, void *old, void *new)
{
	Main *mainptr;
	
	for (mainptr = mainlist->first; mainptr; mainptr = mainptr->next) {
		FileData *fd;
		
		if (mainptr->curlib)
			fd = mainptr->curlib->filedata;
		else
			fd = basefd;
		
		if (fd) {
			change_idid_adr_fd(fd, old, new);
		}
	}
}

/* lib linked proxy objects point to our local data, we need
 * to clear that pointer before reading the undo memfile since
 * the object might be removed, it is set again in reading
 * if the local object still exists */
void blo_clear_proxy_pointers_from_lib(Main *oldmain)
{
	Object *ob = oldmain->object.first;
	
	for (; ob; ob= ob->id.next) {
		if (ob->id.lib)
			ob->proxy_from = NULL;
	}
}

void blo_make_image_pointer_map(FileData *fd, Main *oldmain)
{
	Image *ima = oldmain->image.first;
	Scene *sce = oldmain->scene.first;
	int a;
	
	fd->imamap = oldnewmap_new();
	
	for (; ima; ima = ima->id.next) {
		Link *ibuf = ima->ibufs.first;
		for (; ibuf; ibuf = ibuf->next)
			oldnewmap_insert(fd->imamap, ibuf, ibuf, 0);
		if (ima->gputexture)
			oldnewmap_insert(fd->imamap, ima->gputexture, ima->gputexture, 0);
		for (a=0; a < IMA_MAX_RENDER_SLOT; a++)
			if (ima->renders[a])
				oldnewmap_insert(fd->imamap, ima->renders[a], ima->renders[a], 0);
	}
	for (; sce; sce = sce->id.next) {
		if (sce->nodetree) {
			bNode *node;
			for (node = sce->nodetree->nodes.first; node; node = node->next)
				oldnewmap_insert(fd->imamap, node->preview, node->preview, 0);
		}
	}
}

/* set old main image ibufs to zero if it has been restored */
/* this works because freeing old main only happens after this call */
void blo_end_image_pointer_map(FileData *fd, Main *oldmain)
{
	OldNew *entry = fd->imamap->entries;
	Image *ima = oldmain->image.first;
	Scene *sce = oldmain->scene.first;
	int i;
	
	/* used entries were restored, so we put them to zero */
	for (i = 0; i < fd->imamap->nentries; i++, entry++) {
		if (entry->nr > 0)
			entry->newp = NULL;
	}
	
	for (; ima; ima = ima->id.next) {
		Link *ibuf, *next;
		
		/* this mirrors direct_link_image */
		for (ibuf = ima->ibufs.first; ibuf; ibuf = next) {
			next = ibuf->next;
			if (NULL == newimaadr(fd, ibuf)) {	/* so was restored */
				BLI_remlink(&ima->ibufs, ibuf);
				ima->bindcode = 0;
				ima->gputexture = NULL;
			}
		}
		for (i = 0; i < IMA_MAX_RENDER_SLOT; i++)
			ima->renders[i] = newimaadr(fd, ima->renders[i]);
		
		ima->gputexture = newimaadr(fd, ima->gputexture);
	}
	for (; sce; sce = sce->id.next) {
		if (sce->nodetree) {
			bNode *node;
			for (node = sce->nodetree->nodes.first; node; node = node->next)
				node->preview = newimaadr(fd, node->preview);
		}
	}
}

void blo_make_movieclip_pointer_map(FileData *fd, Main *oldmain)
{
	MovieClip *clip = oldmain->movieclip.first;
	Scene *sce = oldmain->scene.first;
	
	fd->movieclipmap = oldnewmap_new();
	
	for (; clip; clip = clip->id.next) {
		if (clip->cache)
			oldnewmap_insert(fd->movieclipmap, clip->cache, clip->cache, 0);
		
		if (clip->tracking.camera.intrinsics)
			oldnewmap_insert(fd->movieclipmap, clip->tracking.camera.intrinsics, clip->tracking.camera.intrinsics, 0);
	}
	
	for (; sce; sce = sce->id.next) {
		if (sce->nodetree) {
			bNode *node;
			for (node = sce->nodetree->nodes.first; node; node= node->next)
				if (node->type == CMP_NODE_MOVIEDISTORTION)
					oldnewmap_insert(fd->movieclipmap, node->storage, node->storage, 0);
		}
	}
}

/* set old main movie clips caches to zero if it has been restored */
/* this works because freeing old main only happens after this call */
void blo_end_movieclip_pointer_map(FileData *fd, Main *oldmain)
{
	OldNew *entry = fd->movieclipmap->entries;
	MovieClip *clip = oldmain->movieclip.first;
	Scene *sce = oldmain->scene.first;
	int i;
	
	/* used entries were restored, so we put them to zero */
	for (i=0; i < fd->movieclipmap->nentries; i++, entry++) {
		if (entry->nr > 0)
			entry->newp = NULL;
	}
	
	for (; clip; clip = clip->id.next) {
		clip->cache = newmclipadr(fd, clip->cache);
		clip->tracking.camera.intrinsics = newmclipadr(fd, clip->tracking.camera.intrinsics);
	}
	
	for (; sce; sce = sce->id.next) {
		if (sce->nodetree) {
			bNode *node;
			for (node = sce->nodetree->nodes.first; node; node = node->next)
				if (node->type == CMP_NODE_MOVIEDISTORTION)
					node->storage = newmclipadr(fd, node->storage);
		}
	}
}


/* undo file support: add all library pointers in lookup */
void blo_add_library_pointer_map(ListBase *mainlist, FileData *fd)
{
	Main *ptr = mainlist->first;
	ListBase *lbarray[MAX_LIBARRAY];
	
	for (ptr = ptr->next; ptr; ptr = ptr->next) {
		int i = set_listbasepointers(ptr, lbarray);
		while (i--) {
			ID *id;
			for (id = lbarray[i]->first; id; id = id->next)
				oldnewmap_insert(fd->libmap, id, id, GS(id->name));
		}
	}
}


/* ********** END OLD POINTERS ****************** */
/* ********** READ FILE ****************** */

static void switch_endian_structs(struct SDNA *filesdna, BHead *bhead)
{
	int blocksize, nblocks;
	char *data;
	
	data = (char *)(bhead+1);
	blocksize = filesdna->typelens[ filesdna->structs[bhead->SDNAnr][0] ];
	
	nblocks = bhead->nr;
	while (nblocks--) {
		DNA_struct_switch_endian(filesdna, bhead->SDNAnr, data);
		
		data += blocksize;
	}
}

static void *read_struct(FileData *fd, BHead *bh, const char *blockname)
{
	void *temp = NULL;
	
	if (bh->len) {
		/* switch is based on file dna */
		if (bh->SDNAnr && (fd->flags & FD_FLAGS_SWITCH_ENDIAN))
			switch_endian_structs(fd->filesdna, bh);
		
		if (fd->compflags[bh->SDNAnr]) {	/* flag==0: doesn't exist anymore */
			if (fd->compflags[bh->SDNAnr] == 2) {
				temp = DNA_struct_reconstruct(fd->memsdna, fd->filesdna, fd->compflags, bh->SDNAnr, bh->nr, (bh+1));
			}
			else {
				temp = MEM_mallocN(bh->len, blockname);
				memcpy(temp, (bh+1), bh->len);
			}
		}
	}

	return temp;
}

static void link_list(FileData *fd, ListBase *lb)		/* only direct data */
{
	Link *ln, *prev;
	
	if (lb->first == NULL) return;
	
	lb->first = newdataadr(fd, lb->first);
	ln = lb->first;
	prev = NULL;
	while (ln) {
		ln->next = newdataadr(fd, ln->next);
		ln->prev = prev;
		prev = ln;
		ln = ln->next;
	}
	lb->last = prev;
}

static void link_glob_list(FileData *fd, ListBase *lb)		/* for glob data */
{
	Link *ln, *prev;
	void *poin;

	if (lb->first == NULL) return;
	poin = newdataadr(fd, lb->first);
	if (lb->first) {
		oldnewmap_insert(fd->globmap, lb->first, poin, 0);
	}
	lb->first = poin;
	
	ln = lb->first;
	prev = NULL;
	while (ln) {
		poin = newdataadr(fd, ln->next);
		if (ln->next) {
			oldnewmap_insert(fd->globmap, ln->next, poin, 0);
		}
		ln->next = poin;
		ln->prev = prev;
		prev = ln;
		ln = ln->next;
	}
	lb->last = prev;
}

static void test_pointer_array(FileData *fd, void **mat)
{
#if defined(WIN32) && !defined(FREE_WINDOWS)
	__int64 *lpoin, *lmat;
#else
	long long *lpoin, *lmat;
#endif
	int *ipoin, *imat;
	size_t len;

		/* manually convert the pointer array in
		 * the old dna format to a pointer array in
		 * the new dna format.
		 */
	if (*mat) {
		len = MEM_allocN_len(*mat)/fd->filesdna->pointerlen;
			
		if (fd->filesdna->pointerlen==8 && fd->memsdna->pointerlen==4) {
			ipoin=imat= MEM_mallocN(len * 4, "newmatar");
			lpoin= *mat;
			
			while (len-- > 0) {
				if ((fd->flags & FD_FLAGS_SWITCH_ENDIAN))
					SWITCH_LONGINT(*lpoin);
				*ipoin = (int)((*lpoin) >> 3);
				ipoin++;
				lpoin++;
			}
			MEM_freeN(*mat);
			*mat = imat;
		}
		
		if (fd->filesdna->pointerlen==4 && fd->memsdna->pointerlen==8) {
			lpoin = lmat = MEM_mallocN(len * 8, "newmatar");
			ipoin = *mat;
			
			while (len-- > 0) {
				*lpoin = *ipoin;
				ipoin++;
				lpoin++;
			}
			MEM_freeN(*mat);
			*mat= lmat;
		}
	}
}

/* ************ READ ID Properties *************** */

static void IDP_DirectLinkProperty(IDProperty *prop, int switch_endian, FileData *fd);
static void IDP_LibLinkProperty(IDProperty *prop, int switch_endian, FileData *fd);

static void IDP_DirectLinkIDPArray(IDProperty *prop, int switch_endian, FileData *fd)
{
	IDProperty *array;
	int i;
	
	/* since we didn't save the extra buffer, set totallen to len */
	prop->totallen = prop->len;
	prop->data.pointer = newdataadr(fd, prop->data.pointer);

	array = (IDProperty *)prop->data.pointer;
	
	/* note!, idp-arrays didn't exist in 2.4x, so the pointer will be cleared
	 * theres not really anything we can do to correct this, at least don't crash */
	if (array == NULL) {
		prop->len = 0;
		prop->totallen = 0;
	}
	
	
	for (i = 0; i < prop->len; i++)
		IDP_DirectLinkProperty(&array[i], switch_endian, fd);
}

static void IDP_DirectLinkArray(IDProperty *prop, int switch_endian, FileData *fd)
{
	IDProperty **array;
	int i;
	
	/* since we didn't save the extra buffer, set totallen to len */
	prop->totallen = prop->len;
	prop->data.pointer = newdataadr(fd, prop->data.pointer);
	
	if (prop->subtype == IDP_GROUP) {
		test_pointer_array(fd, prop->data.pointer);
		array = prop->data.pointer;
		
		for (i = 0; i < prop->len; i++)
			IDP_DirectLinkProperty(array[i], switch_endian, fd);
	}
	else if (prop->subtype == IDP_DOUBLE) {
		if (switch_endian) {
			for (i = 0; i < prop->len; i++) {
				SWITCH_LONGINT(((double *)prop->data.pointer)[i]);
			}
		}
	}
	else {
		if (switch_endian) {
			for (i = 0; i < prop->len; i++) {
				SWITCH_INT(((int *)prop->data.pointer)[i]);
			}
		}
	}
}

static void IDP_DirectLinkString(IDProperty *prop, FileData *fd)
{
	/*since we didn't save the extra string buffer, set totallen to len.*/
	prop->totallen = prop->len;
	prop->data.pointer = newdataadr(fd, prop->data.pointer);
}

static void IDP_DirectLinkGroup(IDProperty *prop, int switch_endian, FileData *fd)
{
	ListBase *lb = &prop->data.group;
	IDProperty *loop;
	
	link_list(fd, lb);
	
	/*Link child id properties now*/
	for (loop=prop->data.group.first; loop; loop=loop->next) {
		IDP_DirectLinkProperty(loop, switch_endian, fd);
	}
}

static void IDP_DirectLinkProperty(IDProperty *prop, int switch_endian, FileData *fd)
{
	switch (prop->type) {
		case IDP_GROUP:
			IDP_DirectLinkGroup(prop, switch_endian, fd);
			break;
		case IDP_STRING:
			IDP_DirectLinkString(prop, fd);
			break;
		case IDP_ARRAY:
			IDP_DirectLinkArray(prop, switch_endian, fd);
			break;
		case IDP_IDPARRAY:
			IDP_DirectLinkIDPArray(prop, switch_endian, fd);
			break;
		case IDP_DOUBLE:
			/* erg, stupid doubles.  since I'm storing them
			 * in the same field as int val; val2 in the
			 * IDPropertyData struct, they have to deal with
			 * endianness specifically
			 *
			 * in theory, val and val2 would've already been swapped
			 * if switch_endian is true, so we have to first unswap
			 * them then reswap them as a single 64-bit entity.
			 */
			
			if (switch_endian) {
				SWITCH_INT(prop->data.val);
				SWITCH_INT(prop->data.val2);
				SWITCH_LONGINT(prop->data.val);
			}
			
			break;
	}
}

/* stub function */
static void IDP_LibLinkProperty(IDProperty *UNUSED(prop), int UNUSED(switch_endian), FileData *UNUSED(fd))
{
}

/* ************ READ CurveMapping *************** */

/* cuma itself has been read! */
static void direct_link_curvemapping(FileData *fd, CurveMapping *cumap)
{
	int a;
	
	/* flag seems to be able to hang? Maybe old files... not bad to clear anyway */
	cumap->flag &= ~CUMA_PREMULLED;
	
	for (a = 0; a < CM_TOT; a++) {
		cumap->cm[a].curve = newdataadr(fd, cumap->cm[a].curve);
		cumap->cm[a].table = NULL;
		cumap->cm[a].premultable = NULL;
	}
}

/* ************ READ Brush *************** */
/* library brush linking after fileread */
static void lib_link_brush(FileData *fd, Main *main)
{
	Brush *brush;
	
	/* only link ID pointers */
	for (brush = main->brush.first; brush; brush = brush->id.next) {
		if (brush->id.flag & LIB_NEEDLINK) {
			brush->id.flag -= LIB_NEEDLINK;
			
			brush->mtex.tex = newlibadr_us(fd, brush->id.lib, brush->mtex.tex);
			brush->clone.image = newlibadr_us(fd, brush->id.lib, brush->clone.image);
		}
	}
}

static void direct_link_brush(FileData *fd, Brush *brush)
{
	/* brush itself has been read */

	/* fallof curve */
	brush->curve = newdataadr(fd, brush->curve);
	if (brush->curve)
		direct_link_curvemapping(fd, brush->curve);
	else
		BKE_brush_curve_preset(brush, CURVE_PRESET_SHARP);

	brush->preview = NULL;
	brush->icon_imbuf = NULL;
}

static void direct_link_script(FileData *UNUSED(fd), Script *script)
{
	script->id.us = 1;
	SCRIPT_SET_NULL(script);
}


/* ************ READ PACKEDFILE *************** */

static PackedFile *direct_link_packedfile(FileData *fd, PackedFile *oldpf)
{
	PackedFile *pf = newdataadr(fd, oldpf);
	
	if (pf) {
		pf->data = newdataadr(fd, pf->data);
	}
	
	return pf;
}

/* ************ READ IMAGE PREVIEW *************** */

static PreviewImage *direct_link_preview_image(FileData *fd, PreviewImage *old_prv)
{
	PreviewImage *prv = newdataadr(fd, old_prv);
	
	if (prv) {
		int i;
		for (i = 0; i < NUM_ICON_SIZES; ++i) {
			if (prv->rect[i]) {
				prv->rect[i] = newdataadr(fd, prv->rect[i]);
			}
		}
	}
	
	return prv;
}

/* ************ READ ANIMATION STUFF ***************** */

/* Legacy Data Support (for Version Patching) ----------------------------- */

// XXX depreceated - old animation system
static void lib_link_ipo(FileData *fd, Main *main)
{
	Ipo *ipo;
	
	for (ipo = main->ipo.first; ipo; ipo = ipo->id.next) {
		if (ipo->id.flag & LIB_NEEDLINK) {
			IpoCurve *icu;
			for (icu = ipo->curve.first; icu; icu = icu->next) {
				if (icu->driver)
					icu->driver->ob = newlibadr(fd, ipo->id.lib, icu->driver->ob);
			}
			ipo->id.flag -= LIB_NEEDLINK;
		}
	}
}

// XXX depreceated - old animation system
static void direct_link_ipo(FileData *fd, Ipo *ipo)
{
	IpoCurve *icu;

	link_list(fd, &(ipo->curve));
	
	for (icu = ipo->curve.first; icu; icu = icu->next) {
		icu->bezt = newdataadr(fd, icu->bezt);
		icu->bp = newdataadr(fd, icu->bp);
		icu->driver = newdataadr(fd, icu->driver);
	}
}

// XXX depreceated - old animation system
static void lib_link_nlastrips(FileData *fd, ID *id, ListBase *striplist)
{
	bActionStrip *strip;
	bActionModifier *amod;
	
	for (strip=striplist->first; strip; strip=strip->next) {
		strip->object = newlibadr(fd, id->lib, strip->object);
		strip->act = newlibadr_us(fd, id->lib, strip->act);
		strip->ipo = newlibadr(fd, id->lib, strip->ipo);
		for (amod = strip->modifiers.first; amod; amod = amod->next)
			amod->ob = newlibadr(fd, id->lib, amod->ob);
	}
}

// XXX depreceated - old animation system
static void direct_link_nlastrips(FileData *fd, ListBase *strips)
{
	bActionStrip *strip;
	
	link_list(fd, strips);
	
	for (strip = strips->first; strip; strip = strip->next)
		link_list(fd, &strip->modifiers);
}

// XXX depreceated - old animation system
static void lib_link_constraint_channels(FileData *fd, ID *id, ListBase *chanbase)
{
	bConstraintChannel *chan;

	for (chan=chanbase->first; chan; chan=chan->next) {
		chan->ipo = newlibadr_us(fd, id->lib, chan->ipo);
	}
}

/* Data Linking ----------------------------- */

static void lib_link_fmodifiers(FileData *fd, ID *id, ListBase *list)
{
	FModifier *fcm;
	
	for (fcm = list->first; fcm; fcm = fcm->next) {
		/* data for specific modifiers */
		switch (fcm->type) {
			case FMODIFIER_TYPE_PYTHON:
			{
				FMod_Python *data = (FMod_Python *)fcm->data;
				data->script = newlibadr(fd, id->lib, data->script);
			}
				break;
		}
	}
}

static void lib_link_fcurves(FileData *fd, ID *id, ListBase *list) 
{
	FCurve *fcu;
	
	if (list == NULL)
		return;
	
	/* relink ID-block references... */
	for (fcu = list->first; fcu; fcu = fcu->next) {
		/* driver data */
		if (fcu->driver) {
			ChannelDriver *driver = fcu->driver;
			DriverVar *dvar;
			
			for (dvar= driver->variables.first; dvar; dvar= dvar->next) {
				DRIVER_TARGETS_LOOPER(dvar)
				{	
					/* only relink if still used */
					if (tarIndex < dvar->num_targets)
						dtar->id = newlibadr(fd, id->lib, dtar->id); 
					else
						dtar->id = NULL;
				}
				DRIVER_TARGETS_LOOPER_END
			}
		}
		
		/* modifiers */
		lib_link_fmodifiers(fd, id, &fcu->modifiers);
	}
}


/* NOTE: this assumes that link_list has already been called on the list */
static void direct_link_fmodifiers(FileData *fd, ListBase *list)
{
	FModifier *fcm;
	
	for (fcm = list->first; fcm; fcm = fcm->next) {
		/* relink general data */
		fcm->data  = newdataadr(fd, fcm->data);
		fcm->edata = NULL;
		
		/* do relinking of data for specific types */
		switch (fcm->type) {
			case FMODIFIER_TYPE_GENERATOR:
			{
				FMod_Generator *data = (FMod_Generator *)fcm->data;
				
				data->coefficients = newdataadr(fd, data->coefficients);
				
				if (fd->flags & FD_FLAGS_SWITCH_ENDIAN) {
					unsigned int a;
					for (a = 0; a < data->arraysize; a++)
						SWITCH_INT(data->coefficients[a]);
				}
			}
				break;
			case FMODIFIER_TYPE_ENVELOPE:
			{
				FMod_Envelope *data=  (FMod_Envelope *)fcm->data;
				
				data->data= newdataadr(fd, data->data);
			}
				break;
			case FMODIFIER_TYPE_PYTHON:
			{
				FMod_Python *data = (FMod_Python *)fcm->data;
				
				data->prop = newdataadr(fd, data->prop);
				IDP_DirectLinkProperty(data->prop, (fd->flags & FD_FLAGS_SWITCH_ENDIAN), fd);
			}
				break;
		}
	}
}

/* NOTE: this assumes that link_list has already been called on the list */
static void direct_link_fcurves(FileData *fd, ListBase *list)
{
	FCurve *fcu;
	
	/* link F-Curve data to F-Curve again (non ID-libs) */
	for (fcu = list->first; fcu; fcu = fcu->next) {
		/* curve data */
		fcu->bezt = newdataadr(fd, fcu->bezt);
		fcu->fpt = newdataadr(fd, fcu->fpt);
		
		/* rna path */
		fcu->rna_path = newdataadr(fd, fcu->rna_path);
		
		/* group */
		fcu->grp = newdataadr(fd, fcu->grp);
		
		/* driver */
		fcu->driver= newdataadr(fd, fcu->driver);
		if (fcu->driver) {
			ChannelDriver *driver= fcu->driver;
			DriverVar *dvar;
			
			driver->expr_comp = NULL;
			
			/* relink variables, targets and their paths */
			link_list(fd, &driver->variables);
			for (dvar= driver->variables.first; dvar; dvar= dvar->next) {
				DRIVER_TARGETS_LOOPER(dvar)
				{
					/* only relink the targets being used */
					if (tarIndex < dvar->num_targets)
						dtar->rna_path = newdataadr(fd, dtar->rna_path);
					else
						dtar->rna_path = NULL;
				}
				DRIVER_TARGETS_LOOPER_END
			}
		}
		
		/* modifiers */
		link_list(fd, &fcu->modifiers);
		direct_link_fmodifiers(fd, &fcu->modifiers);
	}
}


static void lib_link_action(FileData *fd, Main *main)
{
	bAction *act;
	bActionChannel *chan;

	for (act = main->action.first; act; act = act->id.next) {
		if (act->id.flag & LIB_NEEDLINK) {
			act->id.flag -= LIB_NEEDLINK;
			
// XXX depreceated - old animation system <<<
			for (chan=act->chanbase.first; chan; chan=chan->next) {
				chan->ipo = newlibadr_us(fd, act->id.lib, chan->ipo);
				lib_link_constraint_channels(fd, &act->id, &chan->constraintChannels);
			}
// >>> XXX depreceated - old animation system
			
			lib_link_fcurves(fd, &act->id, &act->curves);
		}
	}
}

static void direct_link_action(FileData *fd, bAction *act)
{
	bActionChannel *achan; // XXX depreceated - old animation system
	bActionGroup *agrp;

	link_list(fd, &act->curves);
	link_list(fd, &act->chanbase); // XXX depreceated - old animation system
	link_list(fd, &act->groups);
	link_list(fd, &act->markers);

// XXX depreceated - old animation system <<<
	for (achan = act->chanbase.first; achan; achan=achan->next) {
		achan->grp = newdataadr(fd, achan->grp);
		
		link_list(fd, &achan->constraintChannels);
	}
// >>> XXX depreceated - old animation system

	direct_link_fcurves(fd, &act->curves);
	
	for (agrp = act->groups.first; agrp; agrp= agrp->next) {
		agrp->channels.first= newdataadr(fd, agrp->channels.first);
		agrp->channels.last= newdataadr(fd, agrp->channels.last);
	}
}

static void lib_link_nladata_strips(FileData *fd, ID *id, ListBase *list)
{
	NlaStrip *strip;
	
	for (strip = list->first; strip; strip = strip->next) {
		/* check strip's children */
		lib_link_nladata_strips(fd, id, &strip->strips);
		
		/* check strip's F-Curves */
		lib_link_fcurves(fd, id, &strip->fcurves);
		
		/* reassign the counted-reference to action */
		strip->act = newlibadr_us(fd, id->lib, strip->act);
		
		/* fix action id-root (i.e. if it comes from a pre 2.57 .blend file) */
		if ((strip->act) && (strip->act->idroot == 0))
			strip->act->idroot = GS(id->name);
	}
}

static void lib_link_nladata(FileData *fd, ID *id, ListBase *list)
{
	NlaTrack *nlt;
	
	/* we only care about the NLA strips inside the tracks */
	for (nlt = list->first; nlt; nlt = nlt->next) {
		lib_link_nladata_strips(fd, id, &nlt->strips);
	}
}

/* This handles Animato NLA-Strips linking 
 * NOTE: this assumes that link_list has already been called on the list 
 */
static void direct_link_nladata_strips(FileData *fd, ListBase *list)
{
	NlaStrip *strip;
	
	for (strip = list->first; strip; strip = strip->next) {
		/* strip's child strips */
		link_list(fd, &strip->strips);
		direct_link_nladata_strips(fd, &strip->strips);
		
		/* strip's F-Curves */
		link_list(fd, &strip->fcurves);
		direct_link_fcurves(fd, &strip->fcurves);
		
		/* strip's F-Modifiers */
		link_list(fd, &strip->modifiers);
		direct_link_fmodifiers(fd, &strip->modifiers);
	}
}

/* NOTE: this assumes that link_list has already been called on the list */
static void direct_link_nladata(FileData *fd, ListBase *list)
{
	NlaTrack *nlt;
	
	for (nlt = list->first; nlt; nlt = nlt->next) {
		/* relink list of strips */
		link_list(fd, &nlt->strips);
		
		/* relink strip data */
		direct_link_nladata_strips(fd, &nlt->strips);
	}
}

/* ------- */

static void lib_link_keyingsets(FileData *fd, ID *id, ListBase *list)
{
	KeyingSet *ks;
	KS_Path *ksp;
	
	/* here, we're only interested in the ID pointer stored in some of the paths */
	for (ks = list->first; ks; ks = ks->next) {
		for (ksp = ks->paths.first; ksp; ksp = ksp->next) {
			ksp->id= newlibadr(fd, id->lib, ksp->id); 
		}
	}
}

/* NOTE: this assumes that link_list has already been called on the list */
static void direct_link_keyingsets(FileData *fd, ListBase *list)
{
	KeyingSet *ks;
	KS_Path *ksp;
	
	/* link KeyingSet data to KeyingSet again (non ID-libs) */
	for (ks = list->first; ks; ks = ks->next) {
		/* paths */
		link_list(fd, &ks->paths);
		
		for (ksp = ks->paths.first; ksp; ksp = ksp->next) {
			/* rna path */
			ksp->rna_path= newdataadr(fd, ksp->rna_path);
		}
	}
}

/* ------- */

static void lib_link_animdata(FileData *fd, ID *id, AnimData *adt)
{
	if (adt == NULL)
		return;
	
	/* link action data */
	adt->action= newlibadr_us(fd, id->lib, adt->action);
	adt->tmpact= newlibadr_us(fd, id->lib, adt->tmpact);
	
	/* fix action id-roots (i.e. if they come from a pre 2.57 .blend file) */
	if ((adt->action) && (adt->action->idroot == 0))
		adt->action->idroot = GS(id->name);
	if ((adt->tmpact) && (adt->tmpact->idroot == 0))
		adt->tmpact->idroot = GS(id->name);
	
	/* link drivers */
	lib_link_fcurves(fd, id, &adt->drivers);
	
	/* overrides don't have lib-link for now, so no need to do anything */
	
	/* link NLA-data */
	lib_link_nladata(fd, id, &adt->nla_tracks);
}

static void direct_link_animdata(FileData *fd, AnimData *adt)
{
	/* NOTE: must have called newdataadr already before doing this... */
	if (adt == NULL)
		return;
	
	/* link drivers */
	link_list(fd, &adt->drivers);
	direct_link_fcurves(fd, &adt->drivers);
	
	/* link overrides */
	// TODO...
	
	/* link NLA-data */
	link_list(fd, &adt->nla_tracks);
	direct_link_nladata(fd, &adt->nla_tracks);
	
	/* relink active strip - even though strictly speaking this should only be used
	 * if we're in 'tweaking mode', we need to be able to have this loaded back for
	 * undo, but also since users may not exit tweakmode before saving (#24535)
	 */
	// TODO: it's not really nice that anyone should be able to save the file in this
	//		state, but it's going to be too hard to enforce this single case...
	adt->actstrip = newdataadr(fd, adt->actstrip);
}	

/* ************ READ MOTION PATHS *************** */

/* direct data for cache */
static void direct_link_motionpath(FileData *fd, bMotionPath *mpath)
{
	/* sanity check */
	if (mpath == NULL)
		return;
	
	/* relink points cache */
	mpath->points = newdataadr(fd, mpath->points);
}

/* ************ READ NODE TREE *************** */

/* singe node tree (also used for material/scene trees), ntree is not NULL */
static void lib_link_ntree(FileData *fd, ID *id, bNodeTree *ntree)
{
	bNode *node;
	
	if (ntree->adt) lib_link_animdata(fd, &ntree->id, ntree->adt);
	
	ntree->gpd = newlibadr_us(fd, id->lib, ntree->gpd);
	
	for (node = ntree->nodes.first; node; node = node->next)
		node->id = newlibadr_us(fd, id->lib, node->id);
}

/* library ntree linking after fileread */
static void lib_link_nodetree(FileData *fd, Main *main)
{
	bNodeTree *ntree;
	
	/* only link ID pointers */
	for (ntree = main->nodetree.first; ntree; ntree = ntree->id.next) {
		if (ntree->id.flag & LIB_NEEDLINK) {
			ntree->id.flag -= LIB_NEEDLINK;
			lib_link_ntree(fd, &ntree->id, ntree);
		}
	}
}

static void do_versions_socket_default_value(bNodeSocket *sock)
{
	bNodeSocketValueFloat *valfloat;
	bNodeSocketValueVector *valvector;
	bNodeSocketValueRGBA *valrgba;
	
	if (sock->default_value)
		return;
	
	switch (sock->type) {
		case SOCK_FLOAT:
			valfloat = sock->default_value = MEM_callocN(sizeof(bNodeSocketValueFloat), "default socket value");
			valfloat->value = sock->ns.vec[0];
			valfloat->min = sock->ns.min;
			valfloat->max = sock->ns.max;
			valfloat->subtype = PROP_NONE;
			break;
		case SOCK_VECTOR:
			valvector = sock->default_value = MEM_callocN(sizeof(bNodeSocketValueVector), "default socket value");
			copy_v3_v3(valvector->value, sock->ns.vec);
			valvector->min = sock->ns.min;
			valvector->max = sock->ns.max;
			valvector->subtype = PROP_NONE;
			break;
		case SOCK_RGBA:
			valrgba = sock->default_value = MEM_callocN(sizeof(bNodeSocketValueRGBA), "default socket value");
			copy_v4_v4(valrgba->value, sock->ns.vec);
			break;
	}
}

void blo_do_versions_nodetree_default_value(bNodeTree *ntree)
{
	bNode *node;
	bNodeSocket *sock;
	for (node=ntree->nodes.first; node; node=node->next) {
		for (sock=node->inputs.first; sock; sock=sock->next)
			do_versions_socket_default_value(sock);
		for (sock=node->outputs.first; sock; sock=sock->next)
			do_versions_socket_default_value(sock);
	}
	for (sock=ntree->inputs.first; sock; sock=sock->next)
		do_versions_socket_default_value(sock);
	for (sock=ntree->outputs.first; sock; sock=sock->next)
		do_versions_socket_default_value(sock);
}

static void lib_nodetree_init_types_cb(void *UNUSED(data), ID *UNUSED(id), bNodeTree *ntree)
{
	bNode *node;
	
	ntreeInitTypes(ntree);
	
	/* need to do this here instead of in do_versions, otherwise next function can crash */
	blo_do_versions_nodetree_default_value(ntree);
	
	/* XXX could be replaced by do_versions for new nodes */
	for (node=ntree->nodes.first; node; node=node->next)
		node_verify_socket_templates(ntree, node);
}

/* updates group node socket own_index so that
 * external links to/from the group node are preserved.
 */
static void lib_node_do_versions_group_indices(bNode *gnode)
{
	bNodeTree *ngroup = (bNodeTree*)gnode->id;
	bNode *intnode;
	bNodeSocket *sock, *gsock, *intsock;
	int found;
	
	for (sock=gnode->outputs.first; sock; sock=sock->next) {
		int old_index = sock->to_index;
		for (gsock=ngroup->outputs.first; gsock; gsock=gsock->next) {
			if (gsock->link && gsock->link->fromsock->own_index == old_index) {
				sock->own_index = gsock->own_index;
				break;
			}
		}
	}
	for (sock=gnode->inputs.first; sock; sock=sock->next) {
		int old_index = sock->to_index;
		/* can't use break in double loop */
		found = 0;
		for (intnode=ngroup->nodes.first; intnode && !found; intnode=intnode->next) {
			for (intsock=intnode->inputs.first; intsock; intsock=intsock->next) {
				if (intsock->own_index == old_index && intsock->link) {
					sock->own_index = intsock->link->fromsock->own_index;
					found = 1;
					break;
				}
			}
		}
	}
}

/* updates external links for all group nodes in a tree */
static void lib_nodetree_do_versions_group_indices_cb(void *UNUSED(data), ID *UNUSED(id), bNodeTree *ntree)
{
	bNode *node;
	
	for (node = ntree->nodes.first; node; node = node->next) {
		if (node->type == NODE_GROUP) {
			bNodeTree *ngroup = (bNodeTree*)node->id;
			if (ngroup && (ngroup->flag & NTREE_DO_VERSIONS_GROUP_EXPOSE))
				lib_node_do_versions_group_indices(node);
		}
	}
}

/* make an update call for the tree */
static void lib_nodetree_do_versions_update_cb(void *UNUSED(data), ID *UNUSED(id), bNodeTree *ntree)
{
	if (ntree->update)
		ntreeUpdateTree(ntree);
}

/* verify types for nodes and groups, all data has to be read */
/* open = 0: appending/linking, open = 1: open new file (need to clean out dynamic
 * typedefs */
static void lib_verify_nodetree(Main *main, int UNUSED(open))
{
	bNodeTree *ntree;
	int i;
	bNodeTreeType *ntreetype;
	
	/* this crashes blender on undo/redo */
#if 0
		if (open == 1) {
			reinit_nodesystem();
		}
#endif
	
	/* set node->typeinfo pointers */
	for (i = 0; i < NUM_NTREE_TYPES; ++i) {
		ntreetype = ntreeGetType(i);
		if (ntreetype && ntreetype->foreach_nodetree)
			ntreetype->foreach_nodetree(main, NULL, lib_nodetree_init_types_cb);
	}
	for (ntree = main->nodetree.first; ntree; ntree = ntree->id.next)
		lib_nodetree_init_types_cb(NULL, NULL, ntree);
	
	{
		int has_old_groups = 0;
		/* XXX this should actually be part of do_versions, but since we need
		 * finished library linking, it is not possible there. Instead in do_versions
		 * we have set the NTREE_DO_VERSIONS flag, so at this point we can do the
		 * actual group node updates.
		 */
		for (ntree = main->nodetree.first; ntree; ntree = ntree->id.next) {
			if (ntree->flag & NTREE_DO_VERSIONS_GROUP_EXPOSE) {
				/* this adds copies and links from all unlinked internal sockets to group inputs/outputs. */
				node_group_expose_all_sockets(ntree);
				has_old_groups = 1;
			}
		}
		
		if (has_old_groups) {
			for (i = 0; i < NUM_NTREE_TYPES; ++i) {
				ntreetype = ntreeGetType(i);
				if (ntreetype && ntreetype->foreach_nodetree)
					ntreetype->foreach_nodetree(main, NULL, lib_nodetree_do_versions_group_indices_cb);
			}
		}
		
		for (ntree = main->nodetree.first; ntree; ntree = ntree->id.next)
			ntree->flag &= ~NTREE_DO_VERSIONS_GROUP_EXPOSE;
	}
		
	/* verify all group user nodes */
	for (ntree = main->nodetree.first; ntree; ntree = ntree->id.next) {
		ntreeVerifyNodes(main, &ntree->id);
	}
	
	/* make update calls where necessary */
	{
		for (ntree = main->nodetree.first; ntree; ntree = ntree->id.next)
			if (ntree->update)
				ntreeUpdateTree(ntree);
		
		for (i = 0; i < NUM_NTREE_TYPES; i++) {
			ntreetype = ntreeGetType(i);
			if (ntreetype && ntreetype->foreach_nodetree)
				ntreetype->foreach_nodetree(main, NULL, lib_nodetree_do_versions_update_cb);
		}
	}
}

static void direct_link_node_socket(FileData *fd, bNodeSocket *sock)
{
	sock->link = newdataadr(fd, sock->link);
	sock->storage = newdataadr(fd, sock->storage);
	sock->default_value = newdataadr(fd, sock->default_value);
	sock->cache = NULL;
}

/* ntree itself has been read! */
static void direct_link_nodetree(FileData *fd, bNodeTree *ntree)
{
	/* note: writing and reading goes in sync, for speed */
	bNode *node;
	bNodeSocket *sock;
	bNodeLink *link;
	
	ntree->init = 0;		/* to set callbacks and force setting types */
	ntree->progress = NULL;
	ntree->execdata = NULL;
	
	ntree->adt = newdataadr(fd, ntree->adt);
	direct_link_animdata(fd, ntree->adt);
	
	link_list(fd, &ntree->nodes);
	for (node = ntree->nodes.first; node; node = node->next) {
		node->typeinfo = NULL;
		
		link_list(fd, &node->inputs);
		link_list(fd, &node->outputs);
		
		if (node->type == CMP_NODE_MOVIEDISTORTION) {
			node->storage = newmclipadr(fd, node->storage);
		}
		else
			node->storage = newdataadr(fd, node->storage);
		
		if (node->storage) {
			/* could be handlerized at some point */
			if (ntree->type==NTREE_SHADER && (node->type==SH_NODE_CURVE_VEC || node->type==SH_NODE_CURVE_RGB))
				direct_link_curvemapping(fd, node->storage);
			else if (ntree->type==NTREE_COMPOSIT) {
				if (ELEM4(node->type, CMP_NODE_TIME, CMP_NODE_CURVE_VEC, CMP_NODE_CURVE_RGB, CMP_NODE_HUECORRECT))
					direct_link_curvemapping(fd, node->storage);
				else if (ELEM3(node->type, CMP_NODE_IMAGE, CMP_NODE_VIEWER, CMP_NODE_SPLITVIEWER))
					((ImageUser *)node->storage)->ok = 1;
			}
			else if ( ntree->type==NTREE_TEXTURE) {
				if (node->type==TEX_NODE_CURVE_RGB || node->type==TEX_NODE_CURVE_TIME)
					direct_link_curvemapping(fd, node->storage);
				else if (node->type==TEX_NODE_IMAGE)
					((ImageUser *)node->storage)->ok = 1;
			}
		}
	}
	link_list(fd, &ntree->links);
	
	/* external sockets */
	link_list(fd, &ntree->inputs);
	link_list(fd, &ntree->outputs);
	
	/* and we connect the rest */
	for (node = ntree->nodes.first; node; node = node->next) {
		node->parent = newdataadr(fd, node->parent);
		node->preview = newimaadr(fd, node->preview);
		node->lasty = 0;
		
		for (sock = node->inputs.first; sock; sock = sock->next)
			direct_link_node_socket(fd, sock);
		for (sock = node->outputs.first; sock; sock = sock->next)
			direct_link_node_socket(fd, sock);
	}
	for (sock = ntree->inputs.first; sock; sock = sock->next)
		direct_link_node_socket(fd, sock);
	for (sock = ntree->outputs.first; sock; sock = sock->next)
		direct_link_node_socket(fd, sock);
	
	for (link = ntree->links.first; link; link= link->next) {
		link->fromnode = newdataadr(fd, link->fromnode);
		link->tonode = newdataadr(fd, link->tonode);
		link->fromsock = newdataadr(fd, link->fromsock);
		link->tosock = newdataadr(fd, link->tosock);
	}
	
	/* type verification is in lib-link */
}

/* ************ READ ARMATURE ***************** */

/* temp struct used to transport needed info to lib_link_constraint_cb() */
typedef struct tConstraintLinkData {
	FileData *fd;
	ID *id;
} tConstraintLinkData;
/* callback function used to relink constraint ID-links */
static void lib_link_constraint_cb(bConstraint *UNUSED(con), ID **idpoin, short isReference, void *userdata)
{
	tConstraintLinkData *cld= (tConstraintLinkData *)userdata;
	
	/* for reference types, we need to increment the usercounts on load... */
	if (isReference) {
		/* reference type - with usercount */
		*idpoin = newlibadr_us(cld->fd, cld->id->lib, *idpoin);
	}
	else {
		/* target type - no usercount needed */
		*idpoin = newlibadr(cld->fd, cld->id->lib, *idpoin);
	}
}

static void lib_link_constraints(FileData *fd, ID *id, ListBase *conlist)
{
	tConstraintLinkData cld;
	bConstraint *con;
	
	/* legacy fixes */
	for (con = conlist->first; con; con=con->next) {
		/* patch for error introduced by changing constraints (dunno how) */
		/* if con->data type changes, dna cannot resolve the pointer! (ton) */
		if (con->data == NULL) {
			con->type = CONSTRAINT_TYPE_NULL;
		}
		/* own ipo, all constraints have it */
		con->ipo = newlibadr_us(fd, id->lib, con->ipo); // XXX depreceated - old animation system
	}
	
	/* relink all ID-blocks used by the constraints */
	cld.fd = fd;
	cld.id = id;
	
	id_loop_constraints(conlist, lib_link_constraint_cb, &cld);
}

static void direct_link_constraints(FileData *fd, ListBase *lb)
{
	bConstraint *con;
	
	link_list(fd, lb);
	for (con=lb->first; con; con=con->next) {
		con->data = newdataadr(fd, con->data);
		
		switch (con->type) {
			case CONSTRAINT_TYPE_PYTHON:
			{
				bPythonConstraint *data= con->data;
				
				link_list(fd, &data->targets);
				
				data->prop = newdataadr(fd, data->prop);
				if (data->prop)
					IDP_DirectLinkProperty(data->prop, (fd->flags & FD_FLAGS_SWITCH_ENDIAN), fd);
			}
				break;
			case CONSTRAINT_TYPE_SPLINEIK:
			{
				bSplineIKConstraint *data= con->data;
				
				data->points= newdataadr(fd, data->points);
			}
				break;
			case CONSTRAINT_TYPE_KINEMATIC:
			{
				con->lin_error = 0.f;
				con->rot_error = 0.f;
			}
			case CONSTRAINT_TYPE_CHILDOF:
			{
				/* XXX version patch, in older code this flag wasn't always set, and is inherent to type */
				if (con->ownspace == CONSTRAINT_SPACE_POSE)
					con->flag |= CONSTRAINT_SPACEONCE;
			}
				break;
		}
	}
}

static void lib_link_pose(FileData *fd, Object *ob, bPose *pose)
{
	bPoseChannel *pchan;
	bArmature *arm = ob->data;
	int rebuild;
	
	if (!pose || !arm)
		return;
	
	
	/* always rebuild to match proxy or lib changes */
	rebuild = ob->proxy || (ob->id.lib==NULL && arm->id.lib);
	
	if (ob->proxy) {
		/* sync proxy layer */
		if (pose->proxy_layer)
			arm->layer = pose->proxy_layer;
		
		/* sync proxy active bone */
		if (pose->proxy_act_bone[0]) {
			Bone *bone = BKE_armature_find_bone_name(arm, pose->proxy_act_bone);
			if (bone)
				arm->act_bone = bone;
		}
	}
	
	for (pchan = pose->chanbase.first; pchan; pchan=pchan->next) {
		lib_link_constraints(fd, (ID *)ob, &pchan->constraints);
		
		/* hurms... loop in a loop, but yah... later... (ton) */
		pchan->bone = BKE_armature_find_bone_name(arm, pchan->name);
		
		pchan->custom = newlibadr_us(fd, arm->id.lib, pchan->custom);
		if (pchan->bone == NULL)
			rebuild= 1;
		else if (ob->id.lib==NULL && arm->id.lib) {
			/* local pose selection copied to armature, bit hackish */
			pchan->bone->flag &= ~BONE_SELECTED;
			pchan->bone->flag |= pchan->selectflag;
		}
	}
	
	if (rebuild) {
		ob->recalc = (OB_RECALC_OB | OB_RECALC_DATA | OB_RECALC_TIME);
		pose->flag |= POSE_RECALC;
	}
}

static void lib_link_armature(FileData *fd, Main *main)
{
	bArmature *arm;
	
	for (arm = main->armature.first; arm; arm = arm->id.next) {
		if (arm->id.flag & LIB_NEEDLINK) {
			if (arm->adt) lib_link_animdata(fd, &arm->id, arm->adt);
			arm->id.flag -= LIB_NEEDLINK;
		}
	}
}

static void direct_link_bones(FileData *fd, Bone* bone)
{
	Bone *child;
	
	bone->parent = newdataadr(fd, bone->parent);
	bone->prop = newdataadr(fd, bone->prop);
	if (bone->prop)
		IDP_DirectLinkProperty(bone->prop, (fd->flags & FD_FLAGS_SWITCH_ENDIAN), fd);
		
	bone->flag &= ~BONE_DRAW_ACTIVE;
	
	link_list(fd, &bone->childbase);
	
	for (child=bone->childbase.first; child; child=child->next)
		direct_link_bones(fd, child);
}

static void direct_link_armature(FileData *fd, bArmature *arm)
{
	Bone *bone;
	
	link_list(fd, &arm->bonebase);
	arm->edbo = NULL;
	arm->sketch = NULL;
	
	arm->adt = newdataadr(fd, arm->adt);
	direct_link_animdata(fd, arm->adt);
	
	for (bone = arm->bonebase.first; bone; bone = bone->next) {
		direct_link_bones(fd, bone);
	}
	
	arm->act_bone = newdataadr(fd, arm->act_bone);
	arm->act_edbone = NULL;
}

/* ************ READ CAMERA ***************** */

static void lib_link_camera(FileData *fd, Main *main)
{
	Camera *ca;
	
	for (ca = main->camera.first; ca; ca = ca->id.next) {
		if (ca->id.flag & LIB_NEEDLINK) {
			if (ca->adt) lib_link_animdata(fd, &ca->id, ca->adt);
			
			ca->ipo = newlibadr_us(fd, ca->id.lib, ca->ipo); // XXX depreceated - old animation system
			
			ca->dof_ob = newlibadr_us(fd, ca->id.lib, ca->dof_ob);
			
			ca->id.flag -= LIB_NEEDLINK;
		}
	}
}

static void direct_link_camera(FileData *fd, Camera *ca)
{
	ca->adt = newdataadr(fd, ca->adt);
	direct_link_animdata(fd, ca->adt);
}


/* ************ READ LAMP ***************** */

static void lib_link_lamp(FileData *fd, Main *main)
{
	Lamp *la;
	MTex *mtex;
	int a;
	
	for (la = main->lamp.first; la; la = la->id.next) {
		if (la->id.flag & LIB_NEEDLINK) {
			if (la->adt) lib_link_animdata(fd, &la->id, la->adt);
			
			for (a = 0; a < MAX_MTEX; a++) {
				mtex = la->mtex[a];
				if (mtex) {
					mtex->tex = newlibadr_us(fd, la->id.lib, mtex->tex);
					mtex->object = newlibadr(fd, la->id.lib, mtex->object);
				}
			}
			
			la->ipo = newlibadr_us(fd, la->id.lib, la->ipo); // XXX depreceated - old animation system
			
			if (la->nodetree)
				lib_link_ntree(fd, &la->id, la->nodetree);
			
			la->id.flag -= LIB_NEEDLINK;
		}
	}
}

static void direct_link_lamp(FileData *fd, Lamp *la)
{
	int a;
	
	la->adt = newdataadr(fd, la->adt);
	direct_link_animdata(fd, la->adt);
	
	for (a=0; a<MAX_MTEX; a++) {
		la->mtex[a] = newdataadr(fd, la->mtex[a]);
	}
	
	la->curfalloff = newdataadr(fd, la->curfalloff);
	if (la->curfalloff)
		direct_link_curvemapping(fd, la->curfalloff);

	la->nodetree= newdataadr(fd, la->nodetree);
	if (la->nodetree)
		direct_link_nodetree(fd, la->nodetree);
	
	la->preview = direct_link_preview_image(fd, la->preview);
}

/* ************ READ keys ***************** */

static void lib_link_key(FileData *fd, Main *main)
{
	Key *key;
	
	for (key = main->key.first; key; key = key->id.next) {
		/*check if we need to generate unique ids for the shapekeys*/
		if (!key->uidgen) {
			KeyBlock *block;
			
			key->uidgen = 1;
			for (block=key->block.first; block; block=block->next) {
				block->uid = key->uidgen++;
			}
		}
		
		if (key->id.flag & LIB_NEEDLINK) {
			if (key->adt) lib_link_animdata(fd, &key->id, key->adt);
			
			key->ipo = newlibadr_us(fd, key->id.lib, key->ipo); // XXX depreceated - old animation system
			key->from = newlibadr(fd, key->id.lib, key->from);
			
			key->id.flag -= LIB_NEEDLINK;
		}
	}
}

static void switch_endian_keyblock(Key *key, KeyBlock *kb)
{
	int elemsize, a, b;
	char *data, *poin, *cp;
	
	elemsize = key->elemsize;
	data = kb->data;
	
	for (a = 0; a < kb->totelem; a++) {
		cp = key->elemstr;
		poin = data;
		
		while (cp[0]) {  /* cp[0] == amount */
			switch (cp[1]) {  /* cp[1] = type */
				case IPO_FLOAT:
				case IPO_BPOINT:
				case IPO_BEZTRIPLE:
					b = cp[0];
					
					while (b--) {
						SWITCH_INT((*poin));
						poin += 4;
					}
					break;
			}
			
			cp += 2;
		}
		data+= elemsize;
	}
}

static void direct_link_key(FileData *fd, Key *key)
{
	KeyBlock *kb;
	
	link_list(fd, &(key->block));
	
	key->adt = newdataadr(fd, key->adt);
	direct_link_animdata(fd, key->adt);
		
	key->refkey= newdataadr(fd, key->refkey);
	
	for (kb = key->block.first; kb; kb = kb->next) {
		kb->data = newdataadr(fd, kb->data);
		
		if (fd->flags & FD_FLAGS_SWITCH_ENDIAN)
			switch_endian_keyblock(key, kb);
	}
}

/* ************ READ mball ***************** */

static void lib_link_mball(FileData *fd, Main *main)
{
	MetaBall *mb;
	int a;
	
	for (mb = main->mball.first; mb; mb = mb->id.next) {
		if (mb->id.flag & LIB_NEEDLINK) {
			if (mb->adt) lib_link_animdata(fd, &mb->id, mb->adt);
			
			for (a = 0; a < mb->totcol; a++) 
				mb->mat[a]= newlibadr_us(fd, mb->id.lib, mb->mat[a]);
			
			mb->ipo = newlibadr_us(fd, mb->id.lib, mb->ipo); // XXX depreceated - old animation system
			
			mb->id.flag -= LIB_NEEDLINK;
		}
	}
}

static void direct_link_mball(FileData *fd, MetaBall *mb)
{
	mb->adt = newdataadr(fd, mb->adt);
	direct_link_animdata(fd, mb->adt);
	
	mb->mat = newdataadr(fd, mb->mat);
	test_pointer_array(fd, (void **)&mb->mat);
	
	link_list(fd, &(mb->elems));
	
	mb->disp.first = mb->disp.last = NULL;
	mb->editelems = NULL;
	mb->bb = NULL;
/*	mb->edit_elems.first= mb->edit_elems.last= NULL;*/
	mb->lastelem = NULL;
}

/* ************ READ WORLD ***************** */

static void lib_link_world(FileData *fd, Main *main)
{
	World *wrld;
	MTex *mtex;
	int a;
	
	for (wrld = main->world.first; wrld; wrld = wrld->id.next) {
		if (wrld->id.flag & LIB_NEEDLINK) {
			if (wrld->adt) lib_link_animdata(fd, &wrld->id, wrld->adt);
			
			wrld->ipo = newlibadr_us(fd, wrld->id.lib, wrld->ipo); // XXX depreceated - old animation system
			
			for (a=0; a < MAX_MTEX; a++) {
				mtex = wrld->mtex[a];
				if (mtex) {
					mtex->tex = newlibadr_us(fd, wrld->id.lib, mtex->tex);
					mtex->object = newlibadr(fd, wrld->id.lib, mtex->object);
				}
			}
			
			if (wrld->nodetree)
				lib_link_ntree(fd, &wrld->id, wrld->nodetree);
			
			wrld->id.flag -= LIB_NEEDLINK;
		}
	}
}

static void direct_link_world(FileData *fd, World *wrld)
{
	int a;
	
	wrld->adt = newdataadr(fd, wrld->adt);
	direct_link_animdata(fd, wrld->adt);
	
	for (a = 0; a < MAX_MTEX; a++) {
		wrld->mtex[a] = newdataadr(fd, wrld->mtex[a]);
	}
	
	wrld->nodetree = newdataadr(fd, wrld->nodetree);
	if (wrld->nodetree)
		direct_link_nodetree(fd, wrld->nodetree);
	
	wrld->preview = direct_link_preview_image(fd, wrld->preview);
}


/* ************ READ VFONT ***************** */

static void lib_link_vfont(FileData *UNUSED(fd), Main *main)
{
	VFont *vf;
	
	for (vf = main->vfont.first; vf; vf = vf->id.next) {
		if (vf->id.flag & LIB_NEEDLINK) {
			vf->id.flag -= LIB_NEEDLINK;
		}
	}
}

static void direct_link_vfont(FileData *fd, VFont *vf)
{
	vf->data = NULL;
	vf->packedfile = direct_link_packedfile(fd, vf->packedfile);
}

/* ************ READ TEXT ****************** */

static void lib_link_text(FileData *UNUSED(fd), Main *main)
{
	Text *text;
	
	for (text = main->text.first; text; text = text->id.next) {
		if (text->id.flag & LIB_NEEDLINK) {
			text->id.flag -= LIB_NEEDLINK;
		}
	}
}

static void direct_link_text(FileData *fd, Text *text)
{
	TextLine *ln;
	
	text->name = newdataadr(fd, text->name);
	
	text->undo_pos = -1;
	text->undo_len = TXT_INIT_UNDO;
	text->undo_buf = MEM_mallocN(text->undo_len, "undo buf");
	
	text->compiled = NULL;
	
#if 0
	if (text->flags & TXT_ISEXT) {
		BKE_text_reload(text);
		}
		else {
#endif
	
	link_list(fd, &text->lines);
	link_list(fd, &text->markers);
	
	text->curl = newdataadr(fd, text->curl);
	text->sell = newdataadr(fd, text->sell);
	
	for (ln = text->lines.first; ln; ln = ln->next) {
		ln->line = newdataadr(fd, ln->line);
		ln->format = NULL;
		
		if (ln->len != (int) strlen(ln->line)) {
			printf("Error loading text, line lengths differ\n");
			ln->len = strlen(ln->line);
		}
	}
	
	text->flags = (text->flags) & ~TXT_ISEXT;
	
	text->id.us = 1;
}

/* ************ READ IMAGE ***************** */

static void lib_link_image(FileData *fd, Main *main)
{
	Image *ima;
	
	for (ima = main->image.first; ima; ima = ima->id.next) {
		if (ima->id.flag & LIB_NEEDLINK) {
			if (ima->id.properties) IDP_LibLinkProperty(ima->id.properties, (fd->flags & FD_FLAGS_SWITCH_ENDIAN), fd);
			
			ima->id.flag -= LIB_NEEDLINK;
		}
	}
}

static void link_ibuf_list(FileData *fd, ListBase *lb)
{
	Link *ln, *prev;
	
	if (lb->first == NULL) return;
	
	lb->first = newimaadr(fd, lb->first);
	ln = lb->first;
	prev = NULL;
	while (ln) {
		ln->next = newimaadr(fd, ln->next);
		ln->prev = prev;
		prev = ln;
		ln = ln->next;
	}
	lb->last = prev;
}

static void direct_link_image(FileData *fd, Image *ima)
{
	/* for undo system, pointers could be restored */
	if (fd->imamap)
		link_ibuf_list(fd, &ima->ibufs);
	else
		ima->ibufs.first = ima->ibufs.last = NULL;
	
	/* if not restored, we keep the binded opengl index */
	if (ima->ibufs.first == NULL) {
		ima->bindcode = 0;
		ima->gputexture = NULL;
	}
	
	ima->anim = NULL;
	ima->rr = NULL;
	ima->repbind = NULL;
	
	/* undo system, try to restore render buffers */
	if (fd->imamap) {
		int a;
		
		for (a = 0; a < IMA_MAX_RENDER_SLOT; a++)
			ima->renders[a] = newimaadr(fd, ima->renders[a]);
	}
	else {
		memset(ima->renders, 0, sizeof(ima->renders));
		ima->last_render_slot = ima->render_slot;
	}
	
	ima->packedfile = direct_link_packedfile(fd, ima->packedfile);
	ima->preview = direct_link_preview_image(fd, ima->preview);
	ima->ok = 1;
}


/* ************ READ CURVE ***************** */

static void lib_link_curve(FileData *fd, Main *main)
{
	Curve *cu;
	int a;
	
	for (cu = main->curve.first; cu; cu = cu->id.next) {
		if (cu->id.flag & LIB_NEEDLINK) {
			if (cu->adt) lib_link_animdata(fd, &cu->id, cu->adt);
			
			for (a = 0; a < cu->totcol; a++) 
				cu->mat[a] = newlibadr_us(fd, cu->id.lib, cu->mat[a]);
			
			cu->bevobj = newlibadr(fd, cu->id.lib, cu->bevobj);
			cu->taperobj = newlibadr(fd, cu->id.lib, cu->taperobj);
			cu->textoncurve = newlibadr(fd, cu->id.lib, cu->textoncurve);
			cu->vfont = newlibadr_us(fd, cu->id.lib, cu->vfont);
			cu->vfontb = newlibadr_us(fd, cu->id.lib, cu->vfontb);			
			cu->vfonti = newlibadr_us(fd, cu->id.lib, cu->vfonti);
			cu->vfontbi = newlibadr_us(fd, cu->id.lib, cu->vfontbi);
			
			cu->ipo = newlibadr_us(fd, cu->id.lib, cu->ipo); // XXX depreceated - old animation system
			cu->key = newlibadr_us(fd, cu->id.lib, cu->key);
			
			cu->id.flag -= LIB_NEEDLINK;
		}
	}
}


static void switch_endian_knots(Nurb *nu)
{
	int len;
	
	if (nu->knotsu) {
		len = KNOTSU(nu);
		while (len--) {
			SWITCH_INT(nu->knotsu[len]);
		}
	}
	if (nu->knotsv) {
		len = KNOTSV(nu);
		while (len--) {
			SWITCH_INT(nu->knotsv[len]);
		}
	}
}

static void direct_link_curve(FileData *fd, Curve *cu)
{
	Nurb *nu;
	TextBox *tb;
	
	cu->adt= newdataadr(fd, cu->adt);
	direct_link_animdata(fd, cu->adt);
	
	cu->mat = newdataadr(fd, cu->mat);
	test_pointer_array(fd, (void **)&cu->mat);
	cu->str = newdataadr(fd, cu->str);
	cu->strinfo= newdataadr(fd, cu->strinfo);	
	cu->tb = newdataadr(fd, cu->tb);

	if (cu->vfont == NULL) link_list(fd, &(cu->nurb));
	else {
		cu->nurb.first=cu->nurb.last= NULL;
		
		tb = MEM_callocN(MAXTEXTBOX*sizeof(TextBox), "TextBoxread");
		if (cu->tb) {
			memcpy(tb, cu->tb, cu->totbox*sizeof(TextBox));
			MEM_freeN(cu->tb);
			cu->tb = tb;			
		}
		else {
			cu->totbox = 1;
			cu->actbox = 1;
			cu->tb = tb;
			cu->tb[0].w = cu->linewidth;
		}		
		if (cu->wordspace == 0.0f) cu->wordspace = 1.0f;
	}

	cu->bev.first = cu->bev.last = NULL;
	cu->disp.first = cu->disp.last = NULL;
	cu->editnurb = NULL;
	cu->lastsel = NULL;
	cu->path = NULL;
	cu->editfont = NULL;
	
	for (nu = cu->nurb.first; nu; nu = nu->next) {
		nu->bezt = newdataadr(fd, nu->bezt);
		nu->bp = newdataadr(fd, nu->bp);
		nu->knotsu = newdataadr(fd, nu->knotsu);
		nu->knotsv = newdataadr(fd, nu->knotsv);
		if (cu->vfont == NULL) nu->charidx= nu->mat_nr;
		
		if (fd->flags & FD_FLAGS_SWITCH_ENDIAN) {
			switch_endian_knots(nu);
		}
	}
	cu->bb = NULL;
}

/* ************ READ TEX ***************** */

static void lib_link_texture(FileData *fd, Main *main)
{
	Tex *tex;
	
	for (tex = main->tex.first; tex; tex = tex->id.next) {
		if (tex->id.flag & LIB_NEEDLINK) {
			if (tex->adt) lib_link_animdata(fd, &tex->id, tex->adt);
			
			tex->ima = newlibadr_us(fd, tex->id.lib, tex->ima);
			tex->ipo = newlibadr_us(fd, tex->id.lib, tex->ipo);
			if (tex->env)
				tex->env->object = newlibadr(fd, tex->id.lib, tex->env->object);
			if (tex->pd)
				tex->pd->object = newlibadr(fd, tex->id.lib, tex->pd->object);
			if (tex->vd)
				tex->vd->object = newlibadr(fd, tex->id.lib, tex->vd->object);
			if (tex->ot)
				tex->ot->object = newlibadr(fd, tex->id.lib, tex->ot->object);
			
			if (tex->nodetree)
				lib_link_ntree(fd, &tex->id, tex->nodetree);
			
			tex->id.flag -= LIB_NEEDLINK;
		}
	}
}

static void direct_link_texture(FileData *fd, Tex *tex)
{
	tex->adt = newdataadr(fd, tex->adt);
	direct_link_animdata(fd, tex->adt);

	tex->coba = newdataadr(fd, tex->coba);
	tex->env = newdataadr(fd, tex->env);
	if (tex->env) {
		tex->env->ima = NULL;
		memset(tex->env->cube, 0, 6*sizeof(void *));
		tex->env->ok= 0;
	}
	tex->pd = newdataadr(fd, tex->pd);
	if (tex->pd) {
		tex->pd->point_tree = NULL;
		tex->pd->coba = newdataadr(fd, tex->pd->coba);
		tex->pd->falloff_curve = newdataadr(fd, tex->pd->falloff_curve);
		if (tex->pd->falloff_curve) {
			direct_link_curvemapping(fd, tex->pd->falloff_curve);
		}
	}
	
	tex->vd = newdataadr(fd, tex->vd);
	if (tex->vd) {
		tex->vd->dataset = NULL;
		tex->vd->ok = 0;
	}
	else {
		if (tex->type == TEX_VOXELDATA)
			tex->vd = MEM_callocN(sizeof(VoxelData), "direct_link_texture VoxelData");
	}
	
	tex->ot = newdataadr(fd, tex->ot);
	
	tex->nodetree = newdataadr(fd, tex->nodetree);
	if (tex->nodetree)
		direct_link_nodetree(fd, tex->nodetree);
	
	tex->preview = direct_link_preview_image(fd, tex->preview);
	
	tex->iuser.ok = 1;
}



/* ************ READ MATERIAL ***************** */

static void lib_link_material(FileData *fd, Main *main)
{
	Material *ma;
	MTex *mtex;
	int a;
	
	for (ma = main->mat.first; ma; ma = ma->id.next) {
		if (ma->id.flag & LIB_NEEDLINK) {
			if (ma->adt) lib_link_animdata(fd, &ma->id, ma->adt);
			
			/* Link ID Properties -- and copy this comment EXACTLY for easy finding
			 * of library blocks that implement this.*/
			if (ma->id.properties) IDP_LibLinkProperty(ma->id.properties, (fd->flags & FD_FLAGS_SWITCH_ENDIAN), fd);
			
			ma->ipo = newlibadr_us(fd, ma->id.lib, ma->ipo);
			ma->group = newlibadr_us(fd, ma->id.lib, ma->group);
			
			for (a = 0; a < MAX_MTEX; a++) {
				mtex = ma->mtex[a];
				if (mtex) {
					mtex->tex = newlibadr_us(fd, ma->id.lib, mtex->tex);
					mtex->object = newlibadr(fd, ma->id.lib, mtex->object);
				}
			}
			
			if (ma->nodetree)
				lib_link_ntree(fd, &ma->id, ma->nodetree);
			
			ma->id.flag -= LIB_NEEDLINK;
		}
	}
}

static void direct_link_material(FileData *fd, Material *ma)
{
	int a;
	
	ma->adt = newdataadr(fd, ma->adt);
	direct_link_animdata(fd, ma->adt);
	
	for (a = 0; a < MAX_MTEX; a++) {
		ma->mtex[a] = newdataadr(fd, ma->mtex[a]);
	}
	
	ma->ramp_col = newdataadr(fd, ma->ramp_col);
	ma->ramp_spec = newdataadr(fd, ma->ramp_spec);
	
	ma->nodetree = newdataadr(fd, ma->nodetree);
	if (ma->nodetree)
		direct_link_nodetree(fd, ma->nodetree);
	
	ma->preview = direct_link_preview_image(fd, ma->preview);
	ma->gpumaterial.first = ma->gpumaterial.last = NULL;
}

/* ************ READ PARTICLE SETTINGS ***************** */
/* update this also to writefile.c */
static const char *ptcache_data_struct[] = {
	"", // BPHYS_DATA_INDEX
	"", // BPHYS_DATA_LOCATION
	"", // BPHYS_DATA_VELOCITY
	"", // BPHYS_DATA_ROTATION
	"", // BPHYS_DATA_AVELOCITY / BPHYS_DATA_XCONST */
	"", // BPHYS_DATA_SIZE:
	"", // BPHYS_DATA_TIMES:	
	"BoidData" // case BPHYS_DATA_BOIDS:
};
static void direct_link_pointcache(FileData *fd, PointCache *cache)
{
	if ((cache->flag & PTCACHE_DISK_CACHE)==0) {
		PTCacheMem *pm;
		PTCacheExtra *extra;
		int i;
		
		link_list(fd, &cache->mem_cache);
		
		pm = cache->mem_cache.first;
		
		for (; pm; pm=pm->next) {
			for (i=0; i<BPHYS_TOT_DATA; i++) {
				pm->data[i] = newdataadr(fd, pm->data[i]);
				
				/* the cache saves non-struct data without DNA */
				if (pm->data[i] && ptcache_data_struct[i][0]=='\0' && (fd->flags & FD_FLAGS_SWITCH_ENDIAN)) {
					int j, tot = (BKE_ptcache_data_size (i) * pm->totpoint)/4; /* data_size returns bytes */
					int *poin = pm->data[i];
					
					for (j = 0; j < tot; j++)
						SWITCH_INT(poin[j]);
				}
			}
			
			link_list(fd, &pm->extradata);
			
			for (extra=pm->extradata.first; extra; extra=extra->next)
				extra->data = newdataadr(fd, extra->data);
		}
	}
	else
		cache->mem_cache.first = cache->mem_cache.last = NULL;
	
	cache->flag &= ~PTCACHE_SIMULATION_VALID;
	cache->simframe = 0;
	cache->edit = NULL;
	cache->free_edit = NULL;
	cache->cached_frames = NULL;
}

static void direct_link_pointcache_list(FileData *fd, ListBase *ptcaches, PointCache **ocache, int force_disk)
{
	if (ptcaches->first) {
		PointCache *cache= NULL;
		link_list(fd, ptcaches);
		for (cache=ptcaches->first; cache; cache=cache->next) {
			direct_link_pointcache(fd, cache);
			if (force_disk) {
				cache->flag |= PTCACHE_DISK_CACHE;
				cache->step = 1;
			}
		}
		
		*ocache = newdataadr(fd, *ocache);
	}
	else if (*ocache) {
		/* old "single" caches need to be linked too */
		*ocache = newdataadr(fd, *ocache);
		direct_link_pointcache(fd, *ocache);
		if (force_disk) {
			(*ocache)->flag |= PTCACHE_DISK_CACHE;
			(*ocache)->step = 1;
		}
		
		ptcaches->first = ptcaches->last = *ocache;
	}
}

static void lib_link_partdeflect(FileData *fd, ID *id, PartDeflect *pd)
{
	if (pd && pd->tex)
		pd->tex = newlibadr_us(fd, id->lib, pd->tex);
}

static void lib_link_particlesettings(FileData *fd, Main *main)
{
	ParticleSettings *part;
	ParticleDupliWeight *dw;
	MTex *mtex;
	int a;
	
	for (part = main->particle.first; part; part = part->id.next) {
		if (part->id.flag & LIB_NEEDLINK) {
			if (part->adt) lib_link_animdata(fd, &part->id, part->adt);
			part->ipo = newlibadr_us(fd, part->id.lib, part->ipo); // XXX depreceated - old animation system
			
			part->dup_ob = newlibadr(fd, part->id.lib, part->dup_ob);
			part->dup_group = newlibadr(fd, part->id.lib, part->dup_group);
			part->eff_group = newlibadr(fd, part->id.lib, part->eff_group);
			part->bb_ob = newlibadr(fd, part->id.lib, part->bb_ob);
			
			lib_link_partdeflect(fd, &part->id, part->pd);
			lib_link_partdeflect(fd, &part->id, part->pd2);
			
			if (part->effector_weights)
				part->effector_weights->group = newlibadr(fd, part->id.lib, part->effector_weights->group);
			
			if (part->dupliweights.first && part->dup_group) {
				int index_ok = 0;
				/* check for old files without indices (all indexes 0) */
				dw = part->dupliweights.first;
				if (part->dupliweights.first == part->dupliweights.last) {
					/* special case for only one object in the group */
					index_ok = 1;
				}
				else { 
					for (; dw; dw=dw->next) {
						if (dw->index > 0) {
							index_ok = 1;
							break;
						}
					}
				}
				
				if (index_ok) {
					/* if we have indexes, let's use them */
					dw = part->dupliweights.first;
					for (; dw; dw=dw->next) {
						GroupObject *go = (GroupObject *)BLI_findlink(&part->dup_group->gobject, dw->index);
						dw->ob = go ? go->ob : NULL;
					}
				}
				else {
					/* otherwise try to get objects from own library (won't work on library linked groups) */
					for (; dw; dw=dw->next)
						dw->ob = newlibadr(fd, part->id.lib, dw->ob);
				}
			}
			else {
				part->dupliweights.first = part->dupliweights.last = NULL;
			}
			
			if (part->boids) {
				BoidState *state = part->boids->states.first;
				BoidRule *rule;
				for (; state; state=state->next) {
					rule = state->rules.first;
				for (; rule; rule=rule->next)
					switch (rule->type) {
						case eBoidRuleType_Goal:
						case eBoidRuleType_Avoid:
						{
							BoidRuleGoalAvoid *brga = (BoidRuleGoalAvoid*)rule;
							brga->ob = newlibadr(fd, part->id.lib, brga->ob);
							break;
						}
						case eBoidRuleType_FollowLeader:
						{
							BoidRuleFollowLeader *brfl = (BoidRuleFollowLeader*)rule;
							brfl->ob = newlibadr(fd, part->id.lib, brfl->ob);
							break;
						}
					}
				}
			}
			
			for (a = 0; a < MAX_MTEX; a++) {
				mtex= part->mtex[a];
				if (mtex) {
					mtex->tex = newlibadr_us(fd, part->id.lib, mtex->tex);
					mtex->object = newlibadr(fd, part->id.lib, mtex->object);
				}
			}
			
			part->id.flag -= LIB_NEEDLINK;
		}
	}
}

static void direct_link_partdeflect(PartDeflect *pd)
{
	if (pd) pd->rng = NULL;
}

static void direct_link_particlesettings(FileData *fd, ParticleSettings *part)
{
	int a;
	
	part->adt = newdataadr(fd, part->adt);
	part->pd = newdataadr(fd, part->pd);
	part->pd2 = newdataadr(fd, part->pd2);

	direct_link_animdata(fd, part->adt);
	direct_link_partdeflect(part->pd);
	direct_link_partdeflect(part->pd2);

	part->effector_weights = newdataadr(fd, part->effector_weights);
	if (!part->effector_weights)
		part->effector_weights = BKE_add_effector_weights(part->eff_group);

	link_list(fd, &part->dupliweights);

	part->boids = newdataadr(fd, part->boids);
	part->fluid = newdataadr(fd, part->fluid);

	if (part->boids) {
		BoidState *state;
		link_list(fd, &part->boids->states);
		
		for (state=part->boids->states.first; state; state=state->next) {
			link_list(fd, &state->rules);
			link_list(fd, &state->conditions);
			link_list(fd, &state->actions);
		}
	}
	for (a = 0; a < MAX_MTEX; a++) {
		part->mtex[a] = newdataadr(fd, part->mtex[a]);
	}
}

static void lib_link_particlesystems(FileData *fd, Object *ob, ID *id, ListBase *particles)
{
	ParticleSystem *psys, *psysnext;

	for (psys=particles->first; psys; psys=psysnext) {
		psysnext = psys->next;
		
		psys->part = newlibadr_us(fd, id->lib, psys->part);
		if (psys->part) {
			ParticleTarget *pt = psys->targets.first;
			
			for (; pt; pt=pt->next)
				pt->ob=newlibadr(fd, id->lib, pt->ob);
			
			psys->parent = newlibadr_us(fd, id->lib, psys->parent);
			psys->target_ob = newlibadr(fd, id->lib, psys->target_ob);
			
			if (psys->clmd) {
				/* XXX - from reading existing code this seems correct but intended usage of
				 * pointcache should /w cloth should be added in 'ParticleSystem' - campbell */
				psys->clmd->point_cache = psys->pointcache;
				psys->clmd->ptcaches.first = psys->clmd->ptcaches.last= NULL;
				psys->clmd->coll_parms->group = newlibadr(fd, id->lib, psys->clmd->coll_parms->group);
			}
		}
		else {
			/* particle modifier must be removed before particle system */
			ParticleSystemModifierData *psmd = psys_get_modifier(ob, psys);
			BLI_remlink(&ob->modifiers, psmd);
			modifier_free((ModifierData *)psmd);
			
			BLI_remlink(particles, psys);
			MEM_freeN(psys);
		}
	}
}
static void direct_link_particlesystems(FileData *fd, ListBase *particles)
{
	ParticleSystem *psys;
	ParticleData *pa;
	int a;
	
	for (psys=particles->first; psys; psys=psys->next) {
		psys->particles=newdataadr(fd, psys->particles);
		
		if (psys->particles && psys->particles->hair) {
			for (a=0, pa=psys->particles; a<psys->totpart; a++, pa++)
				pa->hair=newdataadr(fd, pa->hair);
		}
		
		if (psys->particles && psys->particles->keys) {
			for (a=0, pa=psys->particles; a<psys->totpart; a++, pa++) {
				pa->keys= NULL;
				pa->totkey= 0;
			}
			
			psys->flag &= ~PSYS_KEYED;
		}
		
		if (psys->particles && psys->particles->boid) {
			pa = psys->particles;
			pa->boid = newdataadr(fd, pa->boid);
			for (a=1, pa++; a<psys->totpart; a++, pa++)
				pa->boid = (pa-1)->boid + 1;
		}
		else if (psys->particles) {
			for (a=0, pa=psys->particles; a<psys->totpart; a++, pa++)
				pa->boid = NULL;
		}
		
		psys->fluid_springs = newdataadr(fd, psys->fluid_springs);
		
		psys->child = newdataadr(fd, psys->child);
		psys->effectors = NULL;
		
		link_list(fd, &psys->targets);
		
		psys->edit = NULL;
		psys->free_edit = NULL;
		psys->pathcache = NULL;
		psys->childcache = NULL;
		psys->pathcachebufs.first = psys->pathcachebufs.last = NULL;
		psys->childcachebufs.first = psys->childcachebufs.last = NULL;
		psys->frand = NULL;
		psys->pdd = NULL;
		psys->renderdata = NULL;
		
		direct_link_pointcache_list(fd, &psys->ptcaches, &psys->pointcache, 0);
		
		if (psys->clmd) {
			psys->clmd = newdataadr(fd, psys->clmd);
			psys->clmd->clothObject = NULL;
			
			psys->clmd->sim_parms= newdataadr(fd, psys->clmd->sim_parms);
			psys->clmd->sim_parms->effector_weights = NULL;
			psys->clmd->coll_parms= newdataadr(fd, psys->clmd->coll_parms);
			
			if (psys->clmd->sim_parms) {
				if (psys->clmd->sim_parms->presets > 10)
					psys->clmd->sim_parms->presets = 0;
			}
			
			psys->hair_in_dm = psys->hair_out_dm = NULL;
			
			psys->clmd->point_cache = psys->pointcache;
		}
		
		psys->tree = NULL;
		psys->bvhtree = NULL;
	}
	return;
}

/* ************ READ MESH ***************** */

static void lib_link_mtface(FileData *fd, Mesh *me, MTFace *mtface, int totface)
{
	MTFace *tf= mtface;
	int i;
	
	/* Add pseudo-references (not fake users!) to images used by texface. A
	 * little bogus; it would be better if each mesh consistently added one ref
	 * to each image it used. - z0r */
	for (i = 0; i < totface; i++, tf++) {
		tf->tpage= newlibadr(fd, me->id.lib, tf->tpage);
		if (tf->tpage && tf->tpage->id.us==0)
			tf->tpage->id.us= 1;
	}
}

static void lib_link_customdata_mtface(FileData *fd, Mesh *me, CustomData *fdata, int totface)
{
	int i;	
	for (i = 0; i < fdata->totlayer; i++) {
		CustomDataLayer *layer = &fdata->layers[i];
		
		if (layer->type == CD_MTFACE)
			lib_link_mtface(fd, me, layer->data, totface);
	}

}

static void lib_link_customdata_mtpoly(FileData *fd, Mesh *me, CustomData *pdata, int totface)
{
	int i;

	for (i=0; i < pdata->totlayer; i++) {
		CustomDataLayer *layer = &pdata->layers[i];
		
		if (layer->type == CD_MTEXPOLY) {
			MTexPoly *tf= layer->data;
			int i;
			
			for (i = 0; i < totface; i++, tf++) {
				tf->tpage = newlibadr(fd, me->id.lib, tf->tpage);
				if (tf->tpage && tf->tpage->id.us==0)
					tf->tpage->id.us = 1;
			}
		}
	}
}

static void lib_link_mesh(FileData *fd, Main *main)
{
	Mesh *me;
	
	for (me = main->mesh.first; me; me = me->id.next) {
		if (me->id.flag & LIB_NEEDLINK) {
			int i;
			
			/* Link ID Properties -- and copy this comment EXACTLY for easy finding
			 * of library blocks that implement this.*/
			if (me->id.properties) IDP_LibLinkProperty(me->id.properties, (fd->flags & FD_FLAGS_SWITCH_ENDIAN), fd);
			if (me->adt) lib_link_animdata(fd, &me->id, me->adt);
			
			/* this check added for python created meshes */
			if (me->mat) {
				for (i = 0; i < me->totcol; i++) {
					me->mat[i] = newlibadr_us(fd, me->id.lib, me->mat[i]);
				}
			}
			else me->totcol = 0;
			
			me->ipo = newlibadr_us(fd, me->id.lib, me->ipo); // XXX: deprecated: old anim sys
			me->key = newlibadr_us(fd, me->id.lib, me->key);
			me->texcomesh = newlibadr_us(fd, me->id.lib, me->texcomesh);
			
			lib_link_customdata_mtface(fd, me, &me->fdata, me->totface);
			lib_link_customdata_mtpoly(fd, me, &me->pdata, me->totpoly);
			if (me->mr && me->mr->levels.first)
				lib_link_customdata_mtface(fd, me, &me->mr->fdata,
							   ((MultiresLevel*)me->mr->levels.first)->totface);
			
			/*check if we need to convert mfaces to mpolys*/
			if (me->totface && !me->totpoly) {
				/* temporarily switch main so that reading from
				 * external CustomData works */
				Main *gmain = G.main;
				G.main = main;
				
				BKE_mesh_do_versions_convert_mfaces_to_mpolys(me);
				
				G.main = gmain;
			}
			
			/*
			 * Re-tessellate, even if the polys were just created from tessfaces, this
			 * is important because it:
			 *  - fill the CD_POLYINDEX layer
			 *  - gives consistency of tessface between loading from a file and
			 *    converting an edited BMesh back into a mesh (i.e. it replaces
			 *    quad tessfaces in a loaded mesh immediately, instead of lazily
			 *    waiting until edit mode has been entered/exited, making it easier
			 *    to recognize problems that would otherwise only show up after edits).
			 */
#ifdef USE_TESSFACE_DEFAULT
			BKE_mesh_tessface_calc(me);
#else
			BKE_mesh_tessface_clear(me);
#endif
			
			me->id.flag -= LIB_NEEDLINK;
		}
	}
	
	/* convert texface options to material */
	convert_tface_mt(fd, main);
}

static void direct_link_dverts(FileData *fd, int count, MDeformVert *mdverts)
{
	int i;
	
	if (mdverts == NULL) {
		return;
	}
	
	for (i = count; i > 0; i--, mdverts++) {
		/*convert to vgroup allocation system*/
		MDeformWeight *dw;
		if (mdverts->dw && (dw = newdataadr(fd, mdverts->dw))) {
			const ssize_t dw_len = mdverts->totweight * sizeof(MDeformWeight);
			void *dw_tmp = MEM_mallocN(dw_len, "direct_link_dverts");
			memcpy(dw_tmp, dw, dw_len);
			mdverts->dw = dw_tmp;
			MEM_freeN(dw);
		}
		else {
			mdverts->dw = NULL;
			mdverts->totweight = 0;
		}
	}
}

static void direct_link_mdisps(FileData *fd, int count, MDisps *mdisps, int external)
{
	if (mdisps) {
		int i;
		
		for (i = 0; i < count; ++i) {
			mdisps[i].disps = newdataadr(fd, mdisps[i].disps);
			mdisps[i].hidden = newdataadr(fd, mdisps[i].hidden);
			
			if (mdisps[i].totdisp && !mdisps[i].level) {
				/* this calculation is only correct for loop mdisps;
				 * if loading pre-BMesh face mdisps this will be
				 * overwritten with the correct value in
				 * bm_corners_to_loops() */
				float gridsize = sqrtf(mdisps[i].totdisp);
				mdisps[i].level = (int)(logf(gridsize - 1.0f) / (float)M_LN2) + 1;
			}
			
			if ((fd->flags & FD_FLAGS_SWITCH_ENDIAN) && (mdisps[i].disps)) {
				/* DNA_struct_switch_endian doesn't do endian swap for (*disps)[] */
				/* this does swap for data written at write_mdisps() - readfile.c */
				int x;
				float *tmpdisps = *mdisps[i].disps;
				for (x = 0; x < mdisps[i].totdisp * 3; x++) {
					SWITCH_INT(*tmpdisps);
					tmpdisps++;
				}
			}
			if (!external && !mdisps[i].disps)
				mdisps[i].totdisp = 0;
		}
	}
}

static void direct_link_grid_paint_mask(FileData *fd, int count, GridPaintMask *grid_paint_mask)
{
	if (grid_paint_mask) {
		int i;
		
		for (i = 0; i < count; ++i) {
			GridPaintMask *gpm = &grid_paint_mask[i];
			if (gpm->data)
				gpm->data = newdataadr(fd, gpm->data);
		}
	}
}

/*this isn't really a public api function, so prototyped here*/
static void direct_link_customdata(FileData *fd, CustomData *data, int count)
{
	int i = 0;
	
	data->layers = newdataadr(fd, data->layers);
	
	/* annoying workaround for bug [#31079] loading legacy files with
	 * no polygons _but_ have stale customdata */
	if (UNLIKELY(count == 0 && data->layers == NULL && data->totlayer != 0)) {
		memset(data, 0, sizeof(*data));
		return;
	}
	
	data->external = newdataadr(fd, data->external);
	
	while (i < data->totlayer) {
		CustomDataLayer *layer = &data->layers[i];
		
		if (layer->flag & CD_FLAG_EXTERNAL)
			layer->flag &= ~CD_FLAG_IN_MEMORY;
		
		if (CustomData_verify_versions(data, i)) {
			layer->data = newdataadr(fd, layer->data);
			if (layer->type == CD_MDISPS)
				direct_link_mdisps(fd, count, layer->data, layer->flag & CD_FLAG_EXTERNAL);
			else if (layer->type == CD_GRID_PAINT_MASK)
				direct_link_grid_paint_mask(fd, count, layer->data);
			i++;
		}
	}
	
	CustomData_update_typemap(data);
}

static void direct_link_mesh(FileData *fd, Mesh *mesh)
{
	mesh->mat= newdataadr(fd, mesh->mat);
	test_pointer_array(fd, (void **)&mesh->mat);
	
	mesh->mvert = newdataadr(fd, mesh->mvert);
	mesh->medge = newdataadr(fd, mesh->medge);
	mesh->mface = newdataadr(fd, mesh->mface);
	mesh->mloop = newdataadr(fd, mesh->mloop);
	mesh->mpoly = newdataadr(fd, mesh->mpoly);
	mesh->tface = newdataadr(fd, mesh->tface);
	mesh->mtface = newdataadr(fd, mesh->mtface);
	mesh->mcol = newdataadr(fd, mesh->mcol);
	mesh->msticky = newdataadr(fd, mesh->msticky);
	mesh->dvert = newdataadr(fd, mesh->dvert);
	mesh->mloopcol = newdataadr(fd, mesh->mloopcol);
	mesh->mloopuv = newdataadr(fd, mesh->mloopuv);
	mesh->mtpoly = newdataadr(fd, mesh->mtpoly);
	mesh->mselect = newdataadr(fd, mesh->mselect);
	
	/* animdata */
	mesh->adt = newdataadr(fd, mesh->adt);
	direct_link_animdata(fd, mesh->adt);
	
	/* normally direct_link_dverts should be called in direct_link_customdata,
	 * but for backwards compat in do_versions to work we do it here */
	direct_link_dverts(fd, mesh->totvert, mesh->dvert);
	
	direct_link_customdata(fd, &mesh->vdata, mesh->totvert);
	direct_link_customdata(fd, &mesh->edata, mesh->totedge);
	direct_link_customdata(fd, &mesh->fdata, mesh->totface);
	direct_link_customdata(fd, &mesh->ldata, mesh->totloop);
	direct_link_customdata(fd, &mesh->pdata, mesh->totpoly);
	
	
#ifdef USE_BMESH_FORWARD_COMPAT
	/* NEVER ENABLE THIS CODE INTO BMESH!
	 * THIS IS FOR LOADING BMESH INTO OLDER FILES ONLY */
	mesh->mpoly = newdataadr(fd, mesh->mpoly);
	mesh->mloop = newdataadr(fd, mesh->mloop);

	direct_link_customdata(fd, &mesh->pdata, mesh->totpoly);
	direct_link_customdata(fd, &mesh->ldata, mesh->totloop);

	if (mesh->mpoly) {
		/* be clever and load polygons as mfaces */
		mesh->totface= BKE_mesh_mpoly_to_mface(&mesh->fdata, &mesh->ldata, &mesh->pdata,
		                                   mesh->totface, mesh->totloop, mesh->totpoly);
		
		CustomData_free(&mesh->pdata, mesh->totpoly);
		memset(&mesh->pdata, 0, sizeof(CustomData));
		mesh->totpoly = 0;
		
		CustomData_free(&mesh->ldata, mesh->totloop);
		memset(&mesh->ldata, 0, sizeof(CustomData));
		mesh->totloop = 0;
		
		mesh_update_customdata_pointers(mesh);
	}

#endif
	
	
	mesh->bb = NULL;
	mesh->edit_btmesh = NULL;
	
	/* Multires data */
	mesh->mr= newdataadr(fd, mesh->mr);
	if (mesh->mr) {
		MultiresLevel *lvl;
		
		link_list(fd, &mesh->mr->levels);
		lvl = mesh->mr->levels.first;
		
		direct_link_customdata(fd, &mesh->mr->vdata, lvl->totvert);
		direct_link_dverts(fd, lvl->totvert, CustomData_get(&mesh->mr->vdata, 0, CD_MDEFORMVERT));
		direct_link_customdata(fd, &mesh->mr->fdata, lvl->totface);
		
		mesh->mr->edge_flags = newdataadr(fd, mesh->mr->edge_flags);
		mesh->mr->edge_creases = newdataadr(fd, mesh->mr->edge_creases);
		
		mesh->mr->verts = newdataadr(fd, mesh->mr->verts);
		
		/* If mesh has the same number of vertices as the
		 * highest multires level, load the current mesh verts
		 * into multires and discard the old data. Needed
		 * because some saved files either do not have a verts
		 * array, or the verts array contains out-of-date
		 * data. */
		if (mesh->totvert == ((MultiresLevel*)mesh->mr->levels.last)->totvert) {
			if (mesh->mr->verts)
				MEM_freeN(mesh->mr->verts);
			mesh->mr->verts = MEM_dupallocN(mesh->mvert);
		}
			
		for (; lvl; lvl = lvl->next) {
			lvl->verts = newdataadr(fd, lvl->verts);
			lvl->faces = newdataadr(fd, lvl->faces);
			lvl->edges = newdataadr(fd, lvl->edges);
			lvl->colfaces = newdataadr(fd, lvl->colfaces);
		}
	}

	/* if multires is present but has no valid vertex data,
	 * there's no way to recover it; silently remove multires */
	if (mesh->mr && !mesh->mr->verts) {
		multires_free(mesh->mr);
		mesh->mr = NULL;
	}
	
	if ((fd->flags & FD_FLAGS_SWITCH_ENDIAN) && mesh->tface) {
		TFace *tf = mesh->tface;
		int i;
		
		for (i = 0; i < (mesh->totface); i++, tf++) {
			SWITCH_INT(tf->col[0]);
			SWITCH_INT(tf->col[1]);
			SWITCH_INT(tf->col[2]);
			SWITCH_INT(tf->col[3]);
		}
	}
}

/* ************ READ LATTICE ***************** */

static void lib_link_latt(FileData *fd, Main *main)
{
	Lattice *lt;
	
	for (lt = main->latt.first; lt; lt = lt->id.next) {
		if (lt->id.flag & LIB_NEEDLINK) {
			if (lt->adt) lib_link_animdata(fd, &lt->id, lt->adt);
			
			lt->ipo = newlibadr_us(fd, lt->id.lib, lt->ipo); // XXX depreceated - old animation system
			lt->key = newlibadr_us(fd, lt->id.lib, lt->key);
			
			lt->id.flag -= LIB_NEEDLINK;
		}
	}
}

static void direct_link_latt(FileData *fd, Lattice *lt)
{
	lt->def = newdataadr(fd, lt->def);
	
	lt->dvert = newdataadr(fd, lt->dvert);
	direct_link_dverts(fd, lt->pntsu*lt->pntsv*lt->pntsw, lt->dvert);
	
	lt->editlatt = NULL;
	
	lt->adt = newdataadr(fd, lt->adt);
	direct_link_animdata(fd, lt->adt);
}


/* ************ READ OBJECT ***************** */

static void lib_link_modifiers__linkModifiers(void *userData, Object *ob,
                                              ID **idpoin)
{
	FileData *fd = userData;

	*idpoin = newlibadr(fd, ob->id.lib, *idpoin);
	/* hardcoded bad exception; non-object modifier data gets user count (texture, displace) */
	if (*idpoin && GS((*idpoin)->name)!=ID_OB)
		(*idpoin)->us++;
}
static void lib_link_modifiers(FileData *fd, Object *ob)
{
	modifiers_foreachIDLink(ob, lib_link_modifiers__linkModifiers, fd);
}

static void lib_link_object(FileData *fd, Main *main)
{
	Object *ob;
	PartEff *paf;
	bSensor *sens;
	bController *cont;
	bActuator *act;
	void *poin;
	int warn=0, a;
	
	for (ob = main->object.first; ob; ob = ob->id.next) {
		if (ob->id.flag & LIB_NEEDLINK) {
			if (ob->id.properties) IDP_LibLinkProperty(ob->id.properties, (fd->flags & FD_FLAGS_SWITCH_ENDIAN), fd);
			if (ob->adt) lib_link_animdata(fd, &ob->id, ob->adt);
			
// XXX depreceated - old animation system <<<			
			ob->ipo = newlibadr_us(fd, ob->id.lib, ob->ipo);
			ob->action = newlibadr_us(fd, ob->id.lib, ob->action);
// >>> XXX depreceated - old animation system

			ob->parent = newlibadr(fd, ob->id.lib, ob->parent);
			ob->track = newlibadr(fd, ob->id.lib, ob->track);
			ob->poselib = newlibadr_us(fd, ob->id.lib, ob->poselib);
			ob->dup_group = newlibadr_us(fd, ob->id.lib, ob->dup_group);
			
			ob->proxy = newlibadr_us(fd, ob->id.lib, ob->proxy);
			if (ob->proxy) {
				/* paranoia check, actually a proxy_from pointer should never be written... */
				if (ob->proxy->id.lib == NULL) {
					ob->proxy->proxy_from = NULL;
					ob->proxy = NULL;
					
					if (ob->id.lib)
						printf("Proxy lost from  object %s lib %s\n", ob->id.name+2, ob->id.lib->name);
					else
						printf("Proxy lost from  object %s lib <NONE>\n", ob->id.name+2);
				}
				else {
					/* this triggers object_update to always use a copy */
					ob->proxy->proxy_from = ob;
					/* force proxy updates after load/undo, a bit weak */
					ob->recalc = ob->proxy->recalc = (OB_RECALC_OB | OB_RECALC_DATA | OB_RECALC_TIME);
				}
			}
			ob->proxy_group = newlibadr(fd, ob->id.lib, ob->proxy_group);
			
			poin = ob->data;
			ob->data = newlibadr_us(fd, ob->id.lib, ob->data);
			
			if (ob->data==NULL && poin!=NULL) {
				if (ob->id.lib)
					printf("Can't find obdata of %s lib %s\n", ob->id.name+2, ob->id.lib->name);
				else
					printf("Object %s lost data.\n", ob->id.name+2);
				
				ob->type = OB_EMPTY;
				warn = 1;
				
				if (ob->pose) {
					/* we can't call #BKE_pose_free() here because of library linking
					 * freeing will recurse down into every pose constraints ID pointers
					 * which are not always valid, so for now free directly and suffer
					 * some leaked memory rather then crashing immediately
					 * while bad this _is_ an exceptional case - campbell */
#if 0
					BKE_pose_free(ob->pose);
#else
					MEM_freeN(ob->pose);
#endif
					ob->pose= NULL;
					ob->mode &= ~OB_MODE_POSE;
				}
			}
			for (a=0; a < ob->totcol; a++) 
				ob->mat[a] = newlibadr_us(fd, ob->id.lib, ob->mat[a]);
			
			/* When the object is local and the data is library its possible
			 * the material list size gets out of sync. [#22663] */
			if (ob->data && ob->id.lib != ((ID *)ob->data)->lib) {
				short *totcol_data = give_totcolp(ob);
				/* Only expand so as not to loose any object materials that might be set. */
				if (totcol_data && (*totcol_data > ob->totcol)) {
					/* printf("'%s' %d -> %d\n", ob->id.name, ob->totcol, *totcol_data); */
					resize_object_material(ob, *totcol_data);
				}
			}
			
			ob->gpd = newlibadr_us(fd, ob->id.lib, ob->gpd);
			ob->duplilist = NULL;
			
			ob->id.flag -= LIB_NEEDLINK;
			/* if id.us==0 a new base will be created later on */
			
			/* WARNING! Also check expand_object(), should reflect the stuff below. */
			lib_link_pose(fd, ob, ob->pose);
			lib_link_constraints(fd, &ob->id, &ob->constraints);
			
// XXX depreceated - old animation system <<<	
			lib_link_constraint_channels(fd, &ob->id, &ob->constraintChannels);
			lib_link_nlastrips(fd, &ob->id, &ob->nlastrips);
// >>> XXX depreceated - old animation system
			
			for (paf = ob->effect.first; paf; paf = paf->next) {
				if (paf->type == EFF_PARTICLE) {
					paf->group = newlibadr_us(fd, ob->id.lib, paf->group);
				}
			}				
			
			for (sens = ob->sensors.first; sens; sens = sens->next) {
				for (a = 0; a < sens->totlinks; a++)
					sens->links[a] = newglobadr(fd, sens->links[a]);
				
				if (sens->type == SENS_TOUCH) {
					bTouchSensor *ts = sens->data;
					ts->ma = newlibadr(fd, ob->id.lib, ts->ma);
				}
				else if (sens->type == SENS_MESSAGE) {
					bMessageSensor *ms = sens->data;
					ms->fromObject =
						newlibadr(fd, ob->id.lib, ms->fromObject);
				}
			}
			
			for (cont = ob->controllers.first; cont; cont = cont->next) {
				for (a=0; a < cont->totlinks; a++)
					cont->links[a] = newglobadr(fd, cont->links[a]);
				
				if (cont->type == CONT_PYTHON) {
					bPythonCont *pc = cont->data;
					pc->text = newlibadr(fd, ob->id.lib, pc->text);
				}
				cont->slinks = NULL;
				cont->totslinks = 0;
			}
			
			for (act = ob->actuators.first; act; act = act->next) {
				if (act->type == ACT_SOUND) {
					bSoundActuator *sa = act->data;
					sa->sound= newlibadr_us(fd, ob->id.lib, sa->sound);
				}
				else if (act->type == ACT_GAME) {
					/* bGameActuator *ga= act->data; */
				}
				else if (act->type == ACT_CAMERA) {
					bCameraActuator *ca = act->data;
					ca->ob= newlibadr(fd, ob->id.lib, ca->ob);
				}
					/* leave this one, it's obsolete but necessary to read for conversion */
				else if (act->type == ACT_ADD_OBJECT) {
					bAddObjectActuator *eoa = act->data;
					if (eoa) eoa->ob= newlibadr(fd, ob->id.lib, eoa->ob);
				}
				else if (act->type == ACT_OBJECT) {
					bObjectActuator *oa = act->data;
					if (oa == NULL) {
						init_actuator(act);
					}
					else {
						oa->reference = newlibadr(fd, ob->id.lib, oa->reference);
					}
				}
				else if (act->type == ACT_EDIT_OBJECT) {
					bEditObjectActuator *eoa = act->data;
					if (eoa == NULL) {
						init_actuator(act);
					}
					else {
						eoa->ob= newlibadr(fd, ob->id.lib, eoa->ob);
						eoa->me= newlibadr(fd, ob->id.lib, eoa->me);
					}
				}
				else if (act->type == ACT_SCENE) {
					bSceneActuator *sa = act->data;
					sa->camera= newlibadr(fd, ob->id.lib, sa->camera);
					sa->scene= newlibadr(fd, ob->id.lib, sa->scene);
				}
				else if (act->type == ACT_ACTION) {
					bActionActuator *aa = act->data;
					aa->act= newlibadr(fd, ob->id.lib, aa->act);
				}
				else if (act->type == ACT_SHAPEACTION) {
					bActionActuator *aa = act->data;
					aa->act= newlibadr(fd, ob->id.lib, aa->act);
				}
				else if (act->type == ACT_PROPERTY) {
					bPropertyActuator *pa = act->data;
					pa->ob= newlibadr(fd, ob->id.lib, pa->ob);
				}
				else if (act->type == ACT_MESSAGE) {
					bMessageActuator *ma = act->data;
					ma->toObject= newlibadr(fd, ob->id.lib, ma->toObject);
				}
				else if (act->type == ACT_2DFILTER) {
					bTwoDFilterActuator *_2dfa = act->data; 
					_2dfa->text= newlibadr(fd, ob->id.lib, _2dfa->text);
				}
				else if (act->type == ACT_PARENT) {
					bParentActuator *parenta = act->data; 
					parenta->ob = newlibadr(fd, ob->id.lib, parenta->ob);
				}
				else if (act->type == ACT_STATE) {
					/* bStateActuator *statea = act->data; */
				}
				else if (act->type == ACT_ARMATURE) {
					bArmatureActuator *arma= act->data;
					arma->target= newlibadr(fd, ob->id.lib, arma->target);
					arma->subtarget= newlibadr(fd, ob->id.lib, arma->subtarget);
				}
				else if (act->type == ACT_STEERING) {
					bSteeringActuator *steeringa = act->data; 
					steeringa->target = newlibadr(fd, ob->id.lib, steeringa->target);
					steeringa->navmesh = newlibadr(fd, ob->id.lib, steeringa->navmesh);
				}
			}
			
			{
				FluidsimModifierData *fluidmd = (FluidsimModifierData *)modifiers_findByType(ob, eModifierType_Fluidsim);
				
				if (fluidmd && fluidmd->fss)
					fluidmd->fss->ipo = newlibadr_us(fd, ob->id.lib, fluidmd->fss->ipo);
			}
			
			{
				SmokeModifierData *smd = (SmokeModifierData *)modifiers_findByType(ob, eModifierType_Smoke);
				
				if (smd && (smd->type == MOD_SMOKE_TYPE_DOMAIN) && smd->domain) {
					smd->domain->flags |= MOD_SMOKE_FILE_LOAD; /* flag for refreshing the simulation after loading */
				}
			}
			
			/* texture field */
			if (ob->pd)
				lib_link_partdeflect(fd, &ob->id, ob->pd);
			
			if (ob->soft)
				ob->soft->effector_weights->group = newlibadr(fd, ob->id.lib, ob->soft->effector_weights->group);
			
			lib_link_particlesystems(fd, ob, &ob->id, &ob->particlesystem);
			lib_link_modifiers(fd, ob);
		}
	}
	
	if (warn) {
		BKE_report(fd->reports, RPT_WARNING, "Warning in console");
	}
}


static void direct_link_pose(FileData *fd, bPose *pose)
{
	bPoseChannel *pchan;

	if (!pose)
		return;

	link_list(fd, &pose->chanbase);
	link_list(fd, &pose->agroups);

	pose->chanhash = NULL;

	for (pchan = pose->chanbase.first; pchan; pchan=pchan->next) {
		pchan->bone = NULL;
		pchan->parent = newdataadr(fd, pchan->parent);
		pchan->child = newdataadr(fd, pchan->child);
		pchan->custom_tx = newdataadr(fd, pchan->custom_tx);
		
		direct_link_constraints(fd, &pchan->constraints);
		
		pchan->prop = newdataadr(fd, pchan->prop);
		if (pchan->prop)
			IDP_DirectLinkProperty(pchan->prop, (fd->flags & FD_FLAGS_SWITCH_ENDIAN), fd);
		
		pchan->mpath = newdataadr(fd, pchan->mpath);
		if (pchan->mpath)
			direct_link_motionpath(fd, pchan->mpath);
		
		pchan->iktree.first = pchan->iktree.last = NULL;
		pchan->siktree.first = pchan->siktree.last = NULL;
		
		/* in case this value changes in future, clamp else we get undefined behavior */
		CLAMP(pchan->rotmode, ROT_MODE_MIN, ROT_MODE_MAX);
	}
	pose->ikdata = NULL;
	if (pose->ikparam != NULL) {
		pose->ikparam = newdataadr(fd, pose->ikparam);
	}
}

static void direct_link_modifiers(FileData *fd, ListBase *lb)
{
	ModifierData *md;
	
	link_list(fd, lb);
	
	for (md=lb->first; md; md=md->next) {
		md->error = NULL;
		md->scene = NULL;
		
		/* if modifiers disappear, or for upward compatibility */
		if (NULL == modifierType_getInfo(md->type))
			md->type = eModifierType_None;
			
		if (md->type == eModifierType_Subsurf) {
			SubsurfModifierData *smd = (SubsurfModifierData *)md;
			
			smd->emCache = smd->mCache = NULL;
		}
		else if (md->type == eModifierType_Armature) {
			ArmatureModifierData *amd = (ArmatureModifierData *)md;
			
			amd->prevCos = NULL;
		}
		else if (md->type == eModifierType_Cloth) {
			ClothModifierData *clmd = (ClothModifierData *)md;
			
			clmd->clothObject = NULL;
			
			clmd->sim_parms= newdataadr(fd, clmd->sim_parms);
			clmd->coll_parms= newdataadr(fd, clmd->coll_parms);
			
			direct_link_pointcache_list(fd, &clmd->ptcaches, &clmd->point_cache, 0);
			
			if (clmd->sim_parms) {
				if (clmd->sim_parms->presets > 10)
					clmd->sim_parms->presets = 0;
				
				clmd->sim_parms->reset = 0;
				
				clmd->sim_parms->effector_weights = newdataadr(fd, clmd->sim_parms->effector_weights);
				
				if (!clmd->sim_parms->effector_weights) {
					clmd->sim_parms->effector_weights = BKE_add_effector_weights(NULL);
				}
			}
		}
		else if (md->type == eModifierType_Fluidsim) {
			FluidsimModifierData *fluidmd = (FluidsimModifierData *)md;
			
			fluidmd->fss = newdataadr(fd, fluidmd->fss);
			if (fluidmd->fss) {
				fluidmd->fss->fmd = fluidmd;
				fluidmd->fss->meshVelocities = NULL;
			}
		}
		else if (md->type == eModifierType_Smoke) {
			SmokeModifierData *smd = (SmokeModifierData *)md;
			
			if (smd->type == MOD_SMOKE_TYPE_DOMAIN) {
				smd->flow = NULL;
				smd->coll = NULL;
				smd->domain = newdataadr(fd, smd->domain);
				smd->domain->smd = smd;
				
				smd->domain->fluid = NULL;
				smd->domain->wt = NULL;
				smd->domain->shadow = NULL;
				smd->domain->tex = NULL;
				smd->domain->tex_shadow = NULL;
				smd->domain->tex_wt = NULL;
				
				smd->domain->effector_weights = newdataadr(fd, smd->domain->effector_weights);
				if (!smd->domain->effector_weights)
					smd->domain->effector_weights = BKE_add_effector_weights(NULL);
				
				direct_link_pointcache_list(fd, &(smd->domain->ptcaches[0]), &(smd->domain->point_cache[0]), 1);
				
				/* Smoke uses only one cache from now on, so store pointer convert */
				if (smd->domain->ptcaches[1].first || smd->domain->point_cache[1]) {
					if (smd->domain->point_cache[1]) {
						PointCache *cache = newdataadr(fd, smd->domain->point_cache[1]);
						if (cache->flag & PTCACHE_FAKE_SMOKE)
							; /* Smoke was already saved in "new format" and this cache is a fake one. */
						else
							printf("High resolution smoke cache not available due to pointcache update. Please reset the simulation.\n");
						BKE_ptcache_free(cache);
					}
					smd->domain->ptcaches[1].first = NULL;
					smd->domain->ptcaches[1].last = NULL;
					smd->domain->point_cache[1] = NULL;
				}
			}
			else if (smd->type == MOD_SMOKE_TYPE_FLOW) {
				smd->domain = NULL;
				smd->coll = NULL;
				smd->flow = newdataadr(fd, smd->flow);
				smd->flow->smd = smd;
				smd->flow->psys = newdataadr(fd, smd->flow->psys);
			}
			else if (smd->type == MOD_SMOKE_TYPE_COLL) {
				smd->flow = NULL;
				smd->domain = NULL;
				smd->coll = newdataadr(fd, smd->coll);
				if (smd->coll) {
					smd->coll->points = NULL;
					smd->coll->numpoints = 0;
				}
				else
					smd->type = 0;
			}
		}
		else if (md->type == eModifierType_DynamicPaint) {
			DynamicPaintModifierData *pmd = (DynamicPaintModifierData *)md;
			
			if (pmd->canvas) {
				pmd->canvas = newdataadr(fd, pmd->canvas);
				pmd->canvas->pmd = pmd;
				pmd->canvas->dm = NULL;
				pmd->canvas->flags &= ~MOD_DPAINT_BAKING; /* just in case */
				
				if (pmd->canvas->surfaces.first) {
					DynamicPaintSurface *surface;
					link_list(fd, &pmd->canvas->surfaces);
					
					for (surface=pmd->canvas->surfaces.first; surface; surface=surface->next) {
						surface->canvas = pmd->canvas;
						surface->data = NULL;
						direct_link_pointcache_list(fd, &(surface->ptcaches), &(surface->pointcache), 1);
						
						if (!(surface->effector_weights = newdataadr(fd, surface->effector_weights)))
							surface->effector_weights = BKE_add_effector_weights(NULL);
					}
				}
			}
			if (pmd->brush) {
				pmd->brush = newdataadr(fd, pmd->brush);
				pmd->brush->pmd = pmd;
				pmd->brush->psys = newdataadr(fd, pmd->brush->psys);
				pmd->brush->paint_ramp = newdataadr(fd, pmd->brush->paint_ramp);
				pmd->brush->vel_ramp = newdataadr(fd, pmd->brush->vel_ramp);
				pmd->brush->dm = NULL;
			}
		}
		else if (md->type == eModifierType_Collision) {
			CollisionModifierData *collmd = (CollisionModifierData *)md;
			/*
			// TODO: CollisionModifier should use pointcache 
			// + have proper reset events before enabling this
			collmd->x = newdataadr(fd, collmd->x);
			collmd->xnew = newdataadr(fd, collmd->xnew);
			collmd->mfaces = newdataadr(fd, collmd->mfaces);
			
			collmd->current_x = MEM_callocN(sizeof(MVert)*collmd->numverts, "current_x");
			collmd->current_xnew = MEM_callocN(sizeof(MVert)*collmd->numverts, "current_xnew");
			collmd->current_v = MEM_callocN(sizeof(MVert)*collmd->numverts, "current_v");
			*/
			
			collmd->x = NULL;
			collmd->xnew = NULL;
			collmd->current_x = NULL;
			collmd->current_xnew = NULL;
			collmd->current_v = NULL;
			collmd->time_x = collmd->time_xnew = -1000;
			collmd->numverts = 0;
			collmd->bvhtree = NULL;
			collmd->mfaces = NULL;
			
		}
		else if (md->type == eModifierType_Surface) {
			SurfaceModifierData *surmd = (SurfaceModifierData *)md;
			
			surmd->dm = NULL;
			surmd->bvhtree = NULL;
			surmd->x = NULL;
			surmd->v = NULL;
			surmd->numverts = 0;
		}
		else if (md->type == eModifierType_Hook) {
			HookModifierData *hmd = (HookModifierData *)md;
			
			hmd->indexar = newdataadr(fd, hmd->indexar);
			if (fd->flags & FD_FLAGS_SWITCH_ENDIAN) {
				int a;
				for (a = 0; a < hmd->totindex; a++) {
					SWITCH_INT(hmd->indexar[a]);
				}
			}
		}
		else if (md->type == eModifierType_ParticleSystem) {
			ParticleSystemModifierData *psmd = (ParticleSystemModifierData *)md;
			
			psmd->dm= NULL;
			psmd->psys= newdataadr(fd, psmd->psys);
			psmd->flag &= ~eParticleSystemFlag_psys_updated;
			psmd->flag |= eParticleSystemFlag_file_loaded;
		}
		else if (md->type == eModifierType_Explode) {
			ExplodeModifierData *psmd = (ExplodeModifierData *)md;
			
			psmd->facepa = NULL;
		}
		else if (md->type == eModifierType_MeshDeform) {
			MeshDeformModifierData *mmd = (MeshDeformModifierData *)md;
			
			mmd->bindinfluences = newdataadr(fd, mmd->bindinfluences);
			mmd->bindoffsets = newdataadr(fd, mmd->bindoffsets);
			mmd->bindcagecos = newdataadr(fd, mmd->bindcagecos);
			mmd->dyngrid = newdataadr(fd, mmd->dyngrid);
			mmd->dyninfluences = newdataadr(fd, mmd->dyninfluences);
			mmd->dynverts = newdataadr(fd, mmd->dynverts);
			
			mmd->bindweights = newdataadr(fd, mmd->bindweights);
			mmd->bindcos = newdataadr(fd, mmd->bindcos);
			
			if (fd->flags & FD_FLAGS_SWITCH_ENDIAN) {
				int a;
				
				if (mmd->bindoffsets)
					for (a=0; a<mmd->totvert+1; a++)
						SWITCH_INT(mmd->bindoffsets[a]);
				if (mmd->bindcagecos)
					for (a=0; a<mmd->totcagevert*3; a++)
						SWITCH_INT(mmd->bindcagecos[a]);
				if (mmd->dynverts)
					for (a=0; a<mmd->totvert; a++)
						SWITCH_INT(mmd->dynverts[a]);
				
				if (mmd->bindweights)
					for (a=0; a<mmd->totcagevert*mmd->totvert; a++)
						SWITCH_INT(mmd->bindweights[a]);
				if (mmd->bindcos)
					for (a=0; a<mmd->totcagevert*3; a++)
						SWITCH_INT(mmd->bindcos[a]);
			}
		}
		else if (md->type == eModifierType_Ocean) {
			OceanModifierData *omd = (OceanModifierData *)md;
			omd->oceancache = NULL;
			omd->ocean = NULL;
			omd->refresh = (MOD_OCEAN_REFRESH_ADD|MOD_OCEAN_REFRESH_RESET|MOD_OCEAN_REFRESH_SIM);
		}
		else if (md->type == eModifierType_Warp) {
			WarpModifierData *tmd = (WarpModifierData *)md;
			
			tmd->curfalloff= newdataadr(fd, tmd->curfalloff);
			if (tmd->curfalloff)
				direct_link_curvemapping(fd, tmd->curfalloff);
		}
		else if (md->type == eModifierType_WeightVGEdit) {
			WeightVGEditModifierData *wmd = (WeightVGEditModifierData *)md;
			
			wmd->cmap_curve = newdataadr(fd, wmd->cmap_curve);
			if (wmd->cmap_curve)
				direct_link_curvemapping(fd, wmd->cmap_curve);
		}
	}
}

static void direct_link_object(FileData *fd, Object *ob)
{
	PartEff *paf;
	bProperty *prop;
	bSensor *sens;
	bController *cont;
	bActuator *act;
	
	/* weak weak... this was only meant as draw flag, now is used in give_base_to_objects too */
	ob->flag &= ~OB_FROMGROUP;
	
	/* loading saved files with editmode enabled works, but for undo we like
	 * to stay in object mode during undo presses so keep editmode disabled */
	if (fd->memfile)
		ob->mode &= ~(OB_MODE_EDIT | OB_MODE_PARTICLE_EDIT);
	
	ob->disp.first = ob->disp.last = NULL;
	
	ob->adt = newdataadr(fd, ob->adt);
	direct_link_animdata(fd, ob->adt);
	
	ob->pose = newdataadr(fd, ob->pose);
	direct_link_pose(fd, ob->pose);
	
	ob->mpath = newdataadr(fd, ob->mpath);
	if (ob->mpath)
		direct_link_motionpath(fd, ob->mpath);
	
	link_list(fd, &ob->defbase);
// XXX depreceated - old animation system <<<
	direct_link_nlastrips(fd, &ob->nlastrips);
	link_list(fd, &ob->constraintChannels);
// >>> XXX depreceated - old animation system 
	
	ob->mat= newdataadr(fd, ob->mat);
	test_pointer_array(fd, (void **)&ob->mat);
	ob->matbits= newdataadr(fd, ob->matbits);
	
	/* do it here, below old data gets converted */
	direct_link_modifiers(fd, &ob->modifiers);
	
	link_list(fd, &ob->effect);
	paf= ob->effect.first;
	while (paf) {
		if (paf->type == EFF_PARTICLE) {
			paf->keys = NULL;
		}
		if (paf->type == EFF_WAVE) {
			WaveEff *wav = (WaveEff*) paf;
			PartEff *next = paf->next;
			WaveModifierData *wmd = (WaveModifierData*) modifier_new(eModifierType_Wave);
			
			wmd->damp = wav->damp;
			wmd->flag = wav->flag;
			wmd->height = wav->height;
			wmd->lifetime = wav->lifetime;
			wmd->narrow = wav->narrow;
			wmd->speed = wav->speed;
			wmd->startx = wav->startx;
			wmd->starty = wav->startx;
			wmd->timeoffs = wav->timeoffs;
			wmd->width = wav->width;
			
			BLI_addtail(&ob->modifiers, wmd);
			
			BLI_remlink(&ob->effect, paf);
			MEM_freeN(paf);
			
			paf = next;
			continue;
		}
		if (paf->type == EFF_BUILD) {
			BuildEff *baf = (BuildEff*) paf;
			PartEff *next = paf->next;
			BuildModifierData *bmd = (BuildModifierData*) modifier_new(eModifierType_Build);
			
			bmd->start = baf->sfra;
			bmd->length = baf->len;
			bmd->randomize = 0;
			bmd->seed = 1;
			
			BLI_addtail(&ob->modifiers, bmd);
			
			BLI_remlink(&ob->effect, paf);
			MEM_freeN(paf);
			
			paf = next;
			continue;
		}
		paf = paf->next;
	}
	
	ob->pd= newdataadr(fd, ob->pd);
	direct_link_partdeflect(ob->pd);
	ob->soft= newdataadr(fd, ob->soft);
	if (ob->soft) {
		SoftBody *sb = ob->soft;		
		
		sb->bpoint = NULL;	// init pointers so it gets rebuilt nicely
		sb->bspring = NULL;
		sb->scratch = NULL;
		/* although not used anymore */
		/* still have to be loaded to be compatible with old files */
		sb->keys = newdataadr(fd, sb->keys);
		test_pointer_array(fd, (void **)&sb->keys);
		if (sb->keys) {
			int a;
			for (a = 0; a < sb->totkey; a++) {
				sb->keys[a] = newdataadr(fd, sb->keys[a]);
			}
		}
		
		sb->effector_weights = newdataadr(fd, sb->effector_weights);
		if (!sb->effector_weights)
			sb->effector_weights = BKE_add_effector_weights(NULL);
		
		direct_link_pointcache_list(fd, &sb->ptcaches, &sb->pointcache, 0);
	}
	ob->bsoft = newdataadr(fd, ob->bsoft);
	ob->fluidsimSettings= newdataadr(fd, ob->fluidsimSettings); /* NT */

	link_list(fd, &ob->particlesystem);
	direct_link_particlesystems(fd, &ob->particlesystem);
	
	link_list(fd, &ob->prop);
	for (prop = ob->prop.first; prop; prop = prop->next) {
		prop->poin = newdataadr(fd, prop->poin);
		if (prop->poin == NULL) 
			prop->poin = &prop->data;
	}

	link_list(fd, &ob->sensors);
	for (sens = ob->sensors.first; sens; sens = sens->next) {
		sens->data = newdataadr(fd, sens->data);
		sens->links = newdataadr(fd, sens->links);
		test_pointer_array(fd, (void **)&sens->links);
	}

	direct_link_constraints(fd, &ob->constraints);

	link_glob_list(fd, &ob->controllers);
	if (ob->init_state) {
		/* if a known first state is specified, set it so that the game will start ok */
		ob->state = ob->init_state;
	}
	else if (!ob->state) {
		ob->state = 1;
	}
	for (cont = ob->controllers.first; cont; cont = cont->next) {
		cont->data = newdataadr(fd, cont->data);
		cont->links = newdataadr(fd, cont->links);
		test_pointer_array(fd, (void **)&cont->links);
		if (cont->state_mask == 0)
			cont->state_mask = 1;
	}

	link_glob_list(fd, &ob->actuators);
	for (act = ob->actuators.first; act; act = act->next) {
		act->data = newdataadr(fd, act->data);
	}

	link_list(fd, &ob->hooks);
	while (ob->hooks.first) {
		ObHook *hook = ob->hooks.first;
		HookModifierData *hmd = (HookModifierData *)modifier_new(eModifierType_Hook);
		
		hook->indexar= newdataadr(fd, hook->indexar);
		if (fd->flags & FD_FLAGS_SWITCH_ENDIAN) {
			int a;
			for (a = 0; a < hook->totindex; a++) {
				SWITCH_INT(hook->indexar[a]);
			}
		}
		
		/* Do conversion here because if we have loaded
		 * a hook we need to make sure it gets converted
		 * and freed, regardless of version.
		 */
		copy_v3_v3(hmd->cent, hook->cent);
		hmd->falloff = hook->falloff;
		hmd->force = hook->force;
		hmd->indexar = hook->indexar;
		hmd->object = hook->parent;
		memcpy(hmd->parentinv, hook->parentinv, sizeof(hmd->parentinv));
		hmd->totindex = hook->totindex;
		
		BLI_addhead(&ob->modifiers, hmd);
		BLI_remlink(&ob->hooks, hook);
		
		modifier_unique_name(&ob->modifiers, (ModifierData*)hmd);
		
		MEM_freeN(hook);
	}
	
	ob->customdata_mask = 0;
	ob->bb = NULL;
	ob->derivedDeform = NULL;
	ob->derivedFinal = NULL;
	ob->gpulamp.first= ob->gpulamp.last = NULL;
	link_list(fd, &ob->pc_ids);

	/* in case this value changes in future, clamp else we get undefined behavior */
	CLAMP(ob->rotmode, ROT_MODE_MIN, ROT_MODE_MAX);

	if (ob->sculpt) {
		ob->sculpt = MEM_callocN(sizeof(SculptSession), "reload sculpt session");
	}
}

/* ************ READ SCENE ***************** */

/* patch for missing scene IDs, can't be in do-versions */
static void composite_patch(bNodeTree *ntree, Scene *scene)
{
	bNode *node;
	
	for (node= ntree->nodes.first; node; node= node->next) {
		if (node->id==NULL && ELEM4(node->type, CMP_NODE_R_LAYERS, CMP_NODE_COMPOSITE, CMP_NODE_DEFOCUS, CMP_NODE_OUTPUT_FILE))
			node->id = &scene->id;
	}
}

static void link_paint(FileData *fd, Scene *sce, Paint *p)
{
	if (p) {
		p->brush = newlibadr_us(fd, sce->id.lib, p->brush);
		p->paint_cursor = NULL;
	}
}

static void lib_link_scene(FileData *fd, Main *main)
{
	Scene *sce;
	Base *base, *next;
	Sequence *seq;
	SceneRenderLayer *srl;
	TimeMarker *marker;
	
	for (sce = main->scene.first; sce; sce = sce->id.next) {
		if (sce->id.flag & LIB_NEEDLINK) {
			/* Link ID Properties -- and copy this comment EXACTLY for easy finding
			 * of library blocks that implement this.*/
			if (sce->id.properties) IDP_LibLinkProperty(sce->id.properties, (fd->flags & FD_FLAGS_SWITCH_ENDIAN), fd);
			if (sce->adt) lib_link_animdata(fd, &sce->id, sce->adt);
			
			lib_link_keyingsets(fd, &sce->id, &sce->keyingsets);
			
			sce->camera = newlibadr(fd, sce->id.lib, sce->camera);
			sce->world = newlibadr_us(fd, sce->id.lib, sce->world);
			sce->set = newlibadr(fd, sce->id.lib, sce->set);
			sce->gpd = newlibadr_us(fd, sce->id.lib, sce->gpd);
			
			link_paint(fd, sce, &sce->toolsettings->sculpt->paint);
			link_paint(fd, sce, &sce->toolsettings->vpaint->paint);
			link_paint(fd, sce, &sce->toolsettings->wpaint->paint);
			link_paint(fd, sce, &sce->toolsettings->imapaint.paint);
			link_paint(fd, sce, &sce->toolsettings->uvsculpt->paint);
			sce->toolsettings->skgen_template = newlibadr(fd, sce->id.lib, sce->toolsettings->skgen_template);
			
			for (base = sce->base.first; base; base = next) {
				next = base->next;
				
				/* base->object= newlibadr_us(fd, sce->id.lib, base->object); */
				base->object = newlibadr_us(fd, sce->id.lib, base->object);
				
				if (base->object == NULL) {
					BKE_reportf_wrap(fd->reports, RPT_ERROR,
					                 "LIB ERROR: Object lost from scene:'%s\'",
					                 sce->id.name + 2);
					BLI_remlink(&sce->base, base);
					if (base == sce->basact) sce->basact = NULL;
					MEM_freeN(base);
				}
			}
			
			SEQ_BEGIN (sce->ed, seq)
			{
				if (seq->ipo) seq->ipo = newlibadr_us(fd, sce->id.lib, seq->ipo);
				seq->scene_sound = NULL;
				if (seq->scene) {
					seq->scene = newlibadr(fd, sce->id.lib, seq->scene);
					if (seq->scene) {
						seq->scene_sound = sound_scene_add_scene_sound_defaults(sce, seq);
					}
				}
				if (seq->clip) {
					seq->clip = newlibadr(fd, sce->id.lib, seq->clip);
					seq->clip->id.us++;
				}
				if (seq->mask) {
					seq->mask = newlibadr(fd, sce->id.lib, seq->mask);
					seq->mask->id.us++;
				}
				if (seq->scene_camera) seq->scene_camera = newlibadr(fd, sce->id.lib, seq->scene_camera);
				if (seq->sound) {
					seq->scene_sound = NULL;
					if (seq->type == SEQ_TYPE_SOUND_HD)
						seq->type = SEQ_TYPE_SOUND_RAM;
					else
						seq->sound = newlibadr(fd, sce->id.lib, seq->sound);
					if (seq->sound) {
						seq->sound->id.us++;
						seq->scene_sound = sound_add_scene_sound_defaults(sce, seq);
					}
				}
				seq->anim = NULL;
			}
			SEQ_END

#ifdef DURIAN_CAMERA_SWITCH
			for (marker = sce->markers.first; marker; marker = marker->next) {
				if (marker->camera) {
					marker->camera = newlibadr(fd, sce->id.lib, marker->camera);
				}
			}
#else
			(void)marker;
#endif
			
			seq_update_muting(sce->ed);
			seq_update_sound_bounds_all(sce);
			
			if (sce->nodetree) {
				lib_link_ntree(fd, &sce->id, sce->nodetree);
				composite_patch(sce->nodetree, sce);
			}
			
			for (srl = sce->r.layers.first; srl; srl = srl->next) {
				srl->mat_override = newlibadr_us(fd, sce->id.lib, srl->mat_override);
				srl->light_override = newlibadr_us(fd, sce->id.lib, srl->light_override);
			}
			/*Game Settings: Dome Warp Text*/
			sce->gm.dome.warptext = newlibadr(fd, sce->id.lib, sce->gm.dome.warptext);
			
			/* Motion Tracking */
			sce->clip = newlibadr_us(fd, sce->id.lib, sce->clip);
			
			sce->id.flag -= LIB_NEEDLINK;
		}
	}
}

static void link_recurs_seq(FileData *fd, ListBase *lb)
{
	Sequence *seq;
	
	link_list(fd, lb);
	
	for (seq = lb->first; seq; seq = seq->next) {
		if (seq->seqbase.first)
			link_recurs_seq(fd, &seq->seqbase);
	}
}

static void direct_link_paint(FileData *fd, Paint **paint)
{
	/* TODO. is this needed */
	(*paint) = newdataadr(fd, (*paint));
	if (*paint && (*paint)->num_input_samples < 1)
		(*paint)->num_input_samples = 1;
}

static void direct_link_scene(FileData *fd, Scene *sce)
{
	Editing *ed;
	Sequence *seq;
	MetaStack *ms;
	
	sce->theDag = NULL;
	sce->dagisvalid = 0;
	sce->obedit = NULL;
	sce->stats = NULL;
	sce->fps_info = NULL;
	sce->customdata_mask_modal = 0;
	sce->lay_updated = 0;
	
	sound_create_scene(sce);
	
	/* set users to one by default, not in lib-link, this will increase it for compo nodes */
	sce->id.us = 1;
	
	link_list(fd, &(sce->base));
	
	sce->adt = newdataadr(fd, sce->adt);
	direct_link_animdata(fd, sce->adt);
	
	link_list(fd, &sce->keyingsets);
	direct_link_keyingsets(fd, &sce->keyingsets);
	
	sce->basact = newdataadr(fd, sce->basact);
	
	sce->toolsettings= newdataadr(fd, sce->toolsettings);
	if (sce->toolsettings) {
		direct_link_paint(fd, (Paint**)&sce->toolsettings->sculpt);
		direct_link_paint(fd, (Paint**)&sce->toolsettings->vpaint);
		direct_link_paint(fd, (Paint**)&sce->toolsettings->wpaint);
		direct_link_paint(fd, (Paint**)&sce->toolsettings->uvsculpt);
		
		sce->toolsettings->imapaint.paintcursor = NULL;
		sce->toolsettings->particle.paintcursor = NULL;
	}

	if (sce->ed) {
		ListBase *old_seqbasep = &((Editing *)sce->ed)->seqbase;
		
		ed = sce->ed = newdataadr(fd, sce->ed);
		
		ed->act_seq = newdataadr(fd, ed->act_seq);
		
		/* recursive link sequences, lb will be correctly initialized */
		link_recurs_seq(fd, &ed->seqbase);
		
		SEQ_BEGIN (ed, seq)
		{
			seq->seq1= newdataadr(fd, seq->seq1);
			seq->seq2= newdataadr(fd, seq->seq2);
			seq->seq3= newdataadr(fd, seq->seq3);
			/* a patch: after introduction of effects with 3 input strips */
			if (seq->seq3 == NULL) seq->seq3 = seq->seq2;
			
			seq->effectdata = newdataadr(fd, seq->effectdata);
			
			if (seq->type & SEQ_TYPE_EFFECT)
				seq->flag |= SEQ_EFFECT_NOT_LOADED;
			
			if (seq->type == SEQ_TYPE_SPEED) {
				SpeedControlVars *s = seq->effectdata;
				s->frameMap = NULL;
			}
			
			seq->strip = newdataadr(fd, seq->strip);
			if (seq->strip && seq->strip->done==0) {
				seq->strip->done = TRUE;
				
				if (ELEM4(seq->type, SEQ_TYPE_IMAGE, SEQ_TYPE_MOVIE, SEQ_TYPE_SOUND_RAM, SEQ_TYPE_SOUND_HD)) {
					seq->strip->stripdata = newdataadr(fd, seq->strip->stripdata);
				}
				else {
					seq->strip->stripdata = NULL;
				}
				if (seq->flag & SEQ_USE_CROP) {
					seq->strip->crop = newdataadr(
						fd, seq->strip->crop);
				}
				else {
					seq->strip->crop = NULL;
				}
				if (seq->flag & SEQ_USE_TRANSFORM) {
					seq->strip->transform = newdataadr(
						fd, seq->strip->transform);
				}
				else {
					seq->strip->transform = NULL;
				}
				if (seq->flag & SEQ_USE_PROXY) {
					seq->strip->proxy = newdataadr(
						fd, seq->strip->proxy);
					seq->strip->proxy->anim = NULL;
				}
				else {
					seq->strip->proxy = NULL;
				}
				if (seq->flag & SEQ_USE_COLOR_BALANCE) {
					seq->strip->color_balance = newdataadr(
						fd, seq->strip->color_balance);
				}
				else {
					seq->strip->color_balance = NULL;
				}
				if (seq->strip->color_balance) {
					// seq->strip->color_balance->gui = 0; // XXX - peter, is this relevant in 2.5?
				}
			}
		}
		SEQ_END
		
		/* link metastack, slight abuse of structs here, have to restore pointer to internal part in struct */
		{
			Sequence temp;
			char *poin;
			intptr_t offset;
			
			offset = ((intptr_t)&(temp.seqbase)) - ((intptr_t)&temp);
			
			/* root pointer */
			if (ed->seqbasep == old_seqbasep) {
				ed->seqbasep = &ed->seqbase;
			}
			else {
				poin = (char *)ed->seqbasep;
				poin -= offset;
				
				poin = newdataadr(fd, poin);
				if (poin)
					ed->seqbasep = (ListBase *)(poin+offset);
				else
					ed->seqbasep = &ed->seqbase;
			}			
			/* stack */
			link_list(fd, &(ed->metastack));
			
			for (ms = ed->metastack.first; ms; ms= ms->next) {
				ms->parseq = newdataadr(fd, ms->parseq);
				
				if (ms->oldbasep == old_seqbasep)
					ms->oldbasep= &ed->seqbase;
				else {
					poin = (char *)ms->oldbasep;
					poin -= offset;
					poin = newdataadr(fd, poin);
					if (poin) 
						ms->oldbasep = (ListBase *)(poin+offset);
					else 
						ms->oldbasep = &ed->seqbase;
				}
			}
		}
	}
	
	sce->r.avicodecdata = newdataadr(fd, sce->r.avicodecdata);
	if (sce->r.avicodecdata) {
		sce->r.avicodecdata->lpFormat = newdataadr(fd, sce->r.avicodecdata->lpFormat);
		sce->r.avicodecdata->lpParms = newdataadr(fd, sce->r.avicodecdata->lpParms);
	}
	
	sce->r.qtcodecdata = newdataadr(fd, sce->r.qtcodecdata);
	if (sce->r.qtcodecdata) {
		sce->r.qtcodecdata->cdParms = newdataadr(fd, sce->r.qtcodecdata->cdParms);
	}
	if (sce->r.ffcodecdata.properties) {
		sce->r.ffcodecdata.properties = newdataadr(fd, sce->r.ffcodecdata.properties);
		if (sce->r.ffcodecdata.properties) { 
			IDP_DirectLinkProperty(sce->r.ffcodecdata.properties, 
				(fd->flags & FD_FLAGS_SWITCH_ENDIAN), fd);
		}
	}
	
	link_list(fd, &(sce->markers));
	link_list(fd, &(sce->transform_spaces));
	link_list(fd, &(sce->r.layers));
	
	sce->nodetree = newdataadr(fd, sce->nodetree);
	if (sce->nodetree)
		direct_link_nodetree(fd, sce->nodetree);
}

/* ************ READ WM ***************** */

static void direct_link_windowmanager(FileData *fd, wmWindowManager *wm)
{
	wmWindow *win;
	
	wm->id.us = 1;
	link_list(fd, &wm->windows);
	
	for (win = wm->windows.first; win; win = win->next) {
		win->ghostwin = NULL;
		win->eventstate = NULL;
		win->curswin = NULL;
		win->tweak = NULL;
		
		win->queue.first = win->queue.last = NULL;
		win->handlers.first = win->handlers.last = NULL;
		win->modalhandlers.first = win->modalhandlers.last = NULL;
		win->subwindows.first = win->subwindows.last = NULL;
		win->gesture.first = win->gesture.last = NULL;
		
		win->drawdata = NULL;
		win->drawmethod = -1;
		win->drawfail = 0;
	}
	
	wm->timers.first = wm->timers.last = NULL;
	wm->operators.first = wm->operators.last = NULL;
	wm->paintcursors.first = wm->paintcursors.last = NULL;
	wm->queue.first = wm->queue.last = NULL;
	BKE_reports_init(&wm->reports, RPT_STORE);
	
	wm->keyconfigs.first = wm->keyconfigs.last = NULL;
	wm->defaultconf = NULL;
	wm->addonconf = NULL;
	wm->userconf = NULL;
	
	wm->jobs.first = wm->jobs.last = NULL;
	wm->drags.first = wm->drags.last = NULL;
	
	wm->windrawable = NULL;
	wm->winactive = NULL;
	wm->initialized = 0;
	wm->op_undo_depth = 0;
}

static void lib_link_windowmanager(FileData *fd, Main *main)
{
	wmWindowManager *wm;
	wmWindow *win;
	
	for (wm = main->wm.first; wm; wm = wm->id.next) {
		if (wm->id.flag & LIB_NEEDLINK) {
			for (win = wm->windows.first; win; win = win->next)
				win->screen = newlibadr(fd, NULL, win->screen);
			
			wm->id.flag -= LIB_NEEDLINK;
		}
	}
}

/* ****************** READ GREASE PENCIL ***************** */

/* relinks grease-pencil data - used for direct_link and old file linkage */
static void direct_link_gpencil(FileData *fd, bGPdata *gpd)
{
	bGPDlayer *gpl;
	bGPDframe *gpf;
	bGPDstroke *gps;
	
	/* we must firstly have some grease-pencil data to link! */
	if (gpd == NULL)
		return;
	
	/* relink layers */
	link_list(fd, &gpd->layers);
	
	for (gpl = gpd->layers.first; gpl; gpl = gpl->next) {
		/* relink frames */
		link_list(fd, &gpl->frames);
		gpl->actframe = newdataadr(fd, gpl->actframe);
		
		for (gpf = gpl->frames.first; gpf; gpf = gpf->next) {
			/* relink strokes (and their points) */
			link_list(fd, &gpf->strokes);
			
			for (gps = gpf->strokes.first; gps; gps = gps->next) {
				gps->points = newdataadr(fd, gps->points);
			}
		}
	}
}

/* ****************** READ SCREEN ***************** */

static void butspace_version_132(SpaceButs *buts)
{
	buts->v2d.tot.xmin = 0.0f;
	buts->v2d.tot.ymin = 0.0f;
	buts->v2d.tot.xmax = 1279.0f;
	buts->v2d.tot.ymax = 228.0f;
	
	buts->v2d.min[0] = 256.0f;
	buts->v2d.min[1] = 42.0f;
	
	buts->v2d.max[0] = 2048.0f;
	buts->v2d.max[1] = 450.0f;
	
	buts->v2d.minzoom = 0.5f;
	buts->v2d.maxzoom = 1.21f;
	
	buts->v2d.scroll = 0;
	buts->v2d.keepzoom = 1;
	buts->v2d.keeptot = 1;
}

/* note: file read without screens option G_FILE_NO_UI; 
 * check lib pointers in call below */
static void lib_link_screen(FileData *fd, Main *main)
{
	bScreen *sc;
	ScrArea *sa;
	
	for (sc = main->screen.first; sc; sc = sc->id.next) {
		if (sc->id.flag & LIB_NEEDLINK) {
			sc->id.us = 1;
			sc->scene = newlibadr(fd, sc->id.lib, sc->scene);
			sc->animtimer = NULL; /* saved in rare cases */
			
			for (sa = sc->areabase.first; sa; sa = sa->next) {
				SpaceLink *sl;
				
				sa->full = newlibadr(fd, sc->id.lib, sa->full);
				
				for (sl = sa->spacedata.first; sl; sl= sl->next) {
					if (sl->spacetype == SPACE_VIEW3D) {
						View3D *v3d = (View3D*) sl;
						BGpic *bgpic = NULL;
						
						v3d->camera= newlibadr(fd, sc->id.lib, v3d->camera);
						v3d->ob_centre= newlibadr(fd, sc->id.lib, v3d->ob_centre);
						
						/* should be do_versions but not easy adding into the listbase */
						if (v3d->bgpic) {
							v3d->bgpic = newlibadr(fd, sc->id.lib, v3d->bgpic);
							BLI_addtail(&v3d->bgpicbase, bgpic);
							v3d->bgpic = NULL;
						}
						
						for (bgpic = v3d->bgpicbase.first; bgpic; bgpic = bgpic->next) {
							bgpic->ima = newlibadr_us(fd, sc->id.lib, bgpic->ima);
							bgpic->clip = newlibadr_us(fd, sc->id.lib, bgpic->clip);
						}
						if (v3d->localvd) {
							v3d->localvd->camera = newlibadr(fd, sc->id.lib, v3d->localvd->camera);
						}
					}
					else if (sl->spacetype == SPACE_IPO) {
						SpaceIpo *sipo = (SpaceIpo *)sl;
						bDopeSheet *ads = sipo->ads;
						
						if (ads) {
							ads->source = newlibadr(fd, sc->id.lib, ads->source);
							ads->filter_grp = newlibadr(fd, sc->id.lib, ads->filter_grp);
						}
					}
					else if (sl->spacetype == SPACE_BUTS) {
						SpaceButs *sbuts = (SpaceButs *)sl;
						sbuts->pinid = newlibadr(fd, sc->id.lib, sbuts->pinid);
						sbuts->mainbo = sbuts->mainb;
						sbuts->mainbuser = sbuts->mainb;
						if (main->versionfile < 132)
							butspace_version_132(sbuts);
					}
					else if (sl->spacetype == SPACE_FILE) {
						SpaceFile *sfile = (SpaceFile *)sl;
						sfile->files = NULL;
						sfile->op = NULL;
						sfile->layout = NULL;
						sfile->folders_prev = NULL;
						sfile->folders_next = NULL;
					}
					else if (sl->spacetype == SPACE_ACTION) {
						SpaceAction *saction = (SpaceAction *)sl;
						bDopeSheet *ads = &saction->ads;
						
						if (ads) {
							ads->source = newlibadr(fd, sc->id.lib, ads->source);
							ads->filter_grp = newlibadr(fd, sc->id.lib, ads->filter_grp);
						}
						
						saction->action = newlibadr(fd, sc->id.lib, saction->action);
					}
					else if (sl->spacetype == SPACE_IMAGE) {
						SpaceImage *sima = (SpaceImage *)sl;
						
						sima->image = newlibadr_us(fd, sc->id.lib, sima->image);
						
						/* NOTE: pre-2.5, this was local data not lib data, but now we need this as lib data
						 * so fingers crossed this works fine!
						 */
						sima->gpd = newlibadr_us(fd, sc->id.lib, sima->gpd);
					}
					else if (sl->spacetype == SPACE_NLA) {
						SpaceNla *snla= (SpaceNla *)sl;
						bDopeSheet *ads= snla->ads;
						
						if (ads) {
							ads->source = newlibadr(fd, sc->id.lib, ads->source);
							ads->filter_grp = newlibadr(fd, sc->id.lib, ads->filter_grp);
						}
					}
					else if (sl->spacetype == SPACE_TEXT) {
						SpaceText *st= (SpaceText *)sl;
						
						st->text= newlibadr(fd, sc->id.lib, st->text);
						st->drawcache= NULL;
					}
					else if (sl->spacetype == SPACE_SCRIPT) {
						SpaceScript *scpt = (SpaceScript *)sl;
						/*scpt->script = NULL; - 2.45 set to null, better re-run the script */
						if (scpt->script) {
							scpt->script = newlibadr(fd, sc->id.lib, scpt->script);
							if (scpt->script) {
								SCRIPT_SET_NULL(scpt->script);
							}
						}
					}
					else if (sl->spacetype == SPACE_OUTLINER) {
						SpaceOops *so= (SpaceOops *)sl;
						TreeStoreElem *tselem;
						int a;
						
						so->tree.first = so->tree.last= NULL;
						so->search_tse.id = newlibadr(fd, NULL, so->search_tse.id);
						
						if (so->treestore) {
							tselem = so->treestore->data;
							for (a=0; a < so->treestore->usedelem; a++, tselem++) {
								tselem->id = newlibadr(fd, NULL, tselem->id);
							}
						}
					}
					else if (sl->spacetype == SPACE_NODE) {
						SpaceNode *snode = (SpaceNode *)sl;
						
						snode->id = newlibadr(fd, sc->id.lib, snode->id);
						snode->edittree = NULL;
						
						if (ELEM3(snode->treetype, NTREE_COMPOSIT, NTREE_SHADER, NTREE_TEXTURE)) {
							/* internal data, a bit patchy */
							snode->nodetree = NULL;
							if (snode->id) {
								if (GS(snode->id->name)==ID_MA)
									snode->nodetree = ((Material *)snode->id)->nodetree;
								else if (GS(snode->id->name)==ID_WO)
									snode->nodetree = ((World *)snode->id)->nodetree;
								else if (GS(snode->id->name)==ID_LA)
									snode->nodetree = ((Lamp *)snode->id)->nodetree;
								else if (GS(snode->id->name)==ID_SCE)
									snode->nodetree = ((Scene *)snode->id)->nodetree;
								else if (GS(snode->id->name)==ID_TE)
									snode->nodetree = ((Tex *)snode->id)->nodetree;
							}
						}
						else {
							snode->nodetree = newlibadr_us(fd, sc->id.lib, snode->nodetree);
						}
						
						snode->linkdrag.first = snode->linkdrag.last = NULL;
					}
					else if (sl->spacetype == SPACE_CLIP) {
						SpaceClip *sclip = (SpaceClip *)sl;

						sclip->clip = newlibadr_us(fd, sc->id.lib, sclip->clip);
						sclip->mask = newlibadr_us(fd, sc->id.lib, sclip->mask);

						sclip->scopes.track_search = NULL;
						sclip->scopes.track_preview = NULL;
						sclip->draw_context = NULL;
						sclip->scopes.ok = 0;
					}
				}
			}
			sc->id.flag -= LIB_NEEDLINK;
		}
	}
}

/* Only for undo files, or to restore a screen after reading without UI... */
static void *restore_pointer_by_name(Main *mainp, ID *id, int user)
{
	if (id) {
		ListBase *lb = which_libbase(mainp, GS(id->name));
		
		if (lb) {	// there's still risk of checking corrupt mem (freed Ids in oops)
			ID *idn = lb->first;
			char *name = id->name + 2;
			
			for (; idn; idn = idn->next) {
				if (idn->name[2] == name[0] && strcmp(idn->name+2, name) == 0) {
					if (idn->lib == id->lib) {
						if (user && idn->us == 0) idn->us++;
						break;
					}
				}
			}
			
			return idn;
		}
	}
	return NULL;
}

static int lib_link_seq_clipboard_cb(Sequence *seq, void *arg_pt)
{
	Main *newmain = (Main *)arg_pt;
	
	if (seq->sound) {
		seq->sound = restore_pointer_by_name(newmain, (ID *)seq->sound, 0);
		seq->sound->id.us++;
	}
	
	if (seq->scene)
		seq->scene = restore_pointer_by_name(newmain, (ID *)seq->scene, 1);
	
	if (seq->scene_camera)
		seq->scene_camera = restore_pointer_by_name(newmain, (ID *)seq->scene_camera, 1);
	
	return 1;
}

static void lib_link_clipboard_restore(Main *newmain)
{
	/* update IDs stored in sequencer clipboard */
	seqbase_recursive_apply(&seqbase_clipboard, lib_link_seq_clipboard_cb, newmain);
}

/* called from kernel/blender.c */
/* used to link a file (without UI) to the current UI */
/* note that it assumes the old pointers in UI are still valid, so old Main is not freed */
void lib_link_screen_restore(Main *newmain, bScreen *curscreen, Scene *curscene)
{
	wmWindow *win;
	wmWindowManager *wm;
	bScreen *sc;
	ScrArea *sa;
	
	/* first windowmanager */
	for (wm = newmain->wm.first; wm; wm = wm->id.next) {
		for (win= wm->windows.first; win; win= win->next) {
			win->screen = restore_pointer_by_name(newmain, (ID *)win->screen, 1);
			
			if (win->screen == NULL)
				win->screen = curscreen;
			
			win->screen->winid = win->winid;
		}
	}
	
	
	for (sc = newmain->screen.first; sc; sc = sc->id.next) {
		Scene *oldscene = sc->scene;
		
		sc->scene= restore_pointer_by_name(newmain, (ID *)sc->scene, 1);
		if (sc->scene == NULL)
			sc->scene = curscene;
		
		/* keep cursor location through undo */
		copy_v3_v3(sc->scene->cursor, oldscene->cursor);
		
		for (sa = sc->areabase.first; sa; sa = sa->next) {
			SpaceLink *sl;
			
			for (sl = sa->spacedata.first; sl; sl = sl->next) {
				if (sl->spacetype == SPACE_VIEW3D) {
					View3D *v3d = (View3D *)sl;
					BGpic *bgpic;
					ARegion *ar;
					
					if (v3d->scenelock)
						v3d->camera = NULL; /* always get from scene */
					else
						v3d->camera = restore_pointer_by_name(newmain, (ID *)v3d->camera, 1);
					if (v3d->camera == NULL)
						v3d->camera = sc->scene->camera;
					v3d->ob_centre = restore_pointer_by_name(newmain, (ID *)v3d->ob_centre, 1);
					
					for (bgpic= v3d->bgpicbase.first; bgpic; bgpic= bgpic->next) {
						bgpic->ima = restore_pointer_by_name(newmain, (ID *)bgpic->ima, 1);
						bgpic->clip = restore_pointer_by_name(newmain, (ID *)bgpic->clip, 1);
					}
					if (v3d->localvd) {
						/*Base *base;*/
						
						v3d->localvd->camera = sc->scene->camera;
						
						/* localview can become invalid during undo/redo steps, so we exit it when no could be found */
						/* XXX  regionlocalview ?
						for (base= sc->scene->base.first; base; base= base->next) {
							if (base->lay & v3d->lay) break;
						}
						if (base==NULL) {
							v3d->lay= v3d->localvd->lay;
							v3d->layact= v3d->localvd->layact;
							MEM_freeN(v3d->localvd); 
							v3d->localvd= NULL;
						}
						*/
					}
					else if (v3d->scenelock) v3d->lay = sc->scene->lay;
					
					/* not very nice, but could help */
					if ((v3d->layact & v3d->lay) == 0) v3d->layact = v3d->lay;
					
					/* free render engines for now */
					for (ar = sa->regionbase.first; ar; ar = ar->next) {
						RegionView3D *rv3d= ar->regiondata;
						
						if (rv3d && rv3d->render_engine) {
							RE_engine_free(rv3d->render_engine);
							rv3d->render_engine = NULL;
						}
					}
				}
				else if (sl->spacetype == SPACE_IPO) {
					SpaceIpo *sipo = (SpaceIpo *)sl;
					bDopeSheet *ads = sipo->ads;
					
					if (ads) {
						ads->source = restore_pointer_by_name(newmain, (ID *)ads->source, 1);
						
						if (ads->filter_grp)
							ads->filter_grp = restore_pointer_by_name(newmain, (ID *)ads->filter_grp, 0);
					}
				}
				else if (sl->spacetype == SPACE_BUTS) {
					SpaceButs *sbuts = (SpaceButs *)sl;
					sbuts->pinid = restore_pointer_by_name(newmain, sbuts->pinid, 0);
					//XXX if (sbuts->ri) sbuts->ri->curtile = 0;
				}
				else if (sl->spacetype == SPACE_FILE) {
					SpaceFile *sfile = (SpaceFile *)sl;
					sfile->op = NULL;
				}
				else if (sl->spacetype == SPACE_ACTION) {
					SpaceAction *saction = (SpaceAction *)sl;
					
					saction->action = restore_pointer_by_name(newmain, (ID *)saction->action, 1);
					saction->ads.source= restore_pointer_by_name(newmain, (ID *)saction->ads.source, 1);
					
					if (saction->ads.filter_grp)
						saction->ads.filter_grp= restore_pointer_by_name(newmain, (ID *)saction->ads.filter_grp, 0);
				}
				else if (sl->spacetype == SPACE_IMAGE) {
					SpaceImage *sima = (SpaceImage *)sl;
					
					sima->image = restore_pointer_by_name(newmain, (ID *)sima->image, 1);
					
					/* this will be freed, not worth attempting to find same scene,
					 * since it gets initialized later */
					sima->iuser.scene = NULL;
					
					sima->scopes.waveform_1 = NULL;
					sima->scopes.waveform_2 = NULL;
					sima->scopes.waveform_3 = NULL;
					sima->scopes.vecscope = NULL;
					sima->scopes.ok = 0;
					
					/* NOTE: pre-2.5, this was local data not lib data, but now we need this as lib data
					 * so assume that here we're doing for undo only...
					 */
					sima->gpd = restore_pointer_by_name(newmain, (ID *)sima->gpd, 1);
				}
				else if (sl->spacetype == SPACE_NLA) {
					SpaceNla *snla = (SpaceNla *)sl;
					bDopeSheet *ads = snla->ads;
					
					if (ads) {
						ads->source = restore_pointer_by_name(newmain, (ID *)ads->source, 1);
						
						if (ads->filter_grp)
							ads->filter_grp = restore_pointer_by_name(newmain, (ID *)ads->filter_grp, 0);
					}
				}
				else if (sl->spacetype == SPACE_TEXT) {
					SpaceText *st = (SpaceText *)sl;
					
					st->text = restore_pointer_by_name(newmain, (ID *)st->text, 1);
					if (st->text == NULL) st->text = newmain->text.first;
				}
				else if (sl->spacetype == SPACE_SCRIPT) {
					SpaceScript *scpt = (SpaceScript *)sl;
					
					scpt->script = restore_pointer_by_name(newmain, (ID *)scpt->script, 1);
					
					/*sc->script = NULL; - 2.45 set to null, better re-run the script */
					if (scpt->script) {
						SCRIPT_SET_NULL(scpt->script);
					}
				}
				else if (sl->spacetype == SPACE_OUTLINER) {
					SpaceOops *so= (SpaceOops *)sl;
					int a;
					
					so->search_tse.id = restore_pointer_by_name(newmain, so->search_tse.id, 0);
					
					if (so->treestore) {
						TreeStore *ts = so->treestore;
						TreeStoreElem *tselem = ts->data;
						for (a = 0; a < ts->usedelem; a++, tselem++) {
							tselem->id = restore_pointer_by_name(newmain, tselem->id, 0);
						}
					}
				}
				else if (sl->spacetype == SPACE_NODE) {
					SpaceNode *snode= (SpaceNode *)sl;
					
					snode->id = restore_pointer_by_name(newmain, snode->id, 1);
					snode->edittree = NULL;
					
					if (ELEM3(snode->treetype, NTREE_COMPOSIT, NTREE_SHADER, NTREE_TEXTURE)) {
						snode->nodetree = NULL;
						if (snode->id) {
							if (GS(snode->id->name)==ID_MA)
								snode->nodetree = ((Material *)snode->id)->nodetree;
							else if (GS(snode->id->name)==ID_SCE)
								snode->nodetree = ((Scene *)snode->id)->nodetree;
							else if (GS(snode->id->name)==ID_TE)
								snode->nodetree = ((Tex *)snode->id)->nodetree;
						}
					}
					else {
						snode->nodetree= restore_pointer_by_name(newmain, &snode->nodetree->id, 1);
					}
				}
				else if (sl->spacetype == SPACE_CLIP) {
					SpaceClip *sclip = (SpaceClip *)sl;

					sclip->clip = restore_pointer_by_name(newmain, (ID *)sclip->clip, 1);
					sclip->mask = restore_pointer_by_name(newmain, (ID *)sclip->mask, 1);

					sclip->scopes.ok = 0;
				}
			}
		}
	}

	/* update IDs stored in all possible clipboards */
	lib_link_clipboard_restore(newmain);
}

static void direct_link_region(FileData *fd, ARegion *ar, int spacetype)
{
	Panel *pa;

	link_list(fd, &ar->panels);

	for (pa = ar->panels.first; pa; pa = pa->next) {
		pa->paneltab = newdataadr(fd, pa->paneltab);
		pa->runtime_flag = 0;
		pa->activedata = NULL;
		pa->type = NULL;
	}
	
	ar->regiondata = newdataadr(fd, ar->regiondata);
	if (ar->regiondata) {
		if (spacetype == SPACE_VIEW3D) {
			RegionView3D *rv3d = ar->regiondata;
			
			rv3d->localvd = newdataadr(fd, rv3d->localvd);
			rv3d->clipbb = newdataadr(fd, rv3d->clipbb);
			
			rv3d->depths = NULL;
			rv3d->ri = NULL;
			rv3d->render_engine = NULL;
			rv3d->sms = NULL;
			rv3d->smooth_timer = NULL;
		}
	}
	
	ar->v2d.tab_offset = NULL;
	ar->v2d.tab_num = 0;
	ar->v2d.tab_cur = 0;
	ar->handlers.first = ar->handlers.last = NULL;
	ar->uiblocks.first = ar->uiblocks.last = NULL;
	ar->headerstr = NULL;
	ar->swinid = 0;
	ar->type = NULL;
	ar->swap = 0;
	ar->do_draw = FALSE;
	memset(&ar->drawrct, 0, sizeof(ar->drawrct));
}

/* for the saved 2.50 files without regiondata */
/* and as patch for 2.48 and older */
void blo_do_versions_view3d_split_250(View3D *v3d, ListBase *regions)
{
	ARegion *ar;
	
	for (ar = regions->first; ar; ar = ar->next) {
		if (ar->regiontype==RGN_TYPE_WINDOW && ar->regiondata==NULL) {
			RegionView3D *rv3d;
			
			rv3d = ar->regiondata = MEM_callocN(sizeof(RegionView3D), "region v3d patch");
			rv3d->persp = (char)v3d->persp;
			rv3d->view = (char)v3d->view;
			rv3d->dist = v3d->dist;
			copy_v3_v3(rv3d->ofs, v3d->ofs);
			copy_qt_qt(rv3d->viewquat, v3d->viewquat);
		}
	}
	
	/* this was not initialized correct always */
	if (v3d->twtype == 0)
		v3d->twtype = V3D_MANIP_TRANSLATE;
}

static void direct_link_screen(FileData *fd, bScreen *sc)
{
	ScrArea *sa;
	ScrVert *sv;
	ScrEdge *se;
	int a;
	
	link_list(fd, &(sc->vertbase));
	link_list(fd, &(sc->edgebase));
	link_list(fd, &(sc->areabase));
	sc->regionbase.first = sc->regionbase.last= NULL;
	sc->context = NULL;
	
	sc->mainwin = sc->subwinactive= 0;	/* indices */
	sc->swap = 0;
	
	/* hacky patch... but people have been saving files with the verse-blender,
	 * causing the handler to keep running for ever, with no means to disable it */
	for (a = 0; a < SCREEN_MAXHANDLER; a+=2) {
		if (sc->handler[a] == SCREEN_HANDLER_VERSE) {
			sc->handler[a] = 0;
			break;
		}
	}
	
	/* edges */
	for (se = sc->edgebase.first; se; se = se->next) {
		se->v1 = newdataadr(fd, se->v1);
		se->v2 = newdataadr(fd, se->v2);
		if ((intptr_t)se->v1 > (intptr_t)se->v2) {
			sv = se->v1;
			se->v1 = se->v2;
			se->v2 = sv;
		}
		
		if (se->v1 == NULL) {
			printf("error reading screen... file corrupt\n");
			se->v1 = se->v2;
		}
	}
	
	/* areas */
	for (sa = sc->areabase.first; sa; sa = sa->next) {
		SpaceLink *sl;
		ARegion *ar;
		
		link_list(fd, &(sa->spacedata));
		link_list(fd, &(sa->regionbase));
		
		sa->handlers.first = sa->handlers.last = NULL;
		sa->type = NULL;	/* spacetype callbacks */
		
		for (ar = sa->regionbase.first; ar; ar = ar->next)
			direct_link_region(fd, ar, sa->spacetype);
		
		/* accident can happen when read/save new file with older version */
		/* 2.50: we now always add spacedata for info */
		if (sa->spacedata.first==NULL) {
			SpaceInfo *sinfo= MEM_callocN(sizeof(SpaceInfo), "spaceinfo");
			sa->spacetype= sinfo->spacetype= SPACE_INFO;
			BLI_addtail(&sa->spacedata, sinfo);
		}
		/* add local view3d too */
		else if (sa->spacetype == SPACE_VIEW3D)
			blo_do_versions_view3d_split_250(sa->spacedata.first, &sa->regionbase);
		
		for (sl = sa->spacedata.first; sl; sl = sl->next) {
			link_list(fd, &(sl->regionbase));
			
			for (ar = sl->regionbase.first; ar; ar = ar->next)
				direct_link_region(fd, ar, sl->spacetype);
			
			if (sl->spacetype == SPACE_VIEW3D) {
				View3D *v3d= (View3D*) sl;
				BGpic *bgpic;
				
				v3d->flag |= V3D_INVALID_BACKBUF;
				
				link_list(fd, &v3d->bgpicbase);
				
				/* should be do_versions except this doesnt fit well there */
				if (v3d->bgpic) {
					bgpic = newdataadr(fd, v3d->bgpic);
					BLI_addtail(&v3d->bgpicbase, bgpic);
					v3d->bgpic = NULL;
				}
			
				for (bgpic = v3d->bgpicbase.first; bgpic; bgpic = bgpic->next)
					bgpic->iuser.ok = 1;
				
				if (v3d->gpd) {
					v3d->gpd = newdataadr(fd, v3d->gpd);
					direct_link_gpencil(fd, v3d->gpd);
				}
				v3d->localvd = newdataadr(fd, v3d->localvd);
				v3d->afterdraw_transp.first = v3d->afterdraw_transp.last = NULL;
				v3d->afterdraw_xray.first = v3d->afterdraw_xray.last = NULL;
				v3d->afterdraw_xraytransp.first = v3d->afterdraw_xraytransp.last = NULL;
				v3d->properties_storage = NULL;
				
				/* render can be quite heavy, set to wire on load */
				if (v3d->drawtype == OB_RENDER)
					v3d->drawtype = OB_WIRE;
				
				blo_do_versions_view3d_split_250(v3d, &sl->regionbase);
			}
			else if (sl->spacetype == SPACE_IPO) {
				SpaceIpo *sipo = (SpaceIpo *)sl;
				
				sipo->ads = newdataadr(fd, sipo->ads);
				sipo->ghostCurves.first = sipo->ghostCurves.last = NULL;
			}
			else if (sl->spacetype == SPACE_NLA) {
				SpaceNla *snla = (SpaceNla *)sl;
				
				snla->ads = newdataadr(fd, snla->ads);
			}
			else if (sl->spacetype == SPACE_OUTLINER) {
				SpaceOops *soops = (SpaceOops *) sl;
				
				soops->treestore = newdataadr(fd, soops->treestore);
				if (soops->treestore) {
					soops->treestore->data = newdataadr(fd, soops->treestore->data);
					/* we only saved what was used */
					soops->treestore->totelem = soops->treestore->usedelem;
					soops->storeflag |= SO_TREESTORE_CLEANUP;	// at first draw
				}
			}
			else if (sl->spacetype == SPACE_IMAGE) {
				SpaceImage *sima = (SpaceImage *)sl;
				
				sima->cumap = newdataadr(fd, sima->cumap);
				if (sima->cumap)
					direct_link_curvemapping(fd, sima->cumap);
				
				sima->iuser.scene = NULL;
				sima->iuser.ok = 1;
				sima->scopes.waveform_1 = NULL;
				sima->scopes.waveform_2 = NULL;
				sima->scopes.waveform_3 = NULL;
				sima->scopes.vecscope = NULL;
				sima->scopes.ok = 0;
				
				/* WARNING: gpencil data is no longer stored directly in sima after 2.5 
				 * so sacrifice a few old files for now to avoid crashes with new files!
				 * committed: r28002 */
#if 0
				sima->gpd = newdataadr(fd, sima->gpd);
				if (sima->gpd)
					direct_link_gpencil(fd, sima->gpd);
#endif
			}
			else if (sl->spacetype == SPACE_NODE) {
				SpaceNode *snode = (SpaceNode *)sl;
				
				if (snode->gpd) {
					snode->gpd = newdataadr(fd, snode->gpd);
					direct_link_gpencil(fd, snode->gpd);
				}
			}
			else if (sl->spacetype == SPACE_TIME) {
				SpaceTime *stime = (SpaceTime *)sl;
				stime->caches.first = stime->caches.last = NULL;
			}
			else if (sl->spacetype == SPACE_LOGIC) {
				SpaceLogic *slogic = (SpaceLogic *)sl;
					
				if (slogic->gpd) {
					slogic->gpd = newdataadr(fd, slogic->gpd);
					direct_link_gpencil(fd, slogic->gpd);
				}
			}
			else if (sl->spacetype == SPACE_SEQ) {
				SpaceSeq *sseq = (SpaceSeq *)sl;
				if (sseq->gpd) {
					sseq->gpd = newdataadr(fd, sseq->gpd);
					direct_link_gpencil(fd, sseq->gpd);
				}
			}
			else if (sl->spacetype == SPACE_BUTS) {
				SpaceButs *sbuts = (SpaceButs *)sl;
				sbuts->path= NULL;
				sbuts->texuser= NULL;
			}
			else if (sl->spacetype == SPACE_CONSOLE) {
				SpaceConsole *sconsole = (SpaceConsole *)sl;
				ConsoleLine *cl, *cl_next;
				
				link_list(fd, &sconsole->scrollback);
				link_list(fd, &sconsole->history);
				
				//for (cl= sconsole->scrollback.first; cl; cl= cl->next)
				//	cl->line= newdataadr(fd, cl->line);
				
				/* comma expressions, (e.g. expr1, expr2, expr3) evalutate each expression,
				 * from left to right.  the right-most expression sets the result of the comma
				 * expression as a whole*/
				for (cl = sconsole->history.first; cl; cl = cl_next) {
					cl_next = cl->next;
					cl->line = newdataadr(fd, cl->line);
					if (cl->line) {
						/* the allocted length is not written, so reset here */
						cl->len_alloc = cl->len + 1;
					}
					else {
						BLI_remlink(&sconsole->history, cl);
						MEM_freeN(cl);
					}
				}
			}
			else if (sl->spacetype == SPACE_FILE) {
				SpaceFile *sfile = (SpaceFile *)sl;
				
				/* this sort of info is probably irrelevant for reloading...
				 * plus, it isn't saved to files yet!
				 */
				sfile->folders_prev = sfile->folders_next = NULL;
				sfile->files = NULL;
				sfile->layout = NULL;
				sfile->op = NULL;
				sfile->params = newdataadr(fd, sfile->params);
			}
		}
		
		sa->actionzones.first = sa->actionzones.last = NULL;
		
		sa->v1 = newdataadr(fd, sa->v1);
		sa->v2 = newdataadr(fd, sa->v2);
		sa->v3 = newdataadr(fd, sa->v3);
		sa->v4 = newdataadr(fd, sa->v4);
	}
}

/* ********** READ LIBRARY *************** */


static void direct_link_library(FileData *fd, Library *lib, Main *main)
{
	Main *newmain;
	
	for (newmain = fd->mainlist->first; newmain; newmain = newmain->next) {
		if (newmain->curlib) {
			if (BLI_path_cmp(newmain->curlib->filepath, lib->filepath) == 0) {
				BKE_reportf_wrap(fd->reports, RPT_WARNING,
				                 "Library '%s', '%s' had multiple instances, save and reload!",
				                 lib->name, lib->filepath);
				
				change_idid_adr(fd->mainlist, fd, lib, newmain->curlib);
//				change_idid_adr_fd(fd, lib, newmain->curlib);
				
				BLI_remlink(&main->library, lib);
				MEM_freeN(lib);
				
				
				return;
			}
		}
	}
	/* make sure we have full path in lib->filename */
	BLI_strncpy(lib->filepath, lib->name, sizeof(lib->name));
	cleanup_path(fd->relabase, lib->filepath);
	
//	printf("direct_link_library: name %s\n", lib->name);
//	printf("direct_link_library: filename %s\n", lib->filename);
	
	/* new main */
	newmain= MEM_callocN(sizeof(Main), "directlink");
	BLI_addtail(fd->mainlist, newmain);
	newmain->curlib = lib;
	
	lib->parent = NULL;
}

static void lib_link_library(FileData *UNUSED(fd), Main *main)
{
	Library *lib;
	for (lib = main->library.first; lib; lib = lib->id.next) {
		lib->id.us = 1;
	}
}

/* Always call this once you have loaded new library data to set the relative paths correctly in relation to the blend file */
static void fix_relpaths_library(const char *basepath, Main *main)
{
	Library *lib;
	/* BLO_read_from_memory uses a blank filename */
	if (basepath == NULL || basepath[0] == '\0') {
		for (lib = main->library.first; lib; lib= lib->id.next) {
			/* when loading a linked lib into a file which has not been saved,
			 * there is nothing we can be relative to, so instead we need to make
			 * it absolute. This can happen when appending an object with a relative
			 * link into an unsaved blend file. See [#27405].
			 * The remap relative option will make it relative again on save - campbell */
			if (strncmp(lib->name, "//", 2) == 0) {
				BLI_strncpy(lib->name, lib->filepath, sizeof(lib->name));
			}
		}
	}
	else {
		for (lib = main->library.first; lib; lib = lib->id.next) {
			/* Libraries store both relative and abs paths, recreate relative paths,
			 * relative to the blend file since indirectly linked libs will be relative to their direct linked library */
			if (strncmp(lib->name, "//", 2) == 0) { /* if this is relative to begin with? */
				BLI_strncpy(lib->name, lib->filepath, sizeof(lib->name));
				BLI_path_rel(lib->name, basepath);
			}
		}
	}
}

/* ************ READ SPEAKER ***************** */

static void lib_link_speaker(FileData *fd, Main *main)
{
	Speaker *spk;
	
	for (spk = main->speaker.first; spk; spk = spk->id.next) {
		if (spk->id.flag & LIB_NEEDLINK) {
			if (spk->adt) lib_link_animdata(fd, &spk->id, spk->adt);
			
			spk->sound= newlibadr(fd, spk->id.lib, spk->sound);
			if (spk->sound) {
				spk->sound->id.us++;
			}
			
			spk->id.flag -= LIB_NEEDLINK;
		}
	}
}

static void direct_link_speaker(FileData *fd, Speaker *spk)
{
	spk->adt = newdataadr(fd, spk->adt);
	direct_link_animdata(fd, spk->adt);

#if 0
	spk->sound = newdataadr(fd, spk->sound);
	direct_link_sound(fd, spk->sound);
#endif
}

/* ************** READ SOUND ******************* */

static void direct_link_sound(FileData *fd, bSound *sound)
{
	sound->handle = NULL;
	sound->playback_handle = NULL;
	sound->waveform = NULL;

	// versioning stuff, if there was a cache, then we enable caching:
	if (sound->cache) {
		sound->flags |= SOUND_FLAGS_CACHING;
		sound->cache = NULL;
	}

	sound->packedfile = direct_link_packedfile(fd, sound->packedfile);
	sound->newpackedfile = direct_link_packedfile(fd, sound->newpackedfile);
}

static void lib_link_sound(FileData *fd, Main *main)
{
	bSound *sound;
	
	for (sound = main->sound.first; sound; sound = sound->id.next) {
		if (sound->id.flag & LIB_NEEDLINK) {
			sound->id.flag -= LIB_NEEDLINK;
			sound->ipo = newlibadr_us(fd, sound->id.lib, sound->ipo); // XXX depreceated - old animation system
			
			sound_load(main, sound);
		}
	}
}
/* ***************** READ GROUP *************** */

static void direct_link_group(FileData *fd, Group *group)
{
	link_list(fd, &group->gobject);
}

static void lib_link_group(FileData *fd, Main *main)
{
	Group *group;
	GroupObject *go;
	int add_us;
	
	for (group = main->group.first; group; group = group->id.next) {
		if (group->id.flag & LIB_NEEDLINK) {
			group->id.flag -= LIB_NEEDLINK;
			
			add_us = 0;
			
			for (go = group->gobject.first; go; go = go->next) {
				go->ob= newlibadr(fd, group->id.lib, go->ob);
				if (go->ob) {
					go->ob->flag |= OB_FROMGROUP;
					/* if group has an object, it increments user... */
					add_us = 1;
					if (go->ob->id.us == 0)
						go->ob->id.us = 1;
				}
			}
			if (add_us) group->id.us++;
			rem_from_group(group, NULL, NULL, NULL);	/* removes NULL entries */
		}
	}
}

/* ***************** READ MOVIECLIP *************** */

static void direct_link_movieReconstruction(FileData *fd, MovieTrackingReconstruction *reconstruction)
{
	reconstruction->cameras = newdataadr(fd, reconstruction->cameras);
}

static void direct_link_movieTracks(FileData *fd, MovieClip *clip, ListBase *tracksbase)
{
	MovieTrackingTrack *track;
	
	link_list(fd, tracksbase);

	for (track = tracksbase->first; track; track = track->next) {
		track->markers = newdataadr(fd, track->markers);
		track->gpd = newlibadr_us(fd, clip->id.lib, track->gpd);
	}
}

static void direct_link_movieclip(FileData *fd, MovieClip *clip)
{
	MovieTracking *tracking = &clip->tracking;
	MovieTrackingObject *object;

	clip->adt= newdataadr(fd, clip->adt);

	if (fd->movieclipmap) clip->cache = newmclipadr(fd, clip->cache);
	else clip->cache = NULL;

	if (fd->movieclipmap) clip->tracking.camera.intrinsics = newmclipadr(fd, clip->tracking.camera.intrinsics);
	else clip->tracking.camera.intrinsics = NULL;

	direct_link_movieTracks(fd, clip, &tracking->tracks);
	direct_link_movieReconstruction(fd, &tracking->reconstruction);

	clip->tracking.act_track = newdataadr(fd, clip->tracking.act_track);

	clip->anim = NULL;
	clip->tracking_context = NULL;
	clip->tracking.stats = NULL;

	clip->tracking.stabilization.ok = 0;
	clip->tracking.stabilization.scaleibuf = NULL;
	clip->tracking.stabilization.rot_track = newdataadr(fd, clip->tracking.stabilization.rot_track);

	clip->tracking.dopesheet.ok = 0;
	clip->tracking.dopesheet.channels.first = clip->tracking.dopesheet.channels.last = NULL;

	link_list(fd, &tracking->objects);
	
	for (object = tracking->objects.first; object; object = object->next) {
		direct_link_movieTracks(fd, clip, &object->tracks);
		direct_link_movieReconstruction(fd, &object->reconstruction);
	}
}

static void lib_link_movieTracks(FileData *fd, MovieClip *clip, ListBase *tracksbase)
{
	MovieTrackingTrack *track;

	for (track = tracksbase->first; track; track = track->next) {
		track->gpd = newlibadr_us(fd, clip->id.lib, track->gpd);
	}
}

static void lib_link_movieclip(FileData *fd, Main *main)
{
	MovieClip *clip;
	
	for (clip = main->movieclip.first; clip; clip = clip->id.next) {
		if (clip->id.flag & LIB_NEEDLINK) {
			MovieTracking *tracking = &clip->tracking;
			MovieTrackingObject *object;

			if (clip->adt)
				lib_link_animdata(fd, &clip->id, clip->adt);
			
			clip->gpd = newlibadr_us(fd, clip->id.lib, clip->gpd);
			
			lib_link_movieTracks(fd, clip, &tracking->tracks);

			for (object = tracking->objects.first; object; object = object->next) {
				lib_link_movieTracks(fd, clip, &object->tracks);
			}

			clip->id.flag -= LIB_NEEDLINK;
		}
	}
}

/* ***************** READ MOVIECLIP *************** */

static void direct_link_mask(FileData *fd, Mask *mask)
{
	MaskLayer *masklay;

	mask->adt = newdataadr(fd, mask->adt);

	link_list(fd, &mask->masklayers);

	for (masklay = mask->masklayers.first; masklay; masklay = masklay->next) {
		MaskSpline *spline;
		MaskLayerShape *masklay_shape;

		link_list(fd, &masklay->splines);

		for (spline = masklay->splines.first; spline; spline = spline->next) {
			int i;

			spline->points = newdataadr(fd, spline->points);

			for (i = 0; i < spline->tot_point; i++) {
				MaskSplinePoint *point = &spline->points[i];

				if (point->tot_uw)
					point->uw = newdataadr(fd, point->uw);
			}
		}

		link_list(fd, &masklay->splines_shapes);

		for (masklay_shape = masklay->splines_shapes.first; masklay_shape; masklay_shape = masklay_shape->next) {
			masklay_shape->data = newdataadr(fd, masklay_shape->data);
		}

		masklay->act_spline = newdataadr(fd, masklay->act_spline);
		masklay->act_point = newdataadr(fd, masklay->act_point);
	}
}

static void lib_link_mask_parent(FileData *fd, Mask *mask, MaskParent *parent)
{
	parent->id = newlibadr_us(fd, mask->id.lib, parent->id);
}

static void lib_link_mask(FileData *fd, Main *main)
{
	Mask *mask;

	mask = main->mask.first;
	while (mask) {
		if (mask->id.flag & LIB_NEEDLINK) {
			MaskLayer *masklay;

			if (mask->adt)
				lib_link_animdata(fd, &mask->id, mask->adt);

			for (masklay = mask->masklayers.first; masklay; masklay = masklay->next) {
				MaskSpline *spline;

				spline = masklay->splines.first;
				while (spline) {
					int i;

					for (i = 0; i < spline->tot_point; i++) {
						MaskSplinePoint *point = &spline->points[i];

						lib_link_mask_parent(fd, mask, &point->parent);
					}

					lib_link_mask_parent(fd, mask, &spline->parent);

					spline = spline->next;
				}
			}

			mask->id.flag -= LIB_NEEDLINK;
		}
		mask = mask->id.next;
	}
}

/* ************** GENERAL & MAIN ******************** */


static const char *dataname(short id_code)
{
	switch (id_code) {
		case ID_OB: return "Data from OB";
		case ID_ME: return "Data from ME";
		case ID_IP: return "Data from IP";
		case ID_SCE: return "Data from SCE";
		case ID_MA: return "Data from MA";
		case ID_TE: return "Data from TE";
		case ID_CU: return "Data from CU";
		case ID_GR: return "Data from GR";
		case ID_AR: return "Data from AR";
		case ID_AC: return "Data from AC";
		case ID_LI: return "Data from LI";
		case ID_MB: return "Data from MB";
		case ID_IM: return "Data from IM";
		case ID_LT: return "Data from LT";
		case ID_LA: return "Data from LA";
		case ID_CA: return "Data from CA";
		case ID_KE: return "Data from KE";
		case ID_WO: return "Data from WO";
		case ID_SCR: return "Data from SCR";
		case ID_VF: return "Data from VF";
		case ID_TXT	: return "Data from TXT";
		case ID_SPK: return "Data from SPK";
		case ID_SO: return "Data from SO";
		case ID_NT: return "Data from NT";
		case ID_BR: return "Data from BR";
		case ID_PA: return "Data from PA";
		case ID_GD: return "Data from GD";
		case ID_MC: return "Data from MC";
	}
	return "Data from Lib Block";
	
}

static BHead *read_data_into_oldnewmap(FileData *fd, BHead *bhead, const char *allocname)
{
	bhead = blo_nextbhead(fd, bhead);
	
	while (bhead && bhead->code==DATA) {
		void *data;
#if 0
		/* XXX DUMB DEBUGGING OPTION TO GIVE NAMES for guarded malloc errors */
		short *sp = fd->filesdna->structs[bhead->SDNAnr];
		char *tmp = malloc(100);
		allocname = fd->filesdna->types[ sp[0] ];
		strcpy(tmp, allocname);
		data = read_struct(fd, bhead, tmp);
#else
		data = read_struct(fd, bhead, allocname);
#endif
		
		if (data) {
			oldnewmap_insert(fd->datamap, bhead->old, data, 0);
		}
		
		bhead = blo_nextbhead(fd, bhead);
	}
	
	return bhead;
}

static BHead *read_libblock(FileData *fd, Main *main, BHead *bhead, int flag, ID **id_r)
{
	/* this routine reads a libblock and its direct data. Use link functions
	 * to connect it all
	 */
	ID *id;
	ListBase *lb;
	const char *allocname;
	
	/* read libblock */
	id = read_struct(fd, bhead, "lib block");
	if (id_r)
		*id_r = id;
	if (!id)
		return blo_nextbhead(fd, bhead);
	
	oldnewmap_insert(fd->libmap, bhead->old, id, bhead->code);	/* for ID_ID check */
	
	/* do after read_struct, for dna reconstruct */
	if (bhead->code == ID_ID) {
		lb = which_libbase(main, GS(id->name));
	}
	else {
		lb = which_libbase(main, bhead->code);
	}
	
	BLI_addtail(lb, id);
	
	/* clear first 8 bits */
	id->flag = (id->flag & 0xFF00) | flag | LIB_NEEDLINK;
	id->lib = main->curlib;
	if (id->flag & LIB_FAKEUSER) id->us= 1;
	else id->us = 0;
	id->icon_id = 0;
	id->flag &= ~(LIB_ID_RECALC|LIB_ID_RECALC_DATA);
	
	/* this case cannot be direct_linked: it's just the ID part */
	if (bhead->code == ID_ID) {
		return blo_nextbhead(fd, bhead);
	}
	
	/* need a name for the mallocN, just for debugging and sane prints on leaks */
	allocname = dataname(GS(id->name));
	
	/* read all data into fd->datamap */
	bhead = read_data_into_oldnewmap(fd, bhead, allocname);
	
	/* init pointers direct data */
	switch (GS(id->name)) {
		case ID_WM:
			direct_link_windowmanager(fd, (wmWindowManager *)id);
			break;
		case ID_SCR:
			direct_link_screen(fd, (bScreen *)id);
			break;
		case ID_SCE:
			direct_link_scene(fd, (Scene *)id);
			break;
		case ID_OB:
			direct_link_object(fd, (Object *)id);
			break;
		case ID_ME:
			direct_link_mesh(fd, (Mesh *)id);
			break;
		case ID_CU:
			direct_link_curve(fd, (Curve *)id);
			break;
		case ID_MB:
			direct_link_mball(fd, (MetaBall *)id);
			break;
		case ID_MA:
			direct_link_material(fd, (Material *)id);
			break;
		case ID_TE:
			direct_link_texture(fd, (Tex *)id);
			break;
		case ID_IM:
			direct_link_image(fd, (Image *)id);
			break;
		case ID_LA:
			direct_link_lamp(fd, (Lamp *)id);
			break;
		case ID_VF:
			direct_link_vfont(fd, (VFont *)id);
			break;
		case ID_TXT:
			direct_link_text(fd, (Text *)id);
			break;
		case ID_IP:
			direct_link_ipo(fd, (Ipo *)id);
			break;
		case ID_KE:
			direct_link_key(fd, (Key *)id);
			break;
		case ID_LT:
			direct_link_latt(fd, (Lattice *)id);
			break;
		case ID_WO:
			direct_link_world(fd, (World *)id);
			break;
		case ID_LI:
			direct_link_library(fd, (Library *)id, main);
			break;
		case ID_CA:
			direct_link_camera(fd, (Camera *)id);
			break;
		case ID_SPK:
			direct_link_speaker(fd, (Speaker *)id);
			break;
		case ID_SO:
			direct_link_sound(fd, (bSound *)id);
			break;
		case ID_GR:
			direct_link_group(fd, (Group *)id);
			break;
		case ID_AR:
			direct_link_armature(fd, (bArmature*)id);
			break;
		case ID_AC:
			direct_link_action(fd, (bAction*)id);
			break;
		case ID_NT:
			direct_link_nodetree(fd, (bNodeTree*)id);
			break;
		case ID_BR:
			direct_link_brush(fd, (Brush*)id);
			break;
		case ID_PA:
			direct_link_particlesettings(fd, (ParticleSettings*)id);
			break;
		case ID_SCRIPT:
			direct_link_script(fd, (Script*)id);
			break;
		case ID_GD:
			direct_link_gpencil(fd, (bGPdata *)id);
			break;
		case ID_MC:
			direct_link_movieclip(fd, (MovieClip *)id);
			break;
		case ID_MSK:
			direct_link_mask(fd, (Mask *)id);
			break;
	}
	
	/*link direct data of ID properties*/
	if (id->properties) {
		id->properties = newdataadr(fd, id->properties);
		if (id->properties) { /* this case means the data was written incorrectly, it should not happen */
			IDP_DirectLinkProperty(id->properties, (fd->flags & FD_FLAGS_SWITCH_ENDIAN), fd);
		}
	}
	
	oldnewmap_free_unused(fd->datamap);
	oldnewmap_clear(fd->datamap);
	
	return (bhead);
}

/* note, this has to be kept for reading older files... */
/* also version info is written here */
static BHead *read_global(BlendFileData *bfd, FileData *fd, BHead *bhead)
{
	FileGlobal *fg = read_struct(fd, bhead, "Global");
	
	/* copy to bfd handle */
	bfd->main->subversionfile = fg->subversion;
	bfd->main->minversionfile = fg->minversion;
	bfd->main->minsubversionfile = fg->minsubversion;
	bfd->main->revision = fg->revision;
	
	bfd->winpos = fg->winpos;
	bfd->fileflags = fg->fileflags;
	bfd->displaymode = fg->displaymode;
	bfd->globalf = fg->globalf;
	BLI_strncpy(bfd->filename, fg->filename, sizeof(bfd->filename));
	
	if (G.fileflags & G_FILE_RECOVER)
		BLI_strncpy(fd->relabase, fg->filename, sizeof(fd->relabase));
	
	bfd->curscreen = fg->curscreen;
	bfd->curscene = fg->curscene;
	
	MEM_freeN(fg);
	
	fd->globalf = bfd->globalf;
	fd->fileflags = bfd->fileflags;
	
	return blo_nextbhead(fd, bhead);
}

/* note, this has to be kept for reading older files... */
static void link_global(FileData *fd, BlendFileData *bfd)
{
	bfd->curscreen = newlibadr(fd, NULL, bfd->curscreen);
	bfd->curscene = newlibadr(fd, NULL, bfd->curscene);
	// this happens in files older than 2.35
	if (bfd->curscene == NULL) {
		if (bfd->curscreen) bfd->curscene = bfd->curscreen->scene;
	}
}

/* deprecated, only keep this for readfile.c */
void convert_tface_mt(FileData *fd, Main *main)
{
	Main *gmain;
	
	/* this is a delayed do_version (so it can create new materials) */
	if (main->versionfile < 259 || (main->versionfile == 259 && main->subversionfile < 3)) {
		//XXX hack, material.c uses G.main all over the place, instead of main
		// temporarily set G.main to the current main
		gmain = G.main;
		G.main = main;
		
		if (!(do_version_tface(main, 1))) {
			BKE_report(fd->reports, RPT_WARNING, "Texface conversion problem. Error in console");
		}
		
		//XXX hack, material.c uses G.main allover the place, instead of main
		G.main = gmain;
	}
}

static void do_versions_nodetree_image_default_alpha_output(bNodeTree *ntree)
{
	bNode *node;
	bNodeSocket *sock;
	
	for (node = ntree->nodes.first; node; node = node->next) {
		if (ELEM(node->type, CMP_NODE_IMAGE, CMP_NODE_R_LAYERS)) {
			/* default Image output value should have 0 alpha */
			sock = node->outputs.first;
			((bNodeSocketValueRGBA *)(sock->default_value))->value[3] = 0.0f;
		}
	}
}

static void do_version_ntree_tex_mapping_260(void *UNUSED(data), ID *UNUSED(id), bNodeTree *ntree)
{
	bNode *node;

	for (node = ntree->nodes.first; node; node = node->next) {
		if (node->type == SH_NODE_MAPPING) {
			TexMapping *tex_mapping;
			
			tex_mapping= node->storage;
			tex_mapping->projx= PROJ_X;
			tex_mapping->projy= PROJ_Y;
			tex_mapping->projz= PROJ_Z;
		}
	}
}

static void do_versions_nodetree_convert_angle(bNodeTree *ntree)
{
	bNode *node;
	for (node=ntree->nodes.first; node; node=node->next) {
		if (node->type == CMP_NODE_ROTATE) {
			/* Convert degrees to radians. */
			bNodeSocket *sock = ((bNodeSocket*)node->inputs.first)->next;
			((bNodeSocketValueFloat*)sock->default_value)->value = DEG2RADF(((bNodeSocketValueFloat*)sock->default_value)->value);
		}
		else if (node->type == CMP_NODE_DBLUR) {
			/* Convert degrees to radians. */
			NodeDBlurData *ndbd= node->storage;
			ndbd->angle = DEG2RADF(ndbd->angle);
			ndbd->spin = DEG2RADF(ndbd->spin);
		}
		else if (node->type == CMP_NODE_DEFOCUS) {
			/* Convert degrees to radians. */
			NodeDefocus *nqd = node->storage;
			/* XXX DNA char to float conversion seems to map the char value into the [0.0f, 1.0f] range... */
			nqd->rotation = DEG2RADF(nqd->rotation*255.0f);
		}
		else if (node->type == CMP_NODE_CHROMA_MATTE) {
			/* Convert degrees to radians. */
			NodeChroma *ndc = node->storage;
			ndc->t1 = DEG2RADF(ndc->t1);
			ndc->t2 = DEG2RADF(ndc->t2);
		}
		else if (node->type == CMP_NODE_GLARE) {
			/* Convert degrees to radians. */
			NodeGlare *ndg = node->storage;
			/* XXX DNA char to float conversion seems to map the char value into the [0.0f, 1.0f] range... */
			ndg->angle_ofs = DEG2RADF(ndg->angle_ofs*255.0f);
		}
		/* XXX TexMapping struct is used by other nodes too (at least node_composite_mapValue),
		 *     but not the rot part...
		 */
		else if (node->type == SH_NODE_MAPPING) {
			/* Convert degrees to radians. */
			TexMapping *tmap = node->storage;
			tmap->rot[0] = DEG2RADF(tmap->rot[0]);
			tmap->rot[1] = DEG2RADF(tmap->rot[1]);
			tmap->rot[2] = DEG2RADF(tmap->rot[2]);
		}
	}
}

void do_versions_image_settings_2_60(Scene *sce)
{
	/* note: rd->subimtype is moved into individual settings now and no longer
	 * exists */
	RenderData *rd = &sce->r;
	ImageFormatData *imf = &sce->r.im_format;

	/* we know no data loss happens here, the old values were in char range */
	imf->imtype =   (char)rd->imtype;
	imf->planes =   (char)rd->planes;
	imf->compress = (char)rd->quality;
	imf->quality =  (char)rd->quality;

	/* default, was stored in multiple places, may override later */
	imf->depth = R_IMF_CHAN_DEPTH_8;

	/* openexr */
	imf->exr_codec = rd->quality & 7; /* strange but true! 0-4 are valid values, OPENEXR_COMPRESS */

	switch (imf->imtype) {
	case R_IMF_IMTYPE_OPENEXR:
		imf->depth =  (rd->subimtype & R_OPENEXR_HALF) ? R_IMF_CHAN_DEPTH_16 : R_IMF_CHAN_DEPTH_32;
		if (rd->subimtype & R_PREVIEW_JPG) {
			imf->flag |= R_IMF_FLAG_PREVIEW_JPG;
		}
		if (rd->subimtype & R_OPENEXR_ZBUF) {
			imf->flag |= R_IMF_FLAG_ZBUF;
		}
		break;
	case R_IMF_IMTYPE_TIFF:
		if (rd->subimtype & R_TIFF_16BIT) {
			imf->depth= R_IMF_CHAN_DEPTH_16;
		}
		break;
	case R_IMF_IMTYPE_JP2:
		if (rd->subimtype & R_JPEG2K_16BIT) {
			imf->depth= R_IMF_CHAN_DEPTH_16;
		}
		else if (rd->subimtype & R_JPEG2K_12BIT) {
			imf->depth= R_IMF_CHAN_DEPTH_12;
		}

		if (rd->subimtype & R_JPEG2K_YCC) {
			imf->jp2_flag |= R_IMF_JP2_FLAG_YCC;
		}
		if (rd->subimtype & R_JPEG2K_CINE_PRESET) {
			imf->jp2_flag |= R_IMF_JP2_FLAG_CINE_PRESET;
		}
		if (rd->subimtype & R_JPEG2K_CINE_48FPS) {
			imf->jp2_flag |= R_IMF_JP2_FLAG_CINE_48;
		}
		break;
	case R_IMF_IMTYPE_CINEON:
	case R_IMF_IMTYPE_DPX:
		if (rd->subimtype & R_CINEON_LOG) {
			imf->cineon_flag |= R_IMF_CINEON_FLAG_LOG;
		}
		break;
	}

}

/* socket use flags were only temporary before */
static void do_versions_nodetree_socket_use_flags_2_62(bNodeTree *ntree)
{
	bNode *node;
	bNodeSocket *sock;
	bNodeLink *link;
	
	for (node = ntree->nodes.first; node; node = node->next) {
		for (sock = node->inputs.first; sock; sock = sock->next)
			sock->flag &= ~SOCK_IN_USE;
		for (sock = node->outputs.first; sock; sock = sock->next)
			sock->flag &= ~SOCK_IN_USE;
	}
	for (sock = ntree->inputs.first; sock; sock = sock->next)
		sock->flag &= ~SOCK_IN_USE;
	for (sock = ntree->outputs.first; sock; sock = sock->next)
		sock->flag &= ~SOCK_IN_USE;
	
	for (link = ntree->links.first; link; link = link->next) {
		link->fromsock->flag |= SOCK_IN_USE;
		link->tosock->flag |= SOCK_IN_USE;
	}
}

static void do_versions_nodetree_multi_file_output_format_2_62_1(Scene *sce, bNodeTree *ntree)
{
	bNode *node;
	bNodeSocket *sock;
	
	for (node = ntree->nodes.first; node; node = node->next) {
		if (node->type == CMP_NODE_OUTPUT_FILE) {
			/* previous CMP_NODE_OUTPUT_FILE nodes get converted to multi-file outputs */
			NodeImageFile *old_data = node->storage;
			NodeImageMultiFile *nimf= MEM_callocN(sizeof(NodeImageMultiFile), "node image multi file");
			bNodeSocket *old_image = BLI_findlink(&node->inputs, 0);
			bNodeSocket *old_z = BLI_findlink(&node->inputs, 1);
			bNodeSocket *sock;
			char basepath[FILE_MAXDIR];
			char filename[FILE_MAXFILE];
			
			/* ugly, need to remove the old inputs list to avoid bad pointer checks when adding new sockets.
			 * sock->storage is expected to contain path info in ntreeCompositOutputFileAddSocket.
			 */
			node->inputs.first = node->inputs.last = NULL;
			
			node->storage = nimf;
			
			/* split off filename from the old path, to be used as socket sub-path */
			BLI_split_dirfile(old_data->name, basepath, filename, sizeof(basepath), sizeof(filename));
			
			BLI_strncpy(nimf->base_path, basepath, sizeof(nimf->base_path));
			nimf->format = old_data->im_format;
			
			/* if z buffer is saved, change the image type to multilayer exr.
			 * XXX this is slightly messy, Z buffer was ignored before for anything but EXR and IRIS ...
			 * i'm just assuming here that IRIZ means IRIS with z buffer ...
			 */
			if (ELEM(old_data->im_format.imtype, R_IMF_IMTYPE_IRIZ, R_IMF_IMTYPE_OPENEXR)) {
				char sockpath[FILE_MAX];
				
				nimf->format.imtype = R_IMF_IMTYPE_MULTILAYER;
				
				BLI_snprintf(sockpath, sizeof(sockpath), "%s_Image", filename);
				sock = ntreeCompositOutputFileAddSocket(ntree, node, sockpath, &nimf->format);
				/* XXX later do_versions copies path from socket name, need to set this explicitely */
				BLI_strncpy(sock->name, sockpath, sizeof(sock->name));
				if (old_image->link) {
					old_image->link->tosock = sock;
					sock->link = old_image->link;
				}
				
				BLI_snprintf(sockpath, sizeof(sockpath), "%s_Z", filename);
				sock = ntreeCompositOutputFileAddSocket(ntree, node, sockpath, &nimf->format);
				/* XXX later do_versions copies path from socket name, need to set this explicitely */
				BLI_strncpy(sock->name, sockpath, sizeof(sock->name));
				if (old_z->link) {
					old_z->link->tosock = sock;
					sock->link = old_z->link;
				}
			}
			else {
				sock = ntreeCompositOutputFileAddSocket(ntree, node, filename, &nimf->format);
				/* XXX later do_versions copies path from socket name, need to set this explicitely */
				BLI_strncpy(sock->name, filename, sizeof(sock->name));
				if (old_image->link) {
					old_image->link->tosock = sock;
					sock->link = old_image->link;
				}
			}
			
			nodeRemoveSocket(ntree, node, old_image);
			nodeRemoveSocket(ntree, node, old_z);
			MEM_freeN(old_data);
		}
		else if (node->type==CMP_NODE_OUTPUT_MULTI_FILE__DEPRECATED) {
			NodeImageMultiFile *nimf = node->storage;
			
			/* CMP_NODE_OUTPUT_MULTI_FILE has been redeclared as CMP_NODE_OUTPUT_FILE */
			node->type = CMP_NODE_OUTPUT_FILE;
			
			/* initialize the node-wide image format from render data, if available */
			if (sce)
				nimf->format = sce->r.im_format;
			
			/* transfer render format toggle to node format toggle */
			for (sock=node->inputs.first; sock; sock=sock->next) {
				NodeImageMultiFileSocket *simf = sock->storage;
				simf->use_node_format = simf->use_render_format;
			}
			
			/* we do have preview now */
			node->flag |= NODE_PREVIEW;
		}
	}
}

/* blue and red are swapped pre 2.62.1, be sane (red == red) now! */
static void do_versions_mesh_mloopcol_swap_2_62_1(Mesh *me)
{
	CustomDataLayer *layer;
	MLoopCol *mloopcol;
	int a;
	int i;
	
	for (a = 0; a < me->ldata.totlayer; a++) {
		layer = &me->ldata.layers[a];
		
		if (layer->type == CD_MLOOPCOL) {
			mloopcol = (MLoopCol *)layer->data;
			for (i = 0; i < me->totloop; i++, mloopcol++) {
				SWAP(char, mloopcol->r, mloopcol->b);
			}
		}
	}
}

static void do_versions_nodetree_multi_file_output_path_2_63_1(bNodeTree *ntree)
{
	bNode *node;
	
	for (node=ntree->nodes.first; node; node=node->next) {
		if (node->type == CMP_NODE_OUTPUT_FILE) {
			bNodeSocket *sock;
			for (sock = node->inputs.first; sock; sock = sock->next) {
				NodeImageMultiFileSocket *input = sock->storage;
				/* input file path is stored in dedicated struct now instead socket name */
				BLI_strncpy(input->path, sock->name, sizeof(input->path));
			}
		}
	}
}

static void do_versions_nodetree_file_output_layers_2_64_5(bNodeTree *ntree)
{
	bNode *node;
	
	for (node=ntree->nodes.first; node; node=node->next) {
		if (node->type == CMP_NODE_OUTPUT_FILE) {
			bNodeSocket *sock;
			for (sock=node->inputs.first; sock; sock=sock->next) {
				NodeImageMultiFileSocket *input = sock->storage;
				
				/* multilayer names are stored as separate strings now,
				 * used the path string before, so copy it over.
				 */
				BLI_strncpy(input->layer, input->path, sizeof(input->layer));
				
				/* paths/layer names also have to be unique now, initial check */
				ntreeCompositOutputFileUniquePath(&node->inputs, sock, input->path, '_');
				ntreeCompositOutputFileUniqueLayer(&node->inputs, sock, input->layer, '_');
			}
		}
	}
}

static void do_versions_nodetree_image_layer_2_64_5(bNodeTree *ntree)
{
	bNode *node;
	
	for (node = ntree->nodes.first; node; node = node->next) {
		if (node->type == CMP_NODE_IMAGE) {
			bNodeSocket *sock;
			for (sock = node->outputs.first; sock; sock = sock->next) {
				NodeImageLayer *output = MEM_callocN(sizeof(NodeImageLayer), "node image layer");
				
				/* take pass index both from current storage ptr (actually an int) */
				output->pass_index = GET_INT_FROM_POINTER(sock->storage);
				
				/* replace socket data pointer */
				sock->storage = output;
			}
		}
	}
}

static void do_versions_nodetree_frame_2_64_6(bNodeTree *ntree)
{
	bNode *node;
	
	for (node=ntree->nodes.first; node; node=node->next) {
		if (node->type==NODE_FRAME) {
			/* initialize frame node storage data */
			if (node->storage == NULL) {
				NodeFrame *data = (NodeFrame *)MEM_callocN(sizeof(NodeFrame), "frame node storage");
				node->storage = data;
				
				/* copy current flags */
				data->flag = node->custom1;
				
				data->label_size = 20;
			}
		}
		
		/* initialize custom node color */
		node->color[0] = node->color[1] = node->color[2] = 0.608f;	/* default theme color */
	}
}

static void do_version_ntree_image_user_264(void *UNUSED(data), ID *UNUSED(id), bNodeTree *ntree)
{
	bNode *node;

	for (node = ntree->nodes.first; node; node = node->next) {
		if (ELEM(node->type, SH_NODE_TEX_IMAGE, SH_NODE_TEX_ENVIRONMENT)) {
			NodeTexImage *tex = node->storage;

			tex->iuser.frames= 1;
			tex->iuser.sfra= 1;
			tex->iuser.fie_ima= 2;
			tex->iuser.ok= 1;
		}
	}
}

static void do_versions(FileData *fd, Library *lib, Main *main)
{
	/* WATCH IT!!!: pointers from libdata have not been converted */
	
	if (G.debug & G_DEBUG)
		printf("read file %s\n  Version %d sub %d svn r%d\n", fd->relabase, main->versionfile, main->subversionfile, main->revision);
	
	blo_do_versions_pre250(fd, lib, main);
	blo_do_versions_250(fd, lib, main);
	
	if (main->versionfile < 260) {
		{
			/* set default alpha value of Image outputs in image and render layer nodes to 0 */
			Scene *sce;
			bNodeTree *ntree;
			
			for (sce = main->scene.first; sce; sce = sce->id.next) {
				/* there are files with invalid audio_channels value, the real cause
				 * is unknown, but we fix it here anyway to avoid crashes */
				if (sce->r.ffcodecdata.audio_channels == 0)
					sce->r.ffcodecdata.audio_channels = 2;
				
				if (sce->nodetree)
					do_versions_nodetree_image_default_alpha_output(sce->nodetree);
			}

			for (ntree = main->nodetree.first; ntree; ntree = ntree->id.next)
				do_versions_nodetree_image_default_alpha_output(ntree);
		}
		
		{
			/* support old particle dupliobject rotation settings */
			ParticleSettings *part;
			
			for (part=main->particle.first; part; part=part->id.next) {
				if (ELEM(part->ren_as, PART_DRAW_OB, PART_DRAW_GR)) {
					part->draw |= PART_DRAW_ROTATE_OB;
					
					if (part->rotmode == 0)
						part->rotmode = PART_ROT_VEL;
				}
			}
		}
	}
	
	if (main->versionfile < 260 || (main->versionfile == 260 && main->subversionfile < 1)) {
		Object *ob;
		
		for (ob = main->object.first; ob; ob = ob->id.next) {
			ob->collision_boundtype= ob->boundtype;
		}
		
		{
			Camera *cam;
			for (cam = main->camera.first; cam; cam = cam->id.next) {
				if (cam->sensor_x < 0.01f)
					cam->sensor_x = DEFAULT_SENSOR_WIDTH;
				
				if (cam->sensor_y < 0.01f)
					cam->sensor_y = DEFAULT_SENSOR_HEIGHT;
			}
		}
	}
	
	if (main->versionfile < 260 || (main->versionfile == 260 && main->subversionfile < 2)) {
		bNodeTreeType *ntreetype = ntreeGetType(NTREE_SHADER);
		
		if (ntreetype && ntreetype->foreach_nodetree)
			ntreetype->foreach_nodetree(main, NULL, do_version_ntree_tex_mapping_260);
	}

	if (main->versionfile < 260 || (main->versionfile == 260 && main->subversionfile < 4)) {
		{
			/* Convert node angles to radians! */
			Scene *sce;
			Material *mat;
			bNodeTree *ntree;
			
			for (sce = main->scene.first; sce; sce = sce->id.next) {
				if (sce->nodetree)
					do_versions_nodetree_convert_angle(sce->nodetree);
			}
			
			for (mat = main->mat.first; mat; mat = mat->id.next) {
				if (mat->nodetree)
					do_versions_nodetree_convert_angle(mat->nodetree);
			}
			
			for (ntree = main->nodetree.first; ntree; ntree = ntree->id.next)
				do_versions_nodetree_convert_angle(ntree);
		}
		
		{
			/* Tomato compatibility code. */
			bScreen *sc;
			MovieClip *clip;
			
			for (sc = main->screen.first; sc; sc = sc->id.next) {
				ScrArea *sa;
				for (sa = sc->areabase.first; sa; sa = sa->next) {
					SpaceLink *sl;
					for (sl = sa->spacedata.first; sl; sl = sl->next) {
						if (sl->spacetype == SPACE_VIEW3D) {
							View3D *v3d= (View3D *)sl;
							if (v3d->bundle_size == 0.0f) {
								v3d->bundle_size = 0.2f;
								v3d->flag2 |= V3D_SHOW_RECONSTRUCTION;
							}
							
							if (v3d->bundle_drawtype == 0)
								v3d->bundle_drawtype = OB_PLAINAXES;
						}
						else if (sl->spacetype == SPACE_CLIP) {
							SpaceClip *sc = (SpaceClip *)sl;
							if (sc->scopes.track_preview_height == 0)
								sc->scopes.track_preview_height = 120;
						}
					}
				}
			}
			
			for (clip = main->movieclip.first; clip; clip = clip->id.next) {
				MovieTrackingTrack *track;
				
				if (clip->aspx < 1.0f) {
					clip->aspx = 1.0f;
					clip->aspy = 1.0f;
				}
				
				clip->proxy.build_tc_flag = IMB_TC_RECORD_RUN |
				                            IMB_TC_FREE_RUN |
				                            IMB_TC_INTERPOLATED_REC_DATE_FREE_RUN;
				
				if (clip->proxy.build_size_flag == 0)
					clip->proxy.build_size_flag = IMB_PROXY_25;
				
				if (clip->proxy.quality == 0)
					clip->proxy.quality = 90;
				
				if (clip->tracking.camera.pixel_aspect < 0.01f)
					clip->tracking.camera.pixel_aspect = 1.0f;
					
				track = clip->tracking.tracks.first;
				while (track) {
					if (track->minimum_correlation == 0.0f)
						track->minimum_correlation = 0.75f;

					track = track->next;
				}
			}
		}
	}
	
	if (main->versionfile < 260 || (main->versionfile == 260 && main->subversionfile < 6)) {
		Scene *sce;
		MovieClip *clip;
		bScreen *sc;
		
		for (sce = main->scene.first; sce; sce = sce->id.next) {
			do_versions_image_settings_2_60(sce);
		}
		
		for (clip= main->movieclip.first; clip; clip= clip->id.next) {
			MovieTrackingSettings *settings= &clip->tracking.settings;

			if (settings->default_pattern_size == 0.0f) {
				settings->default_motion_model = TRACK_MOTION_MODEL_TRANSLATION;
				settings->default_minimum_correlation = 0.75;
				settings->default_pattern_size = 11;
				settings->default_search_size = 51;
			}
		}
		
		for (sc = main->screen.first; sc; sc = sc->id.next) {
			ScrArea *sa;
			for (sa = sc->areabase.first; sa; sa = sa->next) {
				SpaceLink *sl;
				for (sl = sa->spacedata.first; sl; sl = sl->next) {
					if (sl->spacetype == SPACE_VIEW3D) {
						View3D *v3d = (View3D *)sl;
						v3d->flag2 &= ~V3D_RENDER_SHADOW;
					}
				}
			}
		}
		
		{
			Object *ob;
			for (ob = main->object.first; ob; ob = ob->id.next) {
				/* convert delta addition into delta scale */
				int i;
				for (i= 0; i < 3; i++) {
					if ( (ob->dsize[i] == 0.0f) || /* simple case, user never touched dsize */
					     (ob->size[i]  == 0.0f))   /* cant scale the dsize to give a non zero result, so fallback to 1.0f */
					{
						ob->dscale[i]= 1.0f;
					}
					else {
						ob->dscale[i]= (ob->size[i] + ob->dsize[i]) / ob->size[i];
					}
				}
			}
		}
	}
	/* sigh, this dscale vs dsize version patching was not done right, fix for fix,
	 * this intentionally checks an exact subversion, also note this was never in a release,
	 * at some point this could be removed. */
	else if (main->versionfile == 260 && main->subversionfile == 6) {
		Object *ob;
		for (ob = main->object.first; ob; ob = ob->id.next) {
			if (is_zero_v3(ob->dscale)) {
				fill_vn_fl(ob->dscale, 3, 1.0f);
			}
		}
	}
	
	if (main->versionfile < 260 || (main->versionfile == 260 && main->subversionfile < 8)) {
		Brush *brush;
		
		for (brush = main->brush.first; brush; brush = brush->id.next) {
			if (brush->sculpt_tool == SCULPT_TOOL_ROTATE)
				brush->alpha= 1.0f;
		}
	}

	if (main->versionfile < 261 || (main->versionfile == 261 && main->subversionfile < 1)) {
		{
			/* update use flags for node sockets (was only temporary before) */
			Scene *sce;
			Material *mat;
			Tex *tex;
			Lamp *lamp;
			World *world;
			bNodeTree *ntree;
			
			for (sce = main->scene.first; sce; sce = sce->id.next) {
				if (sce->nodetree)
					do_versions_nodetree_socket_use_flags_2_62(sce->nodetree);
			}
			
			for (mat = main->mat.first; mat; mat = mat->id.next) {
				if (mat->nodetree)
					do_versions_nodetree_socket_use_flags_2_62(mat->nodetree);
			}
			
			for (tex = main->tex.first; tex; tex = tex->id.next) {
				if (tex->nodetree)
					do_versions_nodetree_socket_use_flags_2_62(tex->nodetree);
			}
			
			for (lamp = main->lamp.first; lamp; lamp = lamp->id.next) {
				if (lamp->nodetree)
					do_versions_nodetree_socket_use_flags_2_62(lamp->nodetree);
			}
			
			for (world = main->world.first; world; world = world->id.next) {
				if (world->nodetree)
					do_versions_nodetree_socket_use_flags_2_62(world->nodetree);
			}
			
			for (ntree = main->nodetree.first; ntree; ntree = ntree->id.next) {
				do_versions_nodetree_socket_use_flags_2_62(ntree);
			}
		}
		{
			/* Initialize BGE exit key to esc key */
			Scene *scene;
			for (scene = main->scene.first; scene; scene = scene->id.next) {
				if (!scene->gm.exitkey)
					scene->gm.exitkey = 218; // Blender key code for ESC
			}
		}
		{
			MovieClip *clip;
			Object *ob;
			
			for (clip = main->movieclip.first; clip; clip = clip->id.next) {
				MovieTracking *tracking = &clip->tracking;
				MovieTrackingObject *tracking_object = tracking->objects.first;
				
				clip->proxy.build_tc_flag |= IMB_TC_RECORD_RUN_NO_GAPS;
				
				if (!tracking->settings.object_distance)
					tracking->settings.object_distance = 1.0f;
				
				if (tracking->objects.first == NULL)
					BKE_tracking_new_object(tracking, "Camera");
				
				while (tracking_object) {
					if (!tracking_object->scale)
						tracking_object->scale = 1.0f;
					
					tracking_object = tracking_object->next;
				}
			}
			
			for (ob = main->object.first; ob; ob = ob->id.next) {
				bConstraint *con;
				for (con = ob->constraints.first; con; con = con->next) {
					bConstraintTypeInfo *cti = constraint_get_typeinfo(con);
					
					if (!cti)
						continue;
					
					if (cti->type == CONSTRAINT_TYPE_OBJECTSOLVER) {
						bObjectSolverConstraint *data = (bObjectSolverConstraint *)con->data;
						
						if (data->invmat[3][3] == 0.0f)
							unit_m4(data->invmat);
					}
				}
			}
		}
		{
		/* Warn the user if he is using ["Text"] properties for Font objects */
			Object *ob;
			bProperty *prop;
			
			for (ob= main->object.first; ob; ob= ob->id.next) {
				if (ob->type == OB_FONT) {
					prop = get_ob_property(ob, "Text");
					if (prop) {
						BKE_reportf_wrap(fd->reports, RPT_WARNING,
						                 "Game property name conflict in object: \"%s\".\nText objects reserve the "
						                 "[\"Text\"] game property to change their content through Logic Bricks.",
						                 ob->id.name + 2);
					}
				}
			}
		}
	}
	
	if (main->versionfile < 261 || (main->versionfile == 261 && main->subversionfile < 2)) {
		{
			/* convert Camera Actuator values to defines */
			Object *ob;
			bActuator *act;
			for (ob = main->object.first; ob; ob= ob->id.next) {
				for (act= ob->actuators.first; act; act= act->next) {
					if (act->type == ACT_CAMERA) {
						bCameraActuator *ba= act->data;
					
						if (ba->axis==(float) 'x') ba->axis=OB_POSX;
						else if (ba->axis==(float)'y') ba->axis=OB_POSY;
						/* don't do an if/else to avoid imediate subversion bump*/
//					ba->axis=((ba->axis == (float) 'x')?OB_POSX_X:OB_POSY);
					}
				}
			}
		}
		
		{
			/* convert deprecated sculpt_paint_unified_* fields to
			 * UnifiedPaintSettings */
			Scene *scene;
			for (scene= main->scene.first; scene; scene= scene->id.next) {
				ToolSettings *ts= scene->toolsettings;
				UnifiedPaintSettings *ups= &ts->unified_paint_settings;
				ups->size= ts->sculpt_paint_unified_size;
				ups->unprojected_radius= ts->sculpt_paint_unified_unprojected_radius;
				ups->alpha= ts->sculpt_paint_unified_alpha;
				ups->flag= ts->sculpt_paint_settings;
			}
		}
	}

	if (main->versionfile < 261 || (main->versionfile == 261 && main->subversionfile < 3)) {
		{
			/* convert extended ascii to utf-8 for text editor */
			Text *text;
			for (text= main->text.first; text; text= text->id.next)
				if (!(text->flags & TXT_ISEXT)) {
					TextLine *tl;
					
					for (tl= text->lines.first; tl; tl= tl->next) {
						int added= txt_extended_ascii_as_utf8(&tl->line);
						tl->len+= added;
						
						/* reset cursor position if line was changed */
						if (added && tl == text->curl)
							text->curc = 0;
					}
				}
		}
		{
			/* set new dynamic paint values */
			Object *ob;
			for (ob = main->object.first; ob; ob = ob->id.next) {
				ModifierData *md;
				for (md= ob->modifiers.first; md; md= md->next) {
					if (md->type == eModifierType_DynamicPaint) {
						DynamicPaintModifierData *pmd = (DynamicPaintModifierData *)md;
						if (pmd->canvas) {
							DynamicPaintSurface *surface = pmd->canvas->surfaces.first;
							for (; surface; surface=surface->next) {
								surface->color_dry_threshold = 1.0f;
								surface->influence_scale = 1.0f;
								surface->radius_scale = 1.0f;
								surface->flags |= MOD_DPAINT_USE_DRYING;
							}
						}
					}
				}
			}
		}
	}
	
	if (main->versionfile < 262) {
		Object *ob;
		for (ob=main->object.first; ob; ob= ob->id.next) {
			ModifierData *md;
			
			for (md=ob->modifiers.first; md; md=md->next) {
				if (md->type==eModifierType_Cloth) {
					ClothModifierData *clmd = (ClothModifierData*) md;
					if (clmd->sim_parms)
						clmd->sim_parms->vel_damping = 1.0f;
				}
			}
		}
	}

	if (main->versionfile < 263) {
		/* set fluidsim rate. the version patch for this in 2.62 was wrong, so
		try to correct it, if rate is 0.0 that's likely not intentional */
		Object *ob;

		for (ob = main->object.first; ob; ob = ob->id.next) {
			ModifierData *md;
			for (md = ob->modifiers.first; md; md = md->next) {
				if (md->type == eModifierType_Fluidsim) {
					FluidsimModifierData *fmd = (FluidsimModifierData *)md;
					if (fmd->fss->animRate == 0.0f)
						fmd->fss->animRate = 1.0f;
				}
			}
		}
	}

	if (main->versionfile < 262 || (main->versionfile == 262 && main->subversionfile < 1)) {
		/* update use flags for node sockets (was only temporary before) */
		Scene *sce;
		bNodeTree *ntree;
		
		for (sce=main->scene.first; sce; sce=sce->id.next) {
			if (sce->nodetree)
				do_versions_nodetree_multi_file_output_format_2_62_1(sce, sce->nodetree);
		}
		
		/* XXX can't associate with scene for group nodes, image format will stay uninitialized */
		for (ntree=main->nodetree.first; ntree; ntree=ntree->id.next)
			do_versions_nodetree_multi_file_output_format_2_62_1(NULL, ntree);
	}

	/* only swap for pre-release bmesh merge which had MLoopCol red/blue swap */
	if (main->versionfile == 262 && main->subversionfile == 1) {
		{
			Mesh *me;
			for (me = main->mesh.first; me; me = me->id.next) {
				do_versions_mesh_mloopcol_swap_2_62_1(me);
			}
		}
	}

	if (main->versionfile < 262 || (main->versionfile == 262 && main->subversionfile < 2)) {
		/* Set new idname of keyingsets from their now "label-only" name. */
		Scene *scene;
		for (scene = main->scene.first; scene; scene = scene->id.next) {
			KeyingSet *ks;
			for (ks = scene->keyingsets.first; ks; ks = ks->next) {
				if (!ks->idname[0])
					BLI_strncpy(ks->idname, ks->name, sizeof(ks->idname));
			}
		}
	}
	
	if (main->versionfile < 262 || (main->versionfile == 262 && main->subversionfile < 3)) {
		Object *ob;
		ModifierData *md;
		
		for (ob = main->object.first; ob; ob = ob->id.next) {
			for (md = ob->modifiers.first; md; md = md->next) {
				if (md->type == eModifierType_Lattice) {
					LatticeModifierData *lmd = (LatticeModifierData *)md;
					lmd->strength = 1.0f;
				}
			}
		}
	}

	if (main->versionfile < 262 || (main->versionfile == 262 && main->subversionfile < 4)) {
		/* Read Viscosity presets from older files */
		Object *ob;

		for (ob = main->object.first; ob; ob = ob->id.next) {
			ModifierData *md;
			for (md = ob->modifiers.first; md; md = md->next) {
				if (md->type == eModifierType_Fluidsim) {
					FluidsimModifierData *fmd = (FluidsimModifierData *)md;
					if (fmd->fss->viscosityMode == 3) {
						fmd->fss->viscosityValue = 5.0;
						fmd->fss->viscosityExponent = 5;
					}
					else if (fmd->fss->viscosityMode == 4) {
						fmd->fss->viscosityValue = 2.0;
						fmd->fss->viscosityExponent = 3;
					}
				}
			}
		}
	}



	if (main->versionfile < 263) {
		/* Default for old files is to save particle rotations to pointcache */
		ParticleSettings *part;
		for (part = main->particle.first; part; part = part->id.next)
			part->flag |= PART_ROTATIONS;
		{
			/* Default for old files is to save particle rotations to pointcache */
			ParticleSettings *part;
			for (part = main->particle.first; part; part = part->id.next)
				part->flag |= PART_ROTATIONS;
		}
	}

	if (main->versionfile < 263 || (main->versionfile == 263 && main->subversionfile < 1)) {
		/* file output node paths are now stored in the file info struct instead socket name */
		Scene *sce;
		bNodeTree *ntree;
		
		for (sce = main->scene.first; sce; sce=sce->id.next)
			if (sce->nodetree)
				do_versions_nodetree_multi_file_output_path_2_63_1(sce->nodetree);
		for (ntree = main->nodetree.first; ntree; ntree=ntree->id.next)
			do_versions_nodetree_multi_file_output_path_2_63_1(ntree);
	}

	if (main->versionfile < 263 || (main->versionfile == 263 && main->subversionfile < 3)) {
		Scene *scene;
		Brush *brush;
		
		/* For weight paint, each brush now gets its own weight;
		 * unified paint settings also have weight. Update unified
		 * paint settings and brushes with a default weight value. */
		
		for (scene = main->scene.first; scene; scene = scene->id.next) {
			ToolSettings *ts = scene->toolsettings;
			if (ts) {
				ts->unified_paint_settings.weight = ts->vgroup_weight;
				ts->unified_paint_settings.flag |= UNIFIED_PAINT_WEIGHT;
			}
		}
		
		for (brush = main->brush.first; brush; brush = brush->id.next) {
			brush->weight = 0.5;
		}
	}
	
	if (main->versionfile < 263 || (main->versionfile == 263 && main->subversionfile < 2)) {
		bScreen *sc;
		
		for (sc = main->screen.first; sc; sc = sc->id.next) {
			ScrArea *sa;
			for (sa = sc->areabase.first; sa; sa = sa->next) {
				SpaceLink *sl;
				
				for (sl = sa->spacedata.first; sl; sl = sl->next) {
					if (sl->spacetype == SPACE_CLIP) {
						SpaceClip *sclip = (SpaceClip *)sl;
						ARegion *ar;
						int hide = FALSE;
						
						for (ar = sa->regionbase.first; ar; ar = ar->next) {
							if (ar->regiontype == RGN_TYPE_PREVIEW) {
								if (ar->alignment != RGN_ALIGN_NONE) {
									ar->flag |= RGN_FLAG_HIDDEN;
									ar->v2d.flag &= ~V2D_IS_INITIALISED;
									ar->alignment = RGN_ALIGN_NONE;
									
									hide = TRUE;
								}
							}
						}
						
						if (hide) {
							sclip->view = SC_VIEW_CLIP;
						}
					}
				}
			}
		}
	}
	
	if (main->versionfile < 263 || (main->versionfile == 263 && main->subversionfile < 4))
	{
		Lamp *la;
		Camera *cam;
		Curve *cu;
		
		for (la = main->lamp.first; la; la = la->id.next) {
			if (la->shadow_frustum_size == 0.0f)
				la->shadow_frustum_size= 10.0f;
		}
		
		for (cam = main->camera.first; cam; cam = cam->id.next) {
			if (cam->flag & CAM_PANORAMA) {
				cam->type = CAM_PANO;
				cam->flag &= ~CAM_PANORAMA;
			}
		}
		
		for (cu = main->curve.first; cu; cu = cu->id.next) {
			if (cu->bevfac2 == 0.0f) {
				cu->bevfac1 = 0.0f;
				cu->bevfac2 = 1.0f;
			}
		}
	}
	
	if (main->versionfile < 263 || (main->versionfile == 263 && main->subversionfile < 5))
	{
		{
			/* file output node paths are now stored in the file info struct instead socket name */
			Scene *sce;
			bNodeTree *ntree;
			
			for (sce = main->scene.first; sce; sce=sce->id.next) {
				if (sce->nodetree) {
					do_versions_nodetree_file_output_layers_2_64_5(sce->nodetree);
					do_versions_nodetree_image_layer_2_64_5(sce->nodetree);
				}
			}
			for (ntree = main->nodetree.first; ntree; ntree=ntree->id.next) {
				do_versions_nodetree_file_output_layers_2_64_5(ntree);
				do_versions_nodetree_image_layer_2_64_5(ntree);
			}
		}
	}

	if (main->versionfile < 263 || (main->versionfile == 263 && main->subversionfile < 6))
	{
		/* update use flags for node sockets (was only temporary before) */
		Scene *sce;
		Material *mat;
		Tex *tex;
		Lamp *lamp;
		World *world;
		bNodeTree *ntree;
		
		for (sce=main->scene.first; sce; sce=sce->id.next)
			if (sce->nodetree)
				do_versions_nodetree_frame_2_64_6(sce->nodetree);
		
		for (mat=main->mat.first; mat; mat=mat->id.next)
			if (mat->nodetree)
				do_versions_nodetree_frame_2_64_6(mat->nodetree);
		
		for (tex=main->tex.first; tex; tex=tex->id.next)
			if (tex->nodetree)
				do_versions_nodetree_frame_2_64_6(tex->nodetree);
		
		for (lamp=main->lamp.first; lamp; lamp=lamp->id.next)
			if (lamp->nodetree)
				do_versions_nodetree_frame_2_64_6(lamp->nodetree);
		
		for (world=main->world.first; world; world=world->id.next)
			if (world->nodetree)
				do_versions_nodetree_frame_2_64_6(world->nodetree);
		
		for (ntree=main->nodetree.first; ntree; ntree=ntree->id.next)
			do_versions_nodetree_frame_2_64_6(ntree);
	}

	if (main->versionfile < 263 || (main->versionfile == 263 && main->subversionfile < 7))
	{
		Object *ob;

		for (ob = main->object.first; ob; ob = ob->id.next) {
			ModifierData *md;
			for (md = ob->modifiers.first; md; md = md->next) {
				if (md->type == eModifierType_Smoke) {
					SmokeModifierData *smd = (SmokeModifierData *)md;
					if ((smd->type & MOD_SMOKE_TYPE_DOMAIN) && smd->domain) {
						int maxres = MAX3(smd->domain->res[0], smd->domain->res[1], smd->domain->res[2]);
						smd->domain->scale = smd->domain->dx * maxres;
						smd->domain->dx = 1.0f / smd->domain->scale;
					}
				}
			}
		}
	}


	if (main->versionfile < 263 || (main->versionfile == 263 && main->subversionfile < 8))
	{
		/* set new deactivation values for game settings */
		Scene *sce;

		for (sce = main->scene.first; sce; sce = sce->id.next) {
			/* Game Settings */
			sce->gm.lineardeactthreshold = 0.8f;
			sce->gm.angulardeactthreshold = 1.0f;
			sce->gm.deactivationtime = 2.0f;
		}
	}

	if (main->versionfile < 263 || (main->versionfile == 263 && main->subversionfile < 9)) {
		bNodeTreeType *ntreetype = ntreeGetType(NTREE_SHADER);
		
		if (ntreetype && ntreetype->foreach_nodetree)
			ntreetype->foreach_nodetree(main, NULL, do_version_ntree_image_user_264);
	}

	if (main->versionfile < 263 || (main->versionfile == 263 && main->subversionfile < 10)) {
		{
			Scene *scene;
			// composite redesign
			for (scene=main->scene.first; scene; scene=scene->id.next) {
				if (scene->nodetree) {
					if (scene->nodetree->chunksize == 0) {
						scene->nodetree->chunksize = 256;
					}
				}
			}
		}

		{
			bScreen *sc;

			for (sc = main->screen.first; sc; sc = sc->id.next) {
				ScrArea *sa;

				for (sa = sc->areabase.first; sa; sa = sa->next) {
					SpaceLink *sl;

					for (sl = sa->spacedata.first; sl; sl = sl->next) {
						if (sl->spacetype == SPACE_CLIP) {
							SpaceClip *sclip = (SpaceClip *)sl;

							if (sclip->around == 0) {
								sclip->around = V3D_CENTROID;
							}
						}
					}
				}
			}
		}

		{
			MovieClip *clip;

			for (clip = main->movieclip.first; clip; clip = clip->id.next) {
				clip->start_frame = 1;
			}
		}
	}

<<<<<<< HEAD
	{
=======
	if (main->versionfile < 263 || (main->versionfile == 263 && main->subversionfile < 11)) {
>>>>>>> bd81afdd
		MovieClip *clip;

		for (clip = main->movieclip.first; clip; clip = clip->id.next) {
			MovieTrackingTrack *track;

			track = clip->tracking.tracks.first;
			while (track) {
				int i;

				for (i = 0; i < track->markersnr; i++) {
					MovieTrackingMarker *marker = &track->markers[i];

					if (is_zero_v2(marker->pattern_corners[0]) && is_zero_v2(marker->pattern_corners[1]) &&
					    is_zero_v2(marker->pattern_corners[3]) && is_zero_v2(marker->pattern_corners[3]))
					{
						marker->pattern_corners[0][0] = track->pat_min[0];
						marker->pattern_corners[0][1] = track->pat_min[1];

						marker->pattern_corners[1][0] = track->pat_max[0];
						marker->pattern_corners[1][1] = track->pat_min[1];

						marker->pattern_corners[2][0] = track->pat_max[0];
						marker->pattern_corners[2][1] = track->pat_max[1];

						marker->pattern_corners[3][0] = track->pat_min[0];
						marker->pattern_corners[3][1] = track->pat_max[1];
					}

					if (is_zero_v2(marker->search_min) && is_zero_v2(marker->search_max)) {
						copy_v2_v2(marker->search_min, track->search_min);
						copy_v2_v2(marker->search_max, track->search_max);
					}
				}

				track = track->next;
			}
		}
	}

	/* WATCH IT!!!: pointers from libdata have not been converted yet here! */
	/* WATCH IT 2!: Userdef struct init has to be in editors/interface/resources.c! */

	/* don't forget to set version number in blender.c! */
}

#if 0 // XXX: disabled for now... we still don't have this in the right place in the loading code for it to work
static void do_versions_after_linking(FileData *fd, Library *lib, Main *main)
{
	/* old Animation System (using IPO's) needs to be converted to the new Animato system */
	if (main->versionfile < 250)
		do_versions_ipos_to_animato(main);
}
#endif

static void lib_link_all(FileData *fd, Main *main)
{
	oldnewmap_sort(fd);
	
	lib_link_windowmanager(fd, main);
	lib_link_screen(fd, main);
	lib_link_scene(fd, main);
	lib_link_object(fd, main);
	lib_link_curve(fd, main);
	lib_link_mball(fd, main);
	lib_link_material(fd, main);
	lib_link_texture(fd, main);
	lib_link_image(fd, main);
	lib_link_ipo(fd, main);		// XXX depreceated... still needs to be maintained for version patches still
	lib_link_key(fd, main);
	lib_link_world(fd, main);
	lib_link_lamp(fd, main);
	lib_link_latt(fd, main);
	lib_link_text(fd, main);
	lib_link_camera(fd, main);
	lib_link_speaker(fd, main);
	lib_link_sound(fd, main);
	lib_link_group(fd, main);
	lib_link_armature(fd, main);
	lib_link_action(fd, main);
	lib_link_vfont(fd, main);
	lib_link_nodetree(fd, main);	/* has to be done after scene/materials, this will verify group nodes */
	lib_link_brush(fd, main);
	lib_link_particlesettings(fd, main);
	lib_link_movieclip(fd, main);
	lib_link_mask(fd, main);

	lib_link_mesh(fd, main);		/* as last: tpage images with users at zero */
	
	lib_link_library(fd, main);		/* only init users */
}

static void direct_link_keymapitem(FileData *fd, wmKeyMapItem *kmi)
{
	kmi->properties = newdataadr(fd, kmi->properties);
	if (kmi->properties)
		IDP_DirectLinkProperty(kmi->properties, (fd->flags & FD_FLAGS_SWITCH_ENDIAN), fd);
	kmi->ptr = NULL;
	kmi->flag &= ~KMI_UPDATE;
}

static BHead *read_userdef(BlendFileData *bfd, FileData *fd, BHead *bhead)
{
	UserDef *user;
	wmKeyMap *keymap;
	wmKeyMapItem *kmi;
	wmKeyMapDiffItem *kmdi;
	
	bfd->user = user= read_struct(fd, bhead, "user def");
	
	/* read all data into fd->datamap */
	bhead = read_data_into_oldnewmap(fd, bhead, "user def");
	
	if (user->keymaps.first) {
		/* backwards compatibility */
		user->user_keymaps= user->keymaps;
		user->keymaps.first= user->keymaps.last= NULL;
	}
	
	link_list(fd, &user->themes);
	link_list(fd, &user->user_keymaps);
	link_list(fd, &user->addons);
	
	for (keymap=user->user_keymaps.first; keymap; keymap=keymap->next) {
		keymap->modal_items= NULL;
		keymap->poll = NULL;
		keymap->flag &= ~KEYMAP_UPDATE;
		
		link_list(fd, &keymap->diff_items);
		link_list(fd, &keymap->items);
		
		for (kmdi=keymap->diff_items.first; kmdi; kmdi=kmdi->next) {
			kmdi->remove_item= newdataadr(fd, kmdi->remove_item);
			kmdi->add_item= newdataadr(fd, kmdi->add_item);
			
			if (kmdi->remove_item)
				direct_link_keymapitem(fd, kmdi->remove_item);
			if (kmdi->add_item)
				direct_link_keymapitem(fd, kmdi->add_item);
		}
		
		for (kmi=keymap->items.first; kmi; kmi=kmi->next)
			direct_link_keymapitem(fd, kmi);
	}
	
	// XXX
	user->uifonts.first = user->uifonts.last= NULL;
	
	link_list(fd, &user->uistyles);
	
	/* free fd->datamap again */
	oldnewmap_free_unused(fd->datamap);
	oldnewmap_clear(fd->datamap);
	
	return bhead;
}

BlendFileData *blo_read_file_internal(FileData *fd, const char *filepath)
{
	BHead *bhead = blo_firstbhead(fd);
	BlendFileData *bfd;
	ListBase mainlist = {NULL, NULL};
	
	bfd = MEM_callocN(sizeof(BlendFileData), "blendfiledata");
	bfd->main = MEM_callocN(sizeof(Main), "readfile_Main");
	BLI_addtail(&mainlist, bfd->main);
	fd->mainlist = &mainlist;
	
	bfd->main->versionfile = fd->fileversion;
	
	bfd->type = BLENFILETYPE_BLEND;
	BLI_strncpy(bfd->main->name, filepath, sizeof(bfd->main->name));

	while (bhead) {
		switch (bhead->code) {
		case DATA:
		case DNA1:
		case TEST: /* used as preview since 2.5x */
		case REND:
			bhead = blo_nextbhead(fd, bhead);
			break;
		case GLOB:
			bhead = read_global(bfd, fd, bhead);
			break;
		case USER:
			bhead = read_userdef(bfd, fd, bhead);
			break;
		case ENDB:
			bhead = NULL;
			break;
		
		case ID_LI:
			/* skip library datablocks in undo, this works together with
			 * BLO_read_from_memfile, where the old main->library is restored
			 * overwriting  the libraries from the memory file. previously
			 * it did not save ID_LI/ID_ID blocks in this case, but they are
			 * needed to make quit.blend recover them correctly. */
			if (fd->memfile)
				bhead = blo_nextbhead(fd, bhead);
			else
				bhead = read_libblock(fd, bfd->main, bhead, LIB_LOCAL, NULL);
			break;
		case ID_ID:
			/* same as above */
			if (fd->memfile)
				bhead = blo_nextbhead(fd, bhead);
			else
				/* always adds to the most recently loaded
				 * ID_LI block, see direct_link_library.
				 * this is part of the file format definition. */
				bhead = read_libblock(fd, mainlist.last, bhead, LIB_READ+LIB_EXTERN, NULL);
			break;
			
			/* in 2.50+ files, the file identifier for screens is patched, forward compatibility */
		case ID_SCRN:
			bhead->code = ID_SCR;
			/* deliberate pass on to default */
		default:
			bhead = read_libblock(fd, bfd->main, bhead, LIB_LOCAL, NULL);
		}
	}
	
	/* do before read_libraries, but skip undo case */
//	if (fd->memfile==NULL) (the mesh shuffle hacks don't work yet? ton)
		do_versions(fd, NULL, bfd->main);
	
	read_libraries(fd, &mainlist);
	
	blo_join_main(&mainlist);
	
	lib_link_all(fd, bfd->main);
	//do_versions_after_linking(fd, NULL, bfd->main); // XXX: not here (or even in this function at all)! this causes crashes on many files - Aligorith (July 04, 2010)
	lib_verify_nodetree(bfd->main, TRUE);
	fix_relpaths_library(fd->relabase, bfd->main); /* make all relative paths, relative to the open blend file */
	
	link_global(fd, bfd);	/* as last */
	
	return bfd;
}

/* ************* APPEND LIBRARY ************** */

struct bheadsort {
	BHead *bhead;
	void *old;
};

static int verg_bheadsort(const void *v1, const void *v2)
{
	const struct bheadsort *x1=v1, *x2=v2;
	
	if (x1->old > x2->old) return 1;
	else if (x1->old < x2->old) return -1;
	return 0;
}

static void sort_bhead_old_map(FileData *fd)
{
	BHead *bhead;
	struct bheadsort *bhs;
	int tot = 0;
	
	for (bhead = blo_firstbhead(fd); bhead; bhead = blo_nextbhead(fd, bhead))
		tot++;
	
	fd->tot_bheadmap = tot;
	if (tot == 0) return;
	
	bhs = fd->bheadmap = MEM_mallocN(tot*sizeof(struct bheadsort), "bheadsort");
	
	for (bhead = blo_firstbhead(fd); bhead; bhead = blo_nextbhead(fd, bhead), bhs++) {
		bhs->bhead = bhead;
		bhs->old = bhead->old;
	}
	
	qsort(fd->bheadmap, tot, sizeof(struct bheadsort), verg_bheadsort);
}

static BHead *find_previous_lib(FileData *fd, BHead *bhead)
{
	/* skip library datablocks in undo, see comment in read_libblock */
	if (fd->memfile)
		return NULL;

	for (; bhead; bhead = blo_prevbhead(fd, bhead)) {
		if (bhead->code == ID_LI)
			break;
	}

	return bhead;
}

static BHead *find_bhead(FileData *fd, void *old)
{
#if 0
	BHead *bhead;
#endif
	struct bheadsort *bhs, bhs_s;
	
	if (!old)
		return NULL;

	if (fd->bheadmap == NULL)
		sort_bhead_old_map(fd);
	
	bhs_s.old = old;
	bhs = bsearch(&bhs_s, fd->bheadmap, fd->tot_bheadmap, sizeof(struct bheadsort), verg_bheadsort);

	if (bhs)
		return bhs->bhead;
	
#if 0
	for (bhead = blo_firstbhead(fd); bhead; bhead= blo_nextbhead(fd, bhead)) {
		if (bhead->old == old)
			return bhead;
	}
#endif

	return NULL;
}

char *bhead_id_name(FileData *fd, BHead *bhead)
{
	return ((char *)(bhead+1)) + fd->id_name_offs;
}

static ID *is_yet_read(FileData *fd, Main *mainvar, BHead *bhead)
{
	const char *idname= bhead_id_name(fd, bhead);
	/* which_libbase can be NULL, intentionally not using idname+2 */
	return BLI_findstring(which_libbase(mainvar, GS(idname)), idname, offsetof(ID, name));
}

static void expand_doit(FileData *fd, Main *mainvar, void *old)
{
	BHead *bhead;
	ID *id;
	
	bhead = find_bhead(fd, old);
	if (bhead) {
		/* from another library? */
		if (bhead->code == ID_ID) {
			BHead *bheadlib= find_previous_lib(fd, bhead);
			
			if (bheadlib) {
				Library *lib = read_struct(fd, bheadlib, "Library");
				Main *ptr = blo_find_main(fd, lib->name, fd->relabase);
				
				id = is_yet_read(fd, ptr, bhead);
				
				if (id == NULL) {
					read_libblock(fd, ptr, bhead, LIB_READ+LIB_INDIRECT, NULL);
					// commented because this can print way too much
					// if (G.debug & G_DEBUG) printf("expand_doit: other lib %s\n", lib->name);
					
					/* for outliner dependency only */
					ptr->curlib->parent = mainvar->curlib;
				}
				else {
					/* The line below was commented by Ton (I assume), when Hos did the merge from the orange branch. rev 6568
					 * This line is NEEDED, the case is that you have 3 blend files...
					 * user.blend, lib.blend and lib_indirect.blend - if user.blend already references a "tree" from
					 * lib_indirect.blend but lib.blend does too, linking in a Scene or Group from lib.blend can result in an
					 * empty without the dupli group referenced. Once you save and reload the group would appier. - Campbell */
					/* This crashes files, must look further into it */
					
					/* Update: the issue is that in file reading, the oldnewmap is OK, but for existing data, it has to be
					 * inserted in the map to be found! */

					/* Update: previously it was checking for id->flag & LIB_PRE_EXISTING, however that does not affect file
					 * reading. For file reading we may need to insert it into the libmap as well, because you might have
					 * two files indirectly linking the same datablock, and in that case we need this in the libmap for the
					 * fd of both those files.
					 *
					 * The crash that this check avoided earlier was because bhead->code wasn't properly passed in, making
					 * change_idid_adr not detect the mapping was for an ID_ID datablock. */
					oldnewmap_insert(fd->libmap, bhead->old, id, bhead->code);
					change_idid_adr_fd(fd, bhead->old, id);
					
					// commented because this can print way too much
					// if (G.debug & G_DEBUG) printf("expand_doit: already linked: %s lib: %s\n", id->name, lib->name);
				}
				
				MEM_freeN(lib);
			}
		}
		else {
			id = is_yet_read(fd, mainvar, bhead);
			if (id == NULL) {
				read_libblock(fd, mainvar, bhead, LIB_TESTIND, NULL);
			}
			else {
				/* this is actually only needed on UI call? when ID was already read before, and another append
				 * happens which invokes same ID... in that case the lookup table needs this entry */
				oldnewmap_insert(fd->libmap, bhead->old, id, bhead->code);
				// commented because this can print way too much
				// if (G.debug & G_DEBUG) printf("expand: already read %s\n", id->name);
			}
		}
	}
}



// XXX depreceated - old animation system
static void expand_ipo(FileData *fd, Main *mainvar, Ipo *ipo)
{
	IpoCurve *icu;
	for (icu = ipo->curve.first; icu; icu = icu->next) {
		if (icu->driver)
			expand_doit(fd, mainvar, icu->driver->ob);
	}
}

// XXX depreceated - old animation system
static void expand_constraint_channels(FileData *fd, Main *mainvar, ListBase *chanbase)
{
	bConstraintChannel *chan;
	for (chan = chanbase->first; chan; chan = chan->next) {
		expand_doit(fd, mainvar, chan->ipo);
	}
}

static void expand_fmodifiers(FileData *fd, Main *mainvar, ListBase *list)
{
	FModifier *fcm;
	
	for (fcm = list->first; fcm; fcm = fcm->next) {
		/* library data for specific F-Modifier types */
		switch (fcm->type) {
			case FMODIFIER_TYPE_PYTHON:
			{
				FMod_Python *data = (FMod_Python *)fcm->data;
				
				expand_doit(fd, mainvar, data->script);
			}
				break;
		}
	}
}

static void expand_fcurves(FileData *fd, Main *mainvar, ListBase *list)
{
	FCurve *fcu;
	
	for (fcu = list->first; fcu; fcu = fcu->next) {
		/* Driver targets if there is a driver */
		if (fcu->driver) {
			ChannelDriver *driver = fcu->driver;
			DriverVar *dvar;
			
			for (dvar = driver->variables.first; dvar; dvar = dvar->next) {
				DRIVER_TARGETS_LOOPER(dvar) 
				{
					// TODO: only expand those that are going to get used?
					expand_doit(fd, mainvar, dtar->id);
				}
				DRIVER_TARGETS_LOOPER_END
			}
		}
		
		/* F-Curve Modifiers */
		expand_fmodifiers(fd, mainvar, &fcu->modifiers);
	}
}

static void expand_action(FileData *fd, Main *mainvar, bAction *act)
{
	bActionChannel *chan;
	
	// XXX depreceated - old animation system --------------
	for (chan=act->chanbase.first; chan; chan=chan->next) {
		expand_doit(fd, mainvar, chan->ipo);
		expand_constraint_channels(fd, mainvar, &chan->constraintChannels);
	}
	// ---------------------------------------------------
	
	/* F-Curves in Action */
	expand_fcurves(fd, mainvar, &act->curves);
}

static void expand_keyingsets(FileData *fd, Main *mainvar, ListBase *list)
{
	KeyingSet *ks;
	KS_Path *ksp;
	
	/* expand the ID-pointers in KeyingSets's paths */
	for (ks = list->first; ks; ks = ks->next) {
		for (ksp = ks->paths.first; ksp; ksp = ksp->next) {
			expand_doit(fd, mainvar, ksp->id);
		}
	}
}

static void expand_animdata_nlastrips(FileData *fd, Main *mainvar, ListBase *list)
{
	NlaStrip *strip;
	
	for (strip= list->first; strip; strip= strip->next) {
		/* check child strips */
		expand_animdata_nlastrips(fd, mainvar, &strip->strips);
		
		/* check F-Curves */
		expand_fcurves(fd, mainvar, &strip->fcurves);
		
		/* check F-Modifiers */
		expand_fmodifiers(fd, mainvar, &strip->modifiers);
		
		/* relink referenced action */
		expand_doit(fd, mainvar, strip->act);
	}
}

static void expand_animdata(FileData *fd, Main *mainvar, AnimData *adt)
{
	NlaTrack *nlt;
	
	/* own action */
	expand_doit(fd, mainvar, adt->action);
	expand_doit(fd, mainvar, adt->tmpact);
	
	/* drivers - assume that these F-Curves have driver data to be in this list... */
	expand_fcurves(fd, mainvar, &adt->drivers);
	
	/* nla-data - referenced actions */
	for (nlt = adt->nla_tracks.first; nlt; nlt = nlt->next) 
		expand_animdata_nlastrips(fd, mainvar, &nlt->strips);
}	

static void expand_particlesettings(FileData *fd, Main *mainvar, ParticleSettings *part)
{
	int a;
	
	expand_doit(fd, mainvar, part->dup_ob);
	expand_doit(fd, mainvar, part->dup_group);
	expand_doit(fd, mainvar, part->eff_group);
	expand_doit(fd, mainvar, part->bb_ob);
	
	if (part->adt)
		expand_animdata(fd, mainvar, part->adt);
	
	for (a = 0; a < MAX_MTEX; a++) {
		if (part->mtex[a]) {
			expand_doit(fd, mainvar, part->mtex[a]->tex);
			expand_doit(fd, mainvar, part->mtex[a]->object);
		}
	}
}

static void expand_group(FileData *fd, Main *mainvar, Group *group)
{
	GroupObject *go;
	
	for (go = group->gobject.first; go; go = go->next) {
		expand_doit(fd, mainvar, go->ob);
	}
}

static void expand_key(FileData *fd, Main *mainvar, Key *key)
{
	expand_doit(fd, mainvar, key->ipo); // XXX depreceated - old animation system
	
	if (key->adt)
		expand_animdata(fd, mainvar, key->adt);
}

static void expand_nodetree(FileData *fd, Main *mainvar, bNodeTree *ntree)
{
	bNode *node;
	
	if (ntree->adt)
		expand_animdata(fd, mainvar, ntree->adt);
		
	if (ntree->gpd)
		expand_doit(fd, mainvar, ntree->gpd);
	
	for (node = ntree->nodes.first; node; node = node->next) {
		if (node->id && node->type != CMP_NODE_R_LAYERS)
			expand_doit(fd, mainvar, node->id);
	}

}

static void expand_texture(FileData *fd, Main *mainvar, Tex *tex)
{
	expand_doit(fd, mainvar, tex->ima);
	expand_doit(fd, mainvar, tex->ipo); // XXX depreceated - old animation system
	
	if (tex->adt)
		expand_animdata(fd, mainvar, tex->adt);
	
	if (tex->nodetree)
		expand_nodetree(fd, mainvar, tex->nodetree);
}

static void expand_brush(FileData *fd, Main *mainvar, Brush *brush)
{
	expand_doit(fd, mainvar, brush->mtex.tex);
	expand_doit(fd, mainvar, brush->clone.image);
}

static void expand_material(FileData *fd, Main *mainvar, Material *ma)
{
	int a;
	
	for (a = 0; a < MAX_MTEX; a++) {
		if (ma->mtex[a]) {
			expand_doit(fd, mainvar, ma->mtex[a]->tex);
			expand_doit(fd, mainvar, ma->mtex[a]->object);
		}
	}
	
	expand_doit(fd, mainvar, ma->ipo); // XXX depreceated - old animation system
	
	if (ma->adt)
		expand_animdata(fd, mainvar, ma->adt);
	
	if (ma->nodetree)
		expand_nodetree(fd, mainvar, ma->nodetree);
	
	if (ma->group)
		expand_doit(fd, mainvar, ma->group);
}

static void expand_lamp(FileData *fd, Main *mainvar, Lamp *la)
{
	int a;
	
	for (a = 0; a < MAX_MTEX; a++) {
		if (la->mtex[a]) {
			expand_doit(fd, mainvar, la->mtex[a]->tex);
			expand_doit(fd, mainvar, la->mtex[a]->object);
		}
	}
	
	expand_doit(fd, mainvar, la->ipo); // XXX depreceated - old animation system
	
	if (la->adt)
		expand_animdata(fd, mainvar, la->adt);
	
	if (la->nodetree)
		expand_nodetree(fd, mainvar, la->nodetree);
}

static void expand_lattice(FileData *fd, Main *mainvar, Lattice *lt)
{
	expand_doit(fd, mainvar, lt->ipo); // XXX depreceated - old animation system
	expand_doit(fd, mainvar, lt->key);
	
	if (lt->adt)
		expand_animdata(fd, mainvar, lt->adt);
}


static void expand_world(FileData *fd, Main *mainvar, World *wrld)
{
	int a;
	
	for (a = 0; a < MAX_MTEX; a++) {
		if (wrld->mtex[a]) {
			expand_doit(fd, mainvar, wrld->mtex[a]->tex);
			expand_doit(fd, mainvar, wrld->mtex[a]->object);
		}
	}
	
	expand_doit(fd, mainvar, wrld->ipo); // XXX depreceated - old animation system
	
	if (wrld->adt)
		expand_animdata(fd, mainvar, wrld->adt);
	
	if (wrld->nodetree)
		expand_nodetree(fd, mainvar, wrld->nodetree);
}


static void expand_mball(FileData *fd, Main *mainvar, MetaBall *mb)
{
	int a;
	
	for (a = 0; a < mb->totcol; a++) {
		expand_doit(fd, mainvar, mb->mat[a]);
	}
	
	if (mb->adt)
		expand_animdata(fd, mainvar, mb->adt);
}

static void expand_curve(FileData *fd, Main *mainvar, Curve *cu)
{
	int a;
	
	for (a = 0; a < cu->totcol; a++) {
		expand_doit(fd, mainvar, cu->mat[a]);
	}
	
	expand_doit(fd, mainvar, cu->vfont);
	expand_doit(fd, mainvar, cu->vfontb);	
	expand_doit(fd, mainvar, cu->vfonti);
	expand_doit(fd, mainvar, cu->vfontbi);
	expand_doit(fd, mainvar, cu->key);
	expand_doit(fd, mainvar, cu->ipo); // XXX depreceated - old animation system
	expand_doit(fd, mainvar, cu->bevobj);
	expand_doit(fd, mainvar, cu->taperobj);
	expand_doit(fd, mainvar, cu->textoncurve);
	
	if (cu->adt)
		expand_animdata(fd, mainvar, cu->adt);
}

static void expand_mesh(FileData *fd, Main *mainvar, Mesh *me)
{
	CustomDataLayer *layer;
	MTFace *mtf;
	TFace *tf;
	int a, i;
	
	if (me->adt)
		expand_animdata(fd, mainvar, me->adt);
		
	for (a = 0; a < me->totcol; a++) {
		expand_doit(fd, mainvar, me->mat[a]);
	}
	
	expand_doit(fd, mainvar, me->key);
	expand_doit(fd, mainvar, me->texcomesh);
	
	if (me->tface) {
		tf = me->tface;
		for (i=0; i<me->totface; i++, tf++) {
			if (tf->tpage)
				expand_doit(fd, mainvar, tf->tpage);
		}
	}

	for (a = 0; a < me->fdata.totlayer; a++) {
		layer = &me->fdata.layers[a];
		
		if (layer->type == CD_MTFACE) {
			mtf = (MTFace*)layer->data;
			for (i = 0; i < me->totface; i++, mtf++) {
				if (mtf->tpage)
					expand_doit(fd, mainvar, mtf->tpage);
			}
		}
	}
}

/* temp struct used to transport needed info to expand_constraint_cb() */
typedef struct tConstraintExpandData {
	FileData *fd;
	Main *mainvar;
} tConstraintExpandData;
/* callback function used to expand constraint ID-links */
static void expand_constraint_cb(bConstraint *UNUSED(con), ID **idpoin, short UNUSED(isReference), void *userdata)
{
	tConstraintExpandData *ced = (tConstraintExpandData *)userdata;
	expand_doit(ced->fd, ced->mainvar, *idpoin);
}

static void expand_constraints(FileData *fd, Main *mainvar, ListBase *lb)
{
	tConstraintExpandData ced;
	bConstraint *curcon;
	
	/* relink all ID-blocks used by the constraints */
	ced.fd = fd;
	ced.mainvar = mainvar;
	
	id_loop_constraints(lb, expand_constraint_cb, &ced);
	
	/* depreceated manual expansion stuff */
	for (curcon = lb->first; curcon; curcon = curcon->next) {
		if (curcon->ipo)
			expand_doit(fd, mainvar, curcon->ipo); // XXX depreceated - old animation system
	}
}

static void expand_bones(FileData *fd, Main *mainvar, Bone *bone)
{
	Bone *curBone;
	
	for (curBone = bone->childbase.first; curBone; curBone=curBone->next) {
		expand_bones(fd, mainvar, curBone);
	}
}

static void expand_pose(FileData *fd, Main *mainvar, bPose *pose)
{
	bPoseChannel *chan;
	
	if (!pose)
		return;
	
	for (chan = pose->chanbase.first; chan; chan = chan->next) {
		expand_constraints(fd, mainvar, &chan->constraints);
		expand_doit(fd, mainvar, chan->custom);
	}
}

static void expand_armature(FileData *fd, Main *mainvar, bArmature *arm)
{
	Bone *curBone;
	
	if (arm->adt)
		expand_animdata(fd, mainvar, arm->adt);
	
	for (curBone = arm->bonebase.first; curBone; curBone=curBone->next) {
		expand_bones(fd, mainvar, curBone);
	}
}

static void expand_object_expandModifiers(void *userData, Object *UNUSED(ob),
                                          ID **idpoin)
{
	struct { FileData *fd; Main *mainvar; } *data= userData;
	
	FileData *fd = data->fd;
	Main *mainvar = data->mainvar;
	
	expand_doit(fd, mainvar, *idpoin);
}

static void expand_object(FileData *fd, Main *mainvar, Object *ob)
{
	ParticleSystem *psys;
	bSensor *sens;
	bController *cont;
	bActuator *act;
	bActionStrip *strip;
	PartEff *paf;
	int a;
	
	expand_doit(fd, mainvar, ob->data);
	
	/* expand_object_expandModifier() */
	if (ob->modifiers.first) {
		struct { FileData *fd; Main *mainvar; } data;
		data.fd = fd;
		data.mainvar = mainvar;
		
		modifiers_foreachIDLink(ob, expand_object_expandModifiers, (void *)&data);
	}
	
	expand_pose(fd, mainvar, ob->pose);
	expand_doit(fd, mainvar, ob->poselib);
	expand_constraints(fd, mainvar, &ob->constraints);
	
	expand_doit(fd, mainvar, ob->gpd);
	
// XXX depreceated - old animation system (for version patching only) 
	expand_doit(fd, mainvar, ob->ipo);
	expand_doit(fd, mainvar, ob->action);
	
	expand_constraint_channels(fd, mainvar, &ob->constraintChannels);
	
	for (strip=ob->nlastrips.first; strip; strip=strip->next) {
		expand_doit(fd, mainvar, strip->object);
		expand_doit(fd, mainvar, strip->act);
		expand_doit(fd, mainvar, strip->ipo);
	}
// XXX depreceated - old animation system (for version patching only)
	
	if (ob->adt)
		expand_animdata(fd, mainvar, ob->adt);
	
	for (a = 0; a < ob->totcol; a++) {
		expand_doit(fd, mainvar, ob->mat[a]);
	}
	
	paf = blo_do_version_give_parteff_245(ob);
	if (paf && paf->group) 
		expand_doit(fd, mainvar, paf->group);
	
	if (ob->dup_group)
		expand_doit(fd, mainvar, ob->dup_group);
	
	if (ob->proxy)
		expand_doit(fd, mainvar, ob->proxy);
	if (ob->proxy_group)
		expand_doit(fd, mainvar, ob->proxy_group);
	
	for (psys = ob->particlesystem.first; psys; psys = psys->next)
		expand_doit(fd, mainvar, psys->part);
	
	for (sens = ob->sensors.first; sens; sens = sens->next) {
		if (sens->type == SENS_TOUCH) {
			bTouchSensor *ts = sens->data;
			expand_doit(fd, mainvar, ts->ma);
		}
		else if (sens->type == SENS_MESSAGE) {
			bMessageSensor *ms = sens->data;
			expand_doit(fd, mainvar, ms->fromObject);
		}
	}
	
	for (cont = ob->controllers.first; cont; cont = cont->next) {
		if (cont->type == CONT_PYTHON) {
			bPythonCont *pc = cont->data;
			expand_doit(fd, mainvar, pc->text);
		}
	}
	
	for (act = ob->actuators.first; act; act = act->next) {
		if (act->type == ACT_SOUND) {
			bSoundActuator *sa = act->data;
			expand_doit(fd, mainvar, sa->sound);
		}
		else if (act->type == ACT_CAMERA) {
			bCameraActuator *ca = act->data;
			expand_doit(fd, mainvar, ca->ob);
		}
		else if (act->type == ACT_EDIT_OBJECT) {
			bEditObjectActuator *eoa = act->data;
			if (eoa) {
				expand_doit(fd, mainvar, eoa->ob);
				expand_doit(fd, mainvar, eoa->me);
			}
		}
		else if (act->type == ACT_OBJECT) {
			bObjectActuator *oa = act->data;
			expand_doit(fd, mainvar, oa->reference);
		}
		else if (act->type == ACT_ADD_OBJECT) {
			bAddObjectActuator *aoa = act->data;
			expand_doit(fd, mainvar, aoa->ob);
		}
		else if (act->type == ACT_SCENE) {
			bSceneActuator *sa = act->data;
			expand_doit(fd, mainvar, sa->camera);
			expand_doit(fd, mainvar, sa->scene);
		}
		else if (act->type == ACT_2DFILTER) {
			bTwoDFilterActuator *tdfa = act->data;
			expand_doit(fd, mainvar, tdfa->text);
		}
		else if (act->type == ACT_ACTION) {
			bActionActuator *aa = act->data;
			expand_doit(fd, mainvar, aa->act);
		}
		else if (act->type == ACT_SHAPEACTION) {
			bActionActuator *aa = act->data;
			expand_doit(fd, mainvar, aa->act);
		}
		else if (act->type == ACT_PROPERTY) {
			bPropertyActuator *pa = act->data;
			expand_doit(fd, mainvar, pa->ob);
		}
		else if (act->type == ACT_MESSAGE) {
			bMessageActuator *ma = act->data;
			expand_doit(fd, mainvar, ma->toObject);
		}
		else if (act->type==ACT_PARENT) {
			bParentActuator *pa = act->data;
			expand_doit(fd, mainvar, pa->ob);
		}
		else if (act->type == ACT_ARMATURE) {
			bArmatureActuator *arma = act->data;
			expand_doit(fd, mainvar, arma->target);
		}
		else if (act->type == ACT_STEERING) {
			bSteeringActuator *sta = act->data;
			expand_doit(fd, mainvar, sta->target);
			expand_doit(fd, mainvar, sta->navmesh);
		}
	}
	
	if (ob->pd && ob->pd->tex)
		expand_doit(fd, mainvar, ob->pd->tex);
	
}

static void expand_scene(FileData *fd, Main *mainvar, Scene *sce)
{
	Base *base;
	SceneRenderLayer *srl;
	
	for (base = sce->base.first; base; base = base->next) {
		expand_doit(fd, mainvar, base->object);
	}
	expand_doit(fd, mainvar, sce->camera);
	expand_doit(fd, mainvar, sce->world);
	
	if (sce->adt)
		expand_animdata(fd, mainvar, sce->adt);
	expand_keyingsets(fd, mainvar, &sce->keyingsets);
	
	if (sce->set)
		expand_doit(fd, mainvar, sce->set);
	
	if (sce->nodetree)
		expand_nodetree(fd, mainvar, sce->nodetree);
	
	for (srl = sce->r.layers.first; srl; srl = srl->next) {
		expand_doit(fd, mainvar, srl->mat_override);
		expand_doit(fd, mainvar, srl->light_override);
	}
	
	if (sce->r.dometext)
		expand_doit(fd, mainvar, sce->gm.dome.warptext);
	
	if (sce->gpd)
		expand_doit(fd, mainvar, sce->gpd);
		
	if (sce->ed) {
		Sequence *seq;
		
		SEQ_BEGIN (sce->ed, seq)
		{
			if (seq->scene) expand_doit(fd, mainvar, seq->scene);
			if (seq->scene_camera) expand_doit(fd, mainvar, seq->scene_camera);
			if (seq->sound) expand_doit(fd, mainvar, seq->sound);
		}
		SEQ_END
	}

#ifdef DURIAN_CAMERA_SWITCH
	{
		TimeMarker *marker;

		for (marker = sce->markers.first; marker; marker = marker->next) {
			if (marker->camera) {
				expand_doit(fd, mainvar, marker->camera);
			}
		}
	}
#endif

	expand_doit(fd, mainvar, sce->clip);
}

static void expand_camera(FileData *fd, Main *mainvar, Camera *ca)
{
	expand_doit(fd, mainvar, ca->ipo); // XXX depreceated - old animation system
	
	if (ca->adt)
		expand_animdata(fd, mainvar, ca->adt);
}

static void expand_speaker(FileData *fd, Main *mainvar, Speaker *spk)
{
	expand_doit(fd, mainvar, spk->sound);

	if (spk->adt)
		expand_animdata(fd, mainvar, spk->adt);
}

static void expand_sound(FileData *fd, Main *mainvar, bSound *snd)
{
	expand_doit(fd, mainvar, snd->ipo); // XXX depreceated - old animation system
}

static void expand_movieclip(FileData *fd, Main *mainvar, MovieClip *clip)
{
	if (clip->adt)
		expand_animdata(fd, mainvar, clip->adt);
}

static void expand_main(FileData *fd, Main *mainvar)
{
	ListBase *lbarray[MAX_LIBARRAY];
	ID *id;
	int a, do_it = TRUE;
	
	if (fd == NULL) return;
	
	while (do_it) {
		do_it = FALSE;
		
		a = set_listbasepointers(mainvar, lbarray);
		while (a--) {
			id= lbarray[a]->first;
			while (id) {
				if (id->flag & LIB_TEST) {
					switch (GS(id->name)) {
					case ID_OB:
						expand_object(fd, mainvar, (Object *)id);
						break;
					case ID_ME:
						expand_mesh(fd, mainvar, (Mesh *)id);
						break;
					case ID_CU:
						expand_curve(fd, mainvar, (Curve *)id);
						break;
					case ID_MB:
						expand_mball(fd, mainvar, (MetaBall *)id);
						break;
					case ID_SCE:
						expand_scene(fd, mainvar, (Scene *)id);
						break;
					case ID_MA:
						expand_material(fd, mainvar, (Material *)id);
						break;
					case ID_TE:
						expand_texture(fd, mainvar, (Tex *)id);
						break;
					case ID_WO:
						expand_world(fd, mainvar, (World *)id);
						break;
					case ID_LT:
						expand_lattice(fd, mainvar, (Lattice *)id);
						break;
					case ID_LA:
						expand_lamp(fd, mainvar, (Lamp *)id);
						break;
					case ID_KE:
						expand_key(fd, mainvar, (Key *)id);
						break;
					case ID_CA:
						expand_camera(fd, mainvar, (Camera *)id);
						break;
					case ID_SPK:
						expand_speaker(fd, mainvar, (Speaker *)id);
						break;
					case ID_SO:
						expand_sound(fd, mainvar, (bSound *)id);
						break;
					case ID_AR:
						expand_armature(fd, mainvar, (bArmature *)id);
						break;
					case ID_AC:
						expand_action(fd, mainvar, (bAction *)id); // XXX depreceated - old animation system
						break;
					case ID_GR:
						expand_group(fd, mainvar, (Group *)id);
						break;
					case ID_NT:
						expand_nodetree(fd, mainvar, (bNodeTree *)id);
						break;
					case ID_BR:
						expand_brush(fd, mainvar, (Brush *)id);
						break;
					case ID_IP:
						expand_ipo(fd, mainvar, (Ipo *)id); // XXX depreceated - old animation system
						break;
					case ID_PA:
						expand_particlesettings(fd, mainvar, (ParticleSettings *)id);
						break;
					case ID_MC:
						expand_movieclip(fd, mainvar, (MovieClip *)id);
						break;
					}
					
					do_it = TRUE;
					id->flag -= LIB_TEST;
					
				}
				id = id->next;
			}
		}
	}
}

static int object_in_any_scene(Main *mainvar, Object *ob)
{
	Scene *sce;
	
	for (sce= mainvar->scene.first; sce; sce= sce->id.next) {
		if (BKE_scene_base_find(sce, ob))
			return 1;
	}
	
	return 0;
}

static void give_base_to_objects(Main *mainvar, Scene *sce, Library *lib, const short idcode, const short is_link)
{
	Object *ob;
	Base *base;
	const short is_group_append = (is_link==FALSE && idcode==ID_GR);

	/* give all objects which are LIB_INDIRECT a base, or for a group when *lib has been set */
	for (ob = mainvar->object.first; ob; ob = ob->id.next) {
		if (ob->id.flag & LIB_INDIRECT) {
			/* IF below is quite confusing!
			 * if we are appending, but this object wasnt just added along with a group,
			 * then this is already used indirectly in the scene somewhere else and we didnt just append it.
			 *
			 * (ob->id.flag & LIB_PRE_EXISTING)==0 means that this is a newly appended object - Campbell */
			if (is_group_append==0 || (ob->id.flag & LIB_PRE_EXISTING)==0) {
				int do_it = FALSE;
				
				if (ob->id.us == 0) {
					do_it = TRUE;
				}
				else if (idcode==ID_GR) {
					if (ob->id.us==1 && is_link==FALSE && ob->id.lib==lib) {
						if ((ob->flag & OB_FROMGROUP) && object_in_any_scene(mainvar, ob)==0) {
							do_it = TRUE;
						}
					}
				}
				else {
					/* when appending, make sure any indirectly loaded objects
					 * get a base else they cant be accessed at all [#27437] */
					if (ob->id.us==1 && is_link==FALSE && ob->id.lib==lib) {
						/* we may be appending from a scene where we already
						 *  have a linked object which is not in any scene [#27616] */
						if ((ob->id.flag & LIB_PRE_EXISTING)==0) {
							if (object_in_any_scene(mainvar, ob)==0) {
								do_it = TRUE;
							}
						}
					}
				}
				
				if (do_it) {
					base = MEM_callocN(sizeof(Base), "add_ext_base");
					BLI_addtail(&(sce->base), base);
					base->lay = ob->lay;
					base->object = ob;
					base->flag = ob->flag;
					ob->id.us = 1;
					
					ob->id.flag -= LIB_INDIRECT;
					ob->id.flag |= LIB_EXTERN;
				}
			}
		}
	}
}

static void give_base_to_groups(Main *mainvar, Scene *scene)
{
	Group *group;
	
	/* give all objects which are LIB_INDIRECT a base, or for a group when *lib has been set */
	for (group = mainvar->group.first; group; group = group->id.next) {
		if (((group->id.flag & LIB_INDIRECT)==0 && (group->id.flag & LIB_PRE_EXISTING)==0)) {
			Base *base;
			
			/* BKE_object_add(...) messes with the selection */
			Object *ob = BKE_object_add_only_object(OB_EMPTY, group->id.name+2);
			ob->type = OB_EMPTY;
			ob->lay = scene->lay;
			
			/* assign the base */
			base = BKE_scene_base_add(scene, ob);
			base->flag |= SELECT;
			base->object->flag= base->flag;
			ob->recalc |= OB_RECALC_OB|OB_RECALC_DATA|OB_RECALC_TIME;
			scene->basact = base;
			
			/* assign the group */
			ob->dup_group = group;
			ob->transflag |= OB_DUPLIGROUP;
			rename_id(&ob->id, group->id.name+2);
			copy_v3_v3(ob->loc, scene->cursor);
		}
	}
}

/* returns true if the item was found
 * but it may already have already been appended/linked */
static ID *append_named_part(Main *mainl, FileData *fd, const char *idname, const short idcode)
{
	BHead *bhead;
	ID *id = NULL;
	int found = 0;

	for (bhead = blo_firstbhead(fd); bhead; bhead = blo_nextbhead(fd, bhead)) {
		if (bhead->code == idcode) {
			const char *idname_test= bhead_id_name(fd, bhead);
			
			if (strcmp(idname_test + 2, idname) == 0) {
				found = 1;
				id = is_yet_read(fd, mainl, bhead);
				if (id == NULL) {
					/* not read yet */
					read_libblock(fd, mainl, bhead, LIB_TESTEXT, &id);
					
					if (id) {
						/* sort by name in list */
						ListBase *lb = which_libbase(mainl, idcode);
						id_sort_by_name(lb, id);
					}
				}
				else {
					/* already linked */
					printf("append: already linked\n");
					oldnewmap_insert(fd->libmap, bhead->old, id, bhead->code);
					if (id->flag & LIB_INDIRECT) {
						id->flag -= LIB_INDIRECT;
						id->flag |= LIB_EXTERN;
					}
				}
				
				break;
			}
		}
		else if (bhead->code == ENDB) {
			break;
		}
	}
	
	/* if we found the id but the id is NULL, this is really bad */
	BLI_assert((found != 0) == (id != NULL));
	
	return (found) ? id : NULL;
}

static ID *append_named_part_ex(const bContext *C, Main *mainl, FileData *fd, const char *idname, const int idcode, const int flag)
{
	ID *id= append_named_part(mainl, fd, idname, idcode);

	if (id && (GS(id->name) == ID_OB)) {	/* loose object: give a base */
		Scene *scene = CTX_data_scene(C); /* can be NULL */
		if (scene) {
			Base *base;
			Object *ob;
			
			base= MEM_callocN(sizeof(Base), "app_nam_part");
			BLI_addtail(&scene->base, base);
			
			ob = (Object *)id;
			
			/* link at active layer (view3d->lay if in context, else scene->lay */
			if ((flag & FILE_ACTIVELAY)) {
				View3D *v3d = CTX_wm_view3d(C);
				ob->lay = v3d ? v3d->layact : scene->lay;
			}
			
			ob->mode = 0;
			base->lay = ob->lay;
			base->object = ob;
			ob->id.us++;
			
			if (flag & FILE_AUTOSELECT) {
				base->flag |= SELECT;
				base->object->flag = base->flag;
				/* do NOT make base active here! screws up GUI stuff, if you want it do it on src/ level */
			}
		}
	}
	
	return id;
}

ID *BLO_library_append_named_part(Main *mainl, BlendHandle** bh, const char *idname, const int idcode)
{
	FileData *fd = (FileData*)(*bh);
	return append_named_part(mainl, fd, idname, idcode);
}

ID *BLO_library_append_named_part_ex(const bContext *C, Main *mainl, BlendHandle** bh, const char *idname, const int idcode, const short flag)
{
	FileData *fd = (FileData*)(*bh);
	return append_named_part_ex(C, mainl, fd, idname, idcode, flag);
}

static void append_id_part(FileData *fd, Main *mainvar, ID *id, ID **id_r)
{
	BHead *bhead;
	
	for (bhead = blo_firstbhead(fd); bhead; bhead = blo_nextbhead(fd, bhead)) {
		if (bhead->code == GS(id->name)) {
			
			if (strcmp(id->name, bhead_id_name(fd, bhead))==0) {
				id->flag &= ~LIB_READ;
				id->flag |= LIB_TEST;
//				printf("read lib block %s\n", id->name);
				read_libblock(fd, mainvar, bhead, id->flag, id_r);
				
				break;
			}
		}
		else if (bhead->code==ENDB)
			break;
	}
}

/* common routine to append/link something from a library */

static Main *library_append_begin(Main *mainvar, FileData **fd, const char *filepath)
{
	Main *mainl;

	(*fd)->mainlist = MEM_callocN(sizeof(ListBase), "FileData.mainlist");
	
	/* make mains */
	blo_split_main((*fd)->mainlist, mainvar);
	
	/* which one do we need? */
	mainl = blo_find_main(*fd, filepath, G.main->name);
	
	/* needed for do_version */
	mainl->versionfile = (*fd)->fileversion;
	read_file_version(*fd, mainl);
	
	return mainl;
}

Main *BLO_library_append_begin(Main *mainvar, BlendHandle** bh, const char *filepath)
{
	FileData *fd = (FileData*)(*bh);
	return library_append_begin(mainvar, &fd, filepath);
}


/* Context == NULL signifies not to do any scene manipulation */
static void library_append_end(const bContext *C, Main *mainl, FileData **fd, int idcode, short flag)
{
	Main *mainvar;
	Library *curlib;
	
	/* make main consistent */
	expand_main(*fd, mainl);
	
	/* do this when expand found other libs */
	read_libraries(*fd, (*fd)->mainlist);
	
	curlib = mainl->curlib;
	
	/* make the lib path relative if required */
	if (flag & FILE_RELPATH) {
		/* use the full path, this could have been read by other library even */
		BLI_strncpy(curlib->name, curlib->filepath, sizeof(curlib->name));
		
		/* uses current .blend file as reference */
		BLI_path_rel(curlib->name, G.main->name);
	}
	
	blo_join_main((*fd)->mainlist);
	mainvar = (*fd)->mainlist->first;
	MEM_freeN((*fd)->mainlist);
	mainl = NULL; /* blo_join_main free's mainl, cant use anymore */
	
	lib_link_all(*fd, mainvar);
	lib_verify_nodetree(mainvar, FALSE);
	fix_relpaths_library(G.main->name, mainvar); /* make all relative paths, relative to the open blend file */
	
	if (C) {
		Scene *scene = CTX_data_scene(C);
		
		/* give a base to loose objects. If group append, do it for objects too */
		if (scene) {
			const short is_link = (flag & FILE_LINK) != 0;
			if (idcode == ID_SCE) {
				/* don't instance anything when linking in scenes, assume the scene its self instances the data */
			}
			else {
				give_base_to_objects(mainvar, scene, curlib, idcode, is_link);
				
				if (flag & FILE_GROUP_INSTANCE) {
					give_base_to_groups(mainvar, scene);
				}
			}
		}
		else {
			printf("library_append_end, scene is NULL (objects wont get bases)\n");
		}
	}
	/* has been removed... erm, why? s..ton) */
	/* 20040907: looks like they are give base already in append_named_part(); -Nathan L */
	/* 20041208: put back. It only linked direct, not indirect objects (ton) */
	
	/* patch to prevent switch_endian happens twice */
	if ((*fd)->flags & FD_FLAGS_SWITCH_ENDIAN) {
		blo_freefiledata(*fd);
		*fd = NULL;
	}	
}

void BLO_library_append_end(const bContext *C, struct Main *mainl, BlendHandle** bh, int idcode, short flag)
{
	FileData *fd = (FileData*)(*bh);
	library_append_end(C, mainl, &fd, idcode, flag);
	*bh = (BlendHandle*)fd;
}

void *BLO_library_read_struct(FileData *fd, BHead *bh, const char *blockname)
{
	return read_struct(fd, bh, blockname);
}

/* ************* READ LIBRARY ************** */

static int mainvar_count_libread_blocks(Main *mainvar)
{
	ListBase *lbarray[MAX_LIBARRAY];
	int a, tot = 0;
	
	a = set_listbasepointers(mainvar, lbarray);
	while (a--) {
		ID *id;
		
		for (id = lbarray[a]->first; id; id = id->next) {
			if (id->flag & LIB_READ)
				tot++;
		}
	}
	return tot;
}

static void read_libraries(FileData *basefd, ListBase *mainlist)
{
	Main *mainl = mainlist->first;
	Main *mainptr;
	ListBase *lbarray[MAX_LIBARRAY];
	int a, do_it = TRUE;
	
	while (do_it) {
		do_it = FALSE;
		
		/* test 1: read libdata */
		mainptr= mainl->next;
		while (mainptr) {
			int tot = mainvar_count_libread_blocks(mainptr);
			
			// printf("found LIB_READ %s\n", mainptr->curlib->name);
			if (tot) {
				FileData *fd = mainptr->curlib->filedata;
				
				if (fd == NULL) {
					/* printf and reports for now... its important users know this */
					BKE_reportf_wrap(basefd->reports, RPT_INFO,
					                 "read library:  '%s', '%s'",
					                 mainptr->curlib->filepath, mainptr->curlib->name);
					
					fd = blo_openblenderfile(mainptr->curlib->filepath, basefd->reports);

					/* allow typing in a new lib path */
					if (G.rt == -666) {
						while (fd == NULL) {
							char newlib_path[FILE_MAX] = {0};
							printf("Missing library...'\n");
							printf("	current file: %s\n", G.main->name);
							printf("	absolute lib: %s\n", mainptr->curlib->filepath);
							printf("	relative lib: %s\n", mainptr->curlib->name);
							printf("  enter a new path:\n");
							
							if (scanf("%s", newlib_path) > 0) {
								BLI_strncpy(mainptr->curlib->name, newlib_path, sizeof(mainptr->curlib->name));
								BLI_strncpy(mainptr->curlib->filepath, newlib_path, sizeof(mainptr->curlib->filepath));
								cleanup_path(G.main->name, mainptr->curlib->filepath);
								
								fd = blo_openblenderfile(mainptr->curlib->filepath, basefd->reports);
								fd->mainlist = mainlist;
								
								if (fd) {
									printf("found: '%s', party on macuno!\n", mainptr->curlib->filepath);
								}
							}
						}
					}
					
					if (fd) {
						/* share the mainlist, so all libraries are added immediately in a
						 * single list. it used to be that all FileData's had their own list,
						 * but with indirectly linking this meant we didn't catch duplicate
						 * libraries properly */
						fd->mainlist = mainlist;

						fd->reports = basefd->reports;
						
						if (fd->libmap)
							oldnewmap_free(fd->libmap);
						
						fd->libmap = oldnewmap_new();
						
						mainptr->curlib->filedata = fd;
						mainptr->versionfile=  fd->fileversion;
						
						/* subversion */
						read_file_version(fd, mainptr);
					}
					else mainptr->curlib->filedata = NULL;
					
					if (fd == NULL) {
						BKE_reportf_wrap(basefd->reports, RPT_ERROR,
						                 "Can't find lib '%s'",
						                 mainptr->curlib->filepath);
					}
				}
				if (fd) {
					do_it = TRUE;
					a = set_listbasepointers(mainptr, lbarray);
					while (a--) {
						ID *id = lbarray[a]->first;
						
						while (id) {
							ID *idn = id->next;
							if (id->flag & LIB_READ) {
								ID *realid = NULL;
								BLI_remlink(lbarray[a], id);
								
								append_id_part(fd, mainptr, id, &realid);
								if (!realid) {
									BKE_reportf_wrap(fd->reports, RPT_ERROR,
									                 "LIB ERROR: %s:'%s' missing from '%s'",
									                 BKE_idcode_to_name(GS(id->name)),
									                 id->name+2, mainptr->curlib->filepath);
								}
								
								change_idid_adr(mainlist, basefd, id, realid);
								
								MEM_freeN(id);
							}
							id = idn;
						}
					}
					
					expand_main(fd, mainptr);
				}
			}
			
			mainptr = mainptr->next;
		}
	}
	
	/* test if there are unread libblocks */
	for (mainptr = mainl->next; mainptr; mainptr = mainptr->next) {
		a = set_listbasepointers(mainptr, lbarray);
		while (a--) {
			ID *id, *idn = NULL;
			
			for (id = lbarray[a]->first; id; id = idn) {
				idn = id->next;
				if (id->flag & LIB_READ) {
					BLI_remlink(lbarray[a], id);
					BKE_reportf_wrap(basefd->reports, RPT_ERROR,
					                 "LIB ERROR: %s:'%s' unread libblock missing from '%s'",
					                 BKE_idcode_to_name(GS(id->name)), id->name + 2, mainptr->curlib->filepath);
					change_idid_adr(mainlist, basefd, id, NULL);
					
					MEM_freeN(id);
				}
			}
		}
	}
	
	/* do versions, link, and free */
	for (mainptr = mainl->next; mainptr; mainptr = mainptr->next) {
		/* some mains still have to be read, then
		 * versionfile is still zero! */
		if (mainptr->versionfile) {
			if (mainptr->curlib->filedata) // can be zero... with shift+f1 append
				do_versions(mainptr->curlib->filedata, mainptr->curlib, mainptr);
			else
				do_versions(basefd, NULL, mainptr);
		}
		
		if (mainptr->curlib->filedata)
			lib_link_all(mainptr->curlib->filedata, mainptr);
		
		if (mainptr->curlib->filedata) blo_freefiledata(mainptr->curlib->filedata);
		mainptr->curlib->filedata = NULL;
	}
}


/* reading runtime */

BlendFileData *blo_read_blendafterruntime(int file, const char *name, int actualsize, ReportList *reports)
{
	BlendFileData *bfd = NULL;
	FileData *fd = filedata_new();
	fd->filedes = file;
	fd->buffersize = actualsize;
	fd->read = fd_read_from_file;
	
	/* needed for library_append and read_libraries */
	BLI_strncpy(fd->relabase, name, sizeof(fd->relabase));
	
	fd = blo_decode_and_check(fd, reports);
	if (!fd)
		return NULL;
	
	fd->reports = reports;
	bfd = blo_read_file_internal(fd, "");
	blo_freefiledata(fd);
	
	return bfd;
}<|MERGE_RESOLUTION|>--- conflicted
+++ resolved
@@ -6117,7 +6117,7 @@
 	reconstruction->cameras = newdataadr(fd, reconstruction->cameras);
 }
 
-static void direct_link_movieTracks(FileData *fd, MovieClip *clip, ListBase *tracksbase)
+static void direct_link_movieTracks(FileData *fd, ListBase *tracksbase)
 {
 	MovieTrackingTrack *track;
 	
@@ -6125,7 +6125,6 @@
 
 	for (track = tracksbase->first; track; track = track->next) {
 		track->markers = newdataadr(fd, track->markers);
-		track->gpd = newlibadr_us(fd, clip->id.lib, track->gpd);
 	}
 }
 
@@ -6142,7 +6141,7 @@
 	if (fd->movieclipmap) clip->tracking.camera.intrinsics = newmclipadr(fd, clip->tracking.camera.intrinsics);
 	else clip->tracking.camera.intrinsics = NULL;
 
-	direct_link_movieTracks(fd, clip, &tracking->tracks);
+	direct_link_movieTracks(fd, &tracking->tracks);
 	direct_link_movieReconstruction(fd, &tracking->reconstruction);
 
 	clip->tracking.act_track = newdataadr(fd, clip->tracking.act_track);
@@ -6161,7 +6160,7 @@
 	link_list(fd, &tracking->objects);
 	
 	for (object = tracking->objects.first; object; object = object->next) {
-		direct_link_movieTracks(fd, clip, &object->tracks);
+		direct_link_movieTracks(fd, &object->tracks);
 		direct_link_movieReconstruction(fd, &object->reconstruction);
 	}
 }
@@ -7701,11 +7700,7 @@
 		}
 	}
 
-<<<<<<< HEAD
-	{
-=======
 	if (main->versionfile < 263 || (main->versionfile == 263 && main->subversionfile < 11)) {
->>>>>>> bd81afdd
 		MovieClip *clip;
 
 		for (clip = main->movieclip.first; clip; clip = clip->id.next) {
