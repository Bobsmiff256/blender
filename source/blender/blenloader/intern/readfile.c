/*
 * ***** BEGIN GPL LICENSE BLOCK *****
 *
 * This program is free software; you can redistribute it and/or
 * modify it under the terms of the GNU General Public License
 * as published by the Free Software Foundation; either version 2
 * of the License, or (at your option) any later version.
 *
 * This program is distributed in the hope that it will be useful,
 * but WITHOUT ANY WARRANTY; without even the implied warranty of
 * MERCHANTABILITY or FITNESS FOR A PARTICULAR PURPOSE.  See the
 * GNU General Public License for more details.
 *
 * You should have received a copy of the GNU General Public License
 * along with this program; if not, write to the Free Software Foundation,
 * Inc., 51 Franklin Street, Fifth Floor, Boston, MA 02110-1301, USA.
 *
 * The Original Code is Copyright (C) 2001-2002 by NaN Holding BV.
 * All rights reserved.
 *
 *
 * Contributor(s): Blender Foundation
 *
 * ***** END GPL LICENSE BLOCK *****
 *
 */

/** \file blender/blenloader/intern/readfile.c
 *  \ingroup blenloader
 */


#include "zlib.h"

#include <limits.h>
#include <stdio.h> // for printf fopen fwrite fclose sprintf FILE
#include <stdlib.h> // for getenv atoi
#include <stddef.h> // for offsetof
#include <fcntl.h> // for open
#include <string.h> // for strrchr strncmp strstr
#include <math.h> // for fabs
#include <stdarg.h> /* for va_start/end */
#include <time.h> /* for gmtime */
#include <ctype.h> /* for isdigit */

#include "BLI_utildefines.h"
#ifndef WIN32
#  include <unistd.h> // for read close
#else
#  include <io.h> // for open close read
#  include "winsock2.h"
#  include "BLI_winstuff.h"
#endif

/* allow readfile to use deprecated functionality */
#define DNA_DEPRECATED_ALLOW
/* Allow using DNA struct members that are marked as private for read/write.
 * Note: Each header that uses this needs to define its own way of handling
 * it. There's no generic implementation, direct use does nothing. */
#define DNA_PRIVATE_READ_WRITE_ALLOW

#include "DNA_anim_types.h"
#include "DNA_armature_types.h"
#include "DNA_brush_types.h"
#include "DNA_camera_types.h"
#include "DNA_cachefile_types.h"
#include "DNA_cloth_types.h"
#include "DNA_collection_types.h"
#include "DNA_constraint_types.h"
#include "DNA_dynamicpaint_types.h"
#include "DNA_effect_types.h"
#include "DNA_fileglobal_types.h"
#include "DNA_genfile.h"
#include "DNA_gpencil_types.h"
#include "DNA_gpencil_modifier_types.h"
#include "DNA_shader_fx_types.h"
#include "DNA_ipo_types.h"
#include "DNA_key_types.h"
#include "DNA_lattice_types.h"
#include "DNA_layer_types.h"
#include "DNA_lamp_types.h"
#include "DNA_linestyle_types.h"
#include "DNA_meta_types.h"
#include "DNA_material_types.h"
#include "DNA_mesh_types.h"
#include "DNA_meshdata_types.h"
#include "DNA_nla_types.h"
#include "DNA_node_types.h"
#include "DNA_object_fluidsim_types.h"
#include "DNA_object_types.h"
#include "DNA_packedFile_types.h"
#include "DNA_particle_types.h"
#include "DNA_lightprobe_types.h"
#include "DNA_rigidbody_types.h"
#include "DNA_text_types.h"
#include "DNA_view3d_types.h"
#include "DNA_screen_types.h"
#include "DNA_sdna_types.h"
#include "DNA_scene_types.h"
#include "DNA_sequence_types.h"
#include "DNA_smoke_types.h"
#include "DNA_speaker_types.h"
#include "DNA_sound_types.h"
#include "DNA_space_types.h"
#include "DNA_vfont_types.h"
#include "DNA_workspace_types.h"
#include "DNA_world_types.h"
#include "DNA_movieclip_types.h"
#include "DNA_mask_types.h"

#include "RNA_access.h"

#include "MEM_guardedalloc.h"

#include "BLI_endian_switch.h"
#include "BLI_blenlib.h"
#include "BLI_math.h"
#include "BLI_threads.h"
#include "BLI_mempool.h"

#include "BLT_translation.h"

#include "BKE_action.h"
#include "BKE_armature.h"
#include "BKE_brush.h"
#include "BKE_cachefile.h"
#include "BKE_cloth.h"
#include "BKE_collection.h"
#include "BKE_colortools.h"
#include "BKE_constraint.h"
#include "BKE_context.h"
#include "BKE_curve.h"
#include "BKE_effect.h"
#include "BKE_fcurve.h"
#include "BKE_global.h" // for G
#include "BKE_gpencil.h"
#include "BKE_gpencil_modifier.h"
#include "BKE_idcode.h"
#include "BKE_idprop.h"
#include "BKE_layer.h"
#include "BKE_library.h"
#include "BKE_library_idmap.h"
#include "BKE_library_override.h"
#include "BKE_library_query.h"
#include "BKE_main.h" // for Main
#include "BKE_material.h"
#include "BKE_mesh.h" // for ME_ defines (patching)
#include "BKE_mesh_runtime.h"
#include "BKE_modifier.h"
#include "BKE_multires.h"
#include "BKE_node.h" // for tree type defines
#include "BKE_object.h"
#include "BKE_ocean.h"
#include "BKE_outliner_treehash.h"
#include "BKE_paint.h"
#include "BKE_particle.h"
#include "BKE_pointcache.h"
#include "BKE_report.h"
#include "BKE_scene.h"
#include "BKE_screen.h"
#include "BKE_sequencer.h"
#include "BKE_shader_fx.h"
#include "BKE_sound.h"
#include "BKE_workspace.h"

#include "DRW_engine.h"

#include "DEG_depsgraph.h"

#include "NOD_common.h"
#include "NOD_socket.h"

#include "BLO_readfile.h"
#include "BLO_undofile.h"
#include "BLO_blend_defs.h"

#include "RE_engine.h"

#include "readfile.h"


#include <errno.h>

/**
 * READ
 * ====
 *
 * - Existing Library (#Main) push or free
 * - allocate new #Main
 * - load file
 * - read #SDNA
 * - for each LibBlock
 *   - read LibBlock
 *   - if a Library
 *     - make a new #Main
 *     - attach ID's to it
 *   - else
 *     - read associated 'direct data'
 *     - link direct data (internal and to LibBlock)
 * - read #FileGlobal
 * - read #USER data, only when indicated (file is ``~/X.XX/startup.blend``)
 * - free file
 * - per Library (per #Main)
 *   - read file
 *   - read #SDNA
 *   - find LibBlocks and attach #ID's to #Main
 *     - if external LibBlock
 *       - search all #Main's
 *         - or it's already read,
 *         - or not read yet
 *         - or make new #Main
 *   - per LibBlock
 *     - read recursive
 *     - read associated direct data
 *     - link direct data (internal and to LibBlock)
 *   - free file
 * - per Library with unread LibBlocks
 *   - read file
 *   - read #SDNA
 *   - per LibBlock
 *     - read recursive
 *     - read associated direct data
 *     - link direct data (internal and to LibBlock)
 *   - free file
 * - join all #Main's
 * - link all LibBlocks and indirect pointers to libblocks
 * - initialize #FileGlobal and copy pointers to #Global
 *
 * \note Still a weak point is the new-address function, that doesnt solve reading from
 * multiple files at the same time.
 * (added remark: oh, i thought that was solved? will look at that... (ton).
 */

/* use GHash for BHead name-based lookups (speeds up linking) */
#define USE_GHASH_BHEAD

/* Use GHash for restoring pointers by name */
#define USE_GHASH_RESTORE_POINTER

/* Define this to have verbose debug prints. */
#define USE_DEBUG_PRINT

#ifdef USE_DEBUG_PRINT
#  define DEBUG_PRINTF(...) printf(__VA_ARGS__)
#else
#  define DEBUG_PRINTF(...)
#endif

/***/

typedef struct OldNew {
	const void *old;
	void *newp;
	int nr;
} OldNew;

typedef struct OldNewMap {
	OldNew *entries;
	int nentries, entriessize;
	bool sorted;
	int lasthit;
} OldNewMap;


/* local prototypes */
static void *read_struct(FileData *fd, BHead *bh, const char *blockname);
static void direct_link_modifiers(FileData *fd, ListBase *lb);
static BHead *find_bhead_from_code_name(FileData *fd, const short idcode, const char *name);
static BHead *find_bhead_from_idname(FileData *fd, const char *idname);

#ifdef USE_COLLECTION_COMPAT_28
static void expand_scene_collection(FileData *fd, Main *mainvar, SceneCollection *sc);
#endif
static void direct_link_animdata(FileData *fd, AnimData *adt);
static void lib_link_animdata(FileData *fd, ID *id, AnimData *adt);

/* this function ensures that reports are printed,
 * in the case of libraray linking errors this is important!
 *
 * bit kludge but better then doubling up on prints,
 * we could alternatively have a versions of a report function which forces printing - campbell
 */

void blo_reportf_wrap(ReportList *reports, ReportType type, const char *format, ...)
{
	char fixed_buf[1024]; /* should be long enough */

	va_list args;

	va_start(args, format);
	vsnprintf(fixed_buf, sizeof(fixed_buf), format, args);
	va_end(args);

	fixed_buf[sizeof(fixed_buf) - 1] = '\0';

	BKE_report(reports, type, fixed_buf);

	if (G.background == 0) {
		printf("%s: %s\n", BKE_report_type_str(type), fixed_buf);
	}
}

/* for reporting linking messages */
static const char *library_parent_filepath(Library *lib)
{
	return lib->parent ? lib->parent->filepath : "<direct>";
}

static OldNewMap *oldnewmap_new(void)
{
	OldNewMap *onm = MEM_callocN(sizeof(*onm), "OldNewMap");

	onm->entriessize = 1024;
	onm->entries = MEM_malloc_arrayN(onm->entriessize, sizeof(*onm->entries), "OldNewMap.entries");

	return onm;
}

static int verg_oldnewmap(const void *v1, const void *v2)
{
	const struct OldNew *x1 = v1, *x2 = v2;

	if (x1->old > x2->old) return 1;
	else if (x1->old < x2->old) return -1;
	return 0;
}


static void oldnewmap_sort(FileData *fd)
{
	BLI_assert(fd->libmap->sorted == false);
	qsort(fd->libmap->entries, fd->libmap->nentries, sizeof(OldNew), verg_oldnewmap);
	fd->libmap->sorted = 1;
}

/* nr is zero for data, and ID code for libdata */
static void oldnewmap_insert(OldNewMap *onm, const void *oldaddr, void *newaddr, int nr)
{
	OldNew *entry;

	if (oldaddr == NULL || newaddr == NULL) return;

	if (UNLIKELY(onm->nentries == onm->entriessize)) {
		onm->entriessize *= 2;
		onm->entries = MEM_reallocN(onm->entries, sizeof(*onm->entries) * onm->entriessize);
	}

	entry = &onm->entries[onm->nentries++];
	entry->old = oldaddr;
	entry->newp = newaddr;
	entry->nr = nr;
}

void blo_do_versions_oldnewmap_insert(OldNewMap *onm, const void *oldaddr, void *newaddr, int nr)
{
	oldnewmap_insert(onm, oldaddr, newaddr, nr);
}

/**
 * Do a full search (no state).
 *
 * \param lasthit: Use as a reference position to avoid a full search
 * from either end of the array, giving more efficient lookups.
 *
 * \note This would seem an ideal case for hash or btree lookups.
 * However the data is written in-order, using the \a lasthit will normally avoid calling this function.
 * Creating a btree/hash structure adds overhead for the common-case to optimize the corner-case
 * (since most entries will never be retrieved).
 * So just keep full lookups as a fall-back.
 */
static int oldnewmap_lookup_entry_full(const OldNewMap *onm, const void *addr, int lasthit)
{
	const int nentries = onm->nentries;
	const OldNew *entries = onm->entries;
	int i;

	/* search relative to lasthit where possible */
	if (lasthit >= 0 && lasthit < nentries) {

		/* search forwards */
		i = lasthit;
		while (++i != nentries) {
			if (entries[i].old == addr) {
				return i;
			}
		}

		/* search backwards */
		i = lasthit + 1;
		while (i--) {
			if (entries[i].old == addr) {
				return i;
			}
		}
	}
	else {
		/* search backwards (full) */
		i = nentries;
		while (i--) {
			if (entries[i].old == addr) {
				return i;
			}
		}
	}

	return -1;
}

static void *oldnewmap_lookup_and_inc(OldNewMap *onm, const void *addr, bool increase_users)
{
	int i;

	if (addr == NULL) return NULL;

	if (onm->lasthit < onm->nentries - 1) {
		OldNew *entry = &onm->entries[++onm->lasthit];

		if (entry->old == addr) {
			if (increase_users)
				entry->nr++;
			return entry->newp;
		}
	}

	i = oldnewmap_lookup_entry_full(onm, addr, onm->lasthit);
	if (i != -1) {
		OldNew *entry = &onm->entries[i];
		BLI_assert(entry->old == addr);
		onm->lasthit = i;
		if (increase_users)
			entry->nr++;
		return entry->newp;
	}

	return NULL;
}

/* for libdata, nr has ID code, no increment */
static void *oldnewmap_liblookup(OldNewMap *onm, const void *addr, const void *lib)
{
	if (addr == NULL) {
		return NULL;
	}

	/* lasthit works fine for non-libdata, linking there is done in same sequence as writing */
	if (onm->sorted) {
		const OldNew entry_s = {.old = addr};
		OldNew *entry = bsearch(&entry_s, onm->entries, onm->nentries, sizeof(OldNew), verg_oldnewmap);
		if (entry) {
			ID *id = entry->newp;

			if (id && (!lib || id->lib)) {
				return id;
			}
		}
	}
	else {
		/* note, this can be a bottle neck when loading some files */
		const int i = oldnewmap_lookup_entry_full(onm, addr, -1);
		if (i != -1) {
			OldNew *entry = &onm->entries[i];
			ID *id = entry->newp;
			BLI_assert(entry->old == addr);
			if (id && (!lib || id->lib)) {
				return id;
			}
		}
	}

	return NULL;
}

static void oldnewmap_free_unused(OldNewMap *onm)
{
	int i;

	for (i = 0; i < onm->nentries; i++) {
		OldNew *entry = &onm->entries[i];
		if (entry->nr == 0) {
			MEM_freeN(entry->newp);
			entry->newp = NULL;
		}
	}
}

static void oldnewmap_clear(OldNewMap *onm)
{
	onm->nentries = 0;
	onm->lasthit = 0;
}

static void oldnewmap_free(OldNewMap *onm)
{
	MEM_freeN(onm->entries);
	MEM_freeN(onm);
}

/***/

static void read_libraries(FileData *basefd, ListBase *mainlist);

/* ************ help functions ***************** */

static void add_main_to_main(Main *mainvar, Main *from)
{
	ListBase *lbarray[MAX_LIBARRAY], *fromarray[MAX_LIBARRAY];
	int a;

	set_listbasepointers(mainvar, lbarray);
	a = set_listbasepointers(from, fromarray);
	while (a--) {
		BLI_movelisttolist(lbarray[a], fromarray[a]);
	}
}

void blo_join_main(ListBase *mainlist)
{
	Main *tojoin, *mainl;

	mainl = mainlist->first;
	while ((tojoin = mainl->next)) {
		add_main_to_main(mainl, tojoin);
		BLI_remlink(mainlist, tojoin);
		BKE_main_free(tojoin);
	}
}

static void split_libdata(ListBase *lb_src, Main **lib_main_array, const uint lib_main_array_len)
{
	for (ID *id = lb_src->first, *idnext; id; id = idnext) {
		idnext = id->next;

		if (id->lib) {
			if (((uint)id->lib->temp_index < lib_main_array_len) &&
			    /* this check should never fail, just incase 'id->lib' is a dangling pointer. */
			    (lib_main_array[id->lib->temp_index]->curlib == id->lib))
			{
				Main *mainvar = lib_main_array[id->lib->temp_index];
				ListBase *lb_dst = which_libbase(mainvar, GS(id->name));
				BLI_remlink(lb_src, id);
				BLI_addtail(lb_dst, id);
			}
			else {
				printf("%s: invalid library for '%s'\n", __func__, id->name);
				BLI_assert(0);
			}
		}
	}
}

void blo_split_main(ListBase *mainlist, Main *main)
{
	mainlist->first = mainlist->last = main;
	main->next = NULL;

	if (BLI_listbase_is_empty(&main->library))
		return;

	/* (Library.temp_index -> Main), lookup table */
	const uint lib_main_array_len = BLI_listbase_count(&main->library);
	Main     **lib_main_array     = MEM_malloc_arrayN(lib_main_array_len, sizeof(*lib_main_array), __func__);

	int i = 0;
	for (Library *lib = main->library.first; lib; lib = lib->id.next, i++) {
		Main *libmain = BKE_main_new();
		libmain->curlib = lib;
		libmain->versionfile = lib->versionfile;
		libmain->subversionfile = lib->subversionfile;
		BLI_addtail(mainlist, libmain);
		lib->temp_index = i;
		lib_main_array[i] = libmain;
	}

	ListBase *lbarray[MAX_LIBARRAY];
	i = set_listbasepointers(main, lbarray);
	while (i--) {
		ID *id = lbarray[i]->first;
		if (id == NULL || GS(id->name) == ID_LI) {
			continue;  /* no ID_LI datablock should ever be linked anyway, but just in case, better be explicit. */
		}
		split_libdata(lbarray[i], lib_main_array, lib_main_array_len);
	}

	MEM_freeN(lib_main_array);
}

static void read_file_version(FileData *fd, Main *main)
{
	BHead *bhead;

	for (bhead = blo_firstbhead(fd); bhead; bhead = blo_nextbhead(fd, bhead)) {
		if (bhead->code == GLOB) {
			FileGlobal *fg = read_struct(fd, bhead, "Global");
			if (fg) {
				main->subversionfile = fg->subversion;
				main->minversionfile = fg->minversion;
				main->minsubversionfile = fg->minsubversion;
				MEM_freeN(fg);
			}
			else if (bhead->code == ENDB)
				break;
		}
	}
	if (main->curlib) {
		main->curlib->versionfile = main->versionfile;
		main->curlib->subversionfile = main->subversionfile;
	}
}

#ifdef USE_GHASH_BHEAD
static void read_file_bhead_idname_map_create(FileData *fd)
{
	BHead *bhead;

	/* dummy values */
	bool is_link = false;
	int code_prev = ENDB;
	uint reserve = 0;

	for (bhead = blo_firstbhead(fd); bhead; bhead = blo_nextbhead(fd, bhead)) {
		if (code_prev != bhead->code) {
			code_prev = bhead->code;
			is_link = BKE_idcode_is_valid(code_prev) ? BKE_idcode_is_linkable(code_prev) : false;
		}

		if (is_link) {
			reserve += 1;
		}
	}

	BLI_assert(fd->bhead_idname_hash == NULL);

	fd->bhead_idname_hash = BLI_ghash_str_new_ex(__func__, reserve);

	for (bhead = blo_firstbhead(fd); bhead; bhead = blo_nextbhead(fd, bhead)) {
		if (code_prev != bhead->code) {
			code_prev = bhead->code;
			is_link = BKE_idcode_is_valid(code_prev) ? BKE_idcode_is_linkable(code_prev) : false;
		}

		if (is_link) {
			BLI_ghash_insert(fd->bhead_idname_hash, (void *)bhead_id_name(fd, bhead), bhead);
		}
	}
}
#endif


static Main *blo_find_main(FileData *fd, const char *filepath, const char *relabase)
{
	ListBase *mainlist = fd->mainlist;
	Main *m;
	Library *lib;
	char name1[FILE_MAX];

	BLI_strncpy(name1, filepath, sizeof(name1));
	BLI_cleanup_path(relabase, name1);

//	printf("blo_find_main: relabase  %s\n", relabase);
//	printf("blo_find_main: original in  %s\n", filepath);
//	printf("blo_find_main: converted to %s\n", name1);

	for (m = mainlist->first; m; m = m->next) {
		const char *libname = (m->curlib) ? m->curlib->filepath : m->name;

		if (BLI_path_cmp(name1, libname) == 0) {
			if (G.debug & G_DEBUG) printf("blo_find_main: found library %s\n", libname);
			return m;
		}
	}

	m = BKE_main_new();
	BLI_addtail(mainlist, m);

	/* Add library datablock itself to 'main' Main, since libraries are **never** linked data.
	 * Fixes bug where you could end with all ID_LI datablocks having the same name... */
	lib = BKE_libblock_alloc(mainlist->first, ID_LI, BLI_path_basename(filepath), 0);
	lib->id.us = ID_FAKE_USERS(lib);  /* Important, consistency with main ID reading code from read_libblock(). */
	BLI_strncpy(lib->name, filepath, sizeof(lib->name));
	BLI_strncpy(lib->filepath, name1, sizeof(lib->filepath));

	m->curlib = lib;

	read_file_version(fd, m);

	if (G.debug & G_DEBUG) printf("blo_find_main: added new lib %s\n", filepath);
	return m;
}


/* ************ FILE PARSING ****************** */

static void switch_endian_bh4(BHead4 *bhead)
{
	/* the ID_.. codes */
	if ((bhead->code & 0xFFFF) == 0) bhead->code >>= 16;

	if (bhead->code != ENDB) {
		BLI_endian_switch_int32(&bhead->len);
		BLI_endian_switch_int32(&bhead->SDNAnr);
		BLI_endian_switch_int32(&bhead->nr);
	}
}

static void switch_endian_bh8(BHead8 *bhead)
{
	/* the ID_.. codes */
	if ((bhead->code & 0xFFFF) == 0) bhead->code >>= 16;

	if (bhead->code != ENDB) {
		BLI_endian_switch_int32(&bhead->len);
		BLI_endian_switch_int32(&bhead->SDNAnr);
		BLI_endian_switch_int32(&bhead->nr);
	}
}

static void bh4_from_bh8(BHead *bhead, BHead8 *bhead8, int do_endian_swap)
{
	BHead4 *bhead4 = (BHead4 *)bhead;
	int64_t old;

	bhead4->code = bhead8->code;
	bhead4->len = bhead8->len;

	if (bhead4->code != ENDB) {
		/* perform a endian swap on 64bit pointers, otherwise the pointer might map to zero
		 * 0x0000000000000000000012345678 would become 0x12345678000000000000000000000000
		 */
		if (do_endian_swap) {
			BLI_endian_switch_int64(&bhead8->old);
		}

		/* this patch is to avoid a long long being read from not-eight aligned positions
		 * is necessary on any modern 64bit architecture) */
		memcpy(&old, &bhead8->old, 8);
		bhead4->old = (int)(old >> 3);

		bhead4->SDNAnr = bhead8->SDNAnr;
		bhead4->nr = bhead8->nr;
	}
}

static void bh8_from_bh4(BHead *bhead, BHead4 *bhead4)
{
	BHead8 *bhead8 = (BHead8 *)bhead;

	bhead8->code = bhead4->code;
	bhead8->len = bhead4->len;

	if (bhead8->code != ENDB) {
		bhead8->old = bhead4->old;
		bhead8->SDNAnr = bhead4->SDNAnr;
		bhead8->nr = bhead4->nr;
	}
}

static BHeadN *get_bhead(FileData *fd)
{
	BHeadN *new_bhead = NULL;
	int readsize;

	if (fd) {
		if (!fd->eof) {
			/* initializing to zero isn't strictly needed but shuts valgrind up
			 * since uninitialized memory gets compared */
			BHead8 bhead8 = {0};
			BHead4 bhead4 = {0};
			BHead bhead = {0};

			/* First read the bhead structure.
			 * Depending on the platform the file was written on this can
			 * be a big or little endian BHead4 or BHead8 structure.
			 *
			 * As usual 'ENDB' (the last *partial* bhead of the file)
			 * needs some special handling. We don't want to EOF just yet.
			 */
			if (fd->flags & FD_FLAGS_FILE_POINTSIZE_IS_4) {
				bhead4.code = DATA;
				readsize = fd->read(fd, &bhead4, sizeof(bhead4));

				if (readsize == sizeof(bhead4) || bhead4.code == ENDB) {
					if (fd->flags & FD_FLAGS_SWITCH_ENDIAN) {
						switch_endian_bh4(&bhead4);
					}

					if (fd->flags & FD_FLAGS_POINTSIZE_DIFFERS) {
						bh8_from_bh4(&bhead, &bhead4);
					}
					else {
						/* MIN2 is only to quiet '-Warray-bounds' compiler warning. */
						BLI_assert(sizeof(bhead) == sizeof(bhead4));
						memcpy(&bhead, &bhead4, MIN2(sizeof(bhead), sizeof(bhead4)));
					}
				}
				else {
					fd->eof = 1;
					bhead.len = 0;
				}
			}
			else {
				bhead8.code = DATA;
				readsize = fd->read(fd, &bhead8, sizeof(bhead8));

				if (readsize == sizeof(bhead8) || bhead8.code == ENDB) {
					if (fd->flags & FD_FLAGS_SWITCH_ENDIAN) {
						switch_endian_bh8(&bhead8);
					}

					if (fd->flags & FD_FLAGS_POINTSIZE_DIFFERS) {
						bh4_from_bh8(&bhead, &bhead8, (fd->flags & FD_FLAGS_SWITCH_ENDIAN));
					}
					else {
						/* MIN2 is only to quiet '-Warray-bounds' compiler warning. */
						BLI_assert(sizeof(bhead) == sizeof(bhead8));
						memcpy(&bhead, &bhead8, MIN2(sizeof(bhead), sizeof(bhead8)));
					}
				}
				else {
					fd->eof = 1;
					bhead.len = 0;
				}
			}

			/* make sure people are not trying to pass bad blend files */
			if (bhead.len < 0) fd->eof = 1;

			/* bhead now contains the (converted) bhead structure. Now read
			 * the associated data and put everything in a BHeadN (creative naming !)
			 */
			if (!fd->eof) {
				new_bhead = MEM_mallocN(sizeof(BHeadN) + bhead.len, "new_bhead");
				if (new_bhead) {
					new_bhead->next = new_bhead->prev = NULL;
					new_bhead->bhead = bhead;

					readsize = fd->read(fd, new_bhead + 1, bhead.len);

					if (readsize != bhead.len) {
						fd->eof = 1;
						MEM_freeN(new_bhead);
						new_bhead = NULL;
					}
				}
				else {
					fd->eof = 1;
				}
			}
		}
	}

	/* We've read a new block. Now add it to the list
	 * of blocks.
	 */
	if (new_bhead) {
		BLI_addtail(&fd->listbase, new_bhead);
	}

	return(new_bhead);
}

BHead *blo_firstbhead(FileData *fd)
{
	BHeadN *new_bhead;
	BHead *bhead = NULL;

	/* Rewind the file
	 * Read in a new block if necessary
	 */
	new_bhead = fd->listbase.first;
	if (new_bhead == NULL) {
		new_bhead = get_bhead(fd);
	}

	if (new_bhead) {
		bhead = &new_bhead->bhead;
	}

	return(bhead);
}

BHead *blo_prevbhead(FileData *UNUSED(fd), BHead *thisblock)
{
	BHeadN *bheadn = (BHeadN *)POINTER_OFFSET(thisblock, -offsetof(BHeadN, bhead));
	BHeadN *prev = bheadn->prev;

	return (prev) ? &prev->bhead : NULL;
}

BHead *blo_nextbhead(FileData *fd, BHead *thisblock)
{
	BHeadN *new_bhead = NULL;
	BHead *bhead = NULL;

	if (thisblock) {
		/* bhead is actually a sub part of BHeadN
		 * We calculate the BHeadN pointer from the BHead pointer below */
		new_bhead = (BHeadN *)POINTER_OFFSET(thisblock, -offsetof(BHeadN, bhead));

		/* get the next BHeadN. If it doesn't exist we read in the next one */
		new_bhead = new_bhead->next;
		if (new_bhead == NULL) {
			new_bhead = get_bhead(fd);
		}
	}

	if (new_bhead) {
		/* here we do the reverse:
		 * go from the BHeadN pointer to the BHead pointer */
		bhead = &new_bhead->bhead;
	}

	return(bhead);
}

/* Warning! Caller's responsibility to ensure given bhead **is** and ID one! */
const char *bhead_id_name(const FileData *fd, const BHead *bhead)
{
	return (const char *)POINTER_OFFSET(bhead, sizeof(*bhead) + fd->id_name_offs);
}

static void decode_blender_header(FileData *fd)
{
	char header[SIZEOFBLENDERHEADER], num[4];
	int readsize;

	/* read in the header data */
	readsize = fd->read(fd, header, sizeof(header));

	if (readsize == sizeof(header) &&
	    STREQLEN(header, "BLENDER", 7) &&
	    ELEM(header[7], '_', '-') &&
	    ELEM(header[8], 'v', 'V') &&
	    (isdigit(header[9]) && isdigit(header[10]) && isdigit(header[11])))
	{
		fd->flags |= FD_FLAGS_FILE_OK;

		/* what size are pointers in the file ? */
		if (header[7] == '_') {
			fd->flags |= FD_FLAGS_FILE_POINTSIZE_IS_4;
			if (sizeof(void *) != 4) {
				fd->flags |= FD_FLAGS_POINTSIZE_DIFFERS;
			}
		}
		else {
			if (sizeof(void *) != 8) {
				fd->flags |= FD_FLAGS_POINTSIZE_DIFFERS;
			}
		}

		/* is the file saved in a different endian
		 * than we need ?
		 */
		if (((header[8] == 'v') ? L_ENDIAN : B_ENDIAN) != ENDIAN_ORDER) {
			fd->flags |= FD_FLAGS_SWITCH_ENDIAN;
		}

		/* get the version number */
		memcpy(num, header + 9, 3);
		num[3] = 0;
		fd->fileversion = atoi(num);
	}
}

/**
 * \return Success if the file is read correctly, else set \a r_error_message.
 */
static bool read_file_dna(FileData *fd, const char **r_error_message)
{
	BHead *bhead;

	for (bhead = blo_firstbhead(fd); bhead; bhead = blo_nextbhead(fd, bhead)) {
		if (bhead->code == DNA1) {
			const bool do_endian_swap = (fd->flags & FD_FLAGS_SWITCH_ENDIAN) != 0;

			fd->filesdna = DNA_sdna_from_data(&bhead[1], bhead->len, do_endian_swap, true, r_error_message);
			if (fd->filesdna) {
				fd->compflags = DNA_struct_get_compareflags(fd->filesdna, fd->memsdna);
				/* used to retrieve ID names from (bhead+1) */
				fd->id_name_offs = DNA_elem_offset(fd->filesdna, "ID", "char", "name[]");

				return true;
			}
			else {
				return false;
			}

		}
		else if (bhead->code == ENDB)
			break;
	}

	*r_error_message = "Missing DNA block";
	return false;
}

static int *read_file_thumbnail(FileData *fd)
{
	BHead *bhead;
	int *blend_thumb = NULL;

	for (bhead = blo_firstbhead(fd); bhead; bhead = blo_nextbhead(fd, bhead)) {
		if (bhead->code == TEST) {
			const bool do_endian_swap = (fd->flags & FD_FLAGS_SWITCH_ENDIAN) != 0;
			int *data = (int *)(bhead + 1);

			if (bhead->len < (2 * sizeof(int))) {
				break;
			}

			if (do_endian_swap) {
				BLI_endian_switch_int32(&data[0]);
				BLI_endian_switch_int32(&data[1]);
			}

			int width = data[0];
			int height = data[1];

			if (!BLEN_THUMB_SAFE_MEMSIZE(width, height)) {
				break;
			}
			if (bhead->len < BLEN_THUMB_MEMSIZE_FILE(width, height)) {
				break;
			}

			blend_thumb = data;
			break;
		}
		else if (bhead->code != REND) {
			/* Thumbnail is stored in TEST immediately after first REND... */
			break;
		}
	}

	return blend_thumb;
}

static int fd_read_gzip_from_file(FileData *filedata, void *buffer, uint size)
{
	int readsize = gzread(filedata->gzfiledes, buffer, size);

	if (readsize < 0) {
		readsize = EOF;
	}
	else {
		filedata->seek += readsize;
	}

	return (readsize);
}

static int fd_read_from_memory(FileData *filedata, void *buffer, uint size)
{
	/* don't read more bytes then there are available in the buffer */
	int readsize = (int)MIN2(size, (uint)(filedata->buffersize - filedata->seek));

	memcpy(buffer, filedata->buffer + filedata->seek, readsize);
	filedata->seek += readsize;

	return (readsize);
}

static int fd_read_from_memfile(FileData *filedata, void *buffer, uint size)
{
	static uint seek = (1 << 30); /* the current position */
	static uint offset = 0;     /* size of previous chunks */
	static MemFileChunk *chunk = NULL;
	uint chunkoffset, readsize, totread;

	if (size == 0) return 0;

	if (seek != (uint)filedata->seek) {
		chunk = filedata->memfile->chunks.first;
		seek = 0;

		while (chunk) {
			if (seek + chunk->size > (uint)filedata->seek) {
				break;
			}
			seek += chunk->size;
			chunk = chunk->next;
		}
		offset = seek;
		seek = filedata->seek;
	}

	if (chunk) {
		totread = 0;

		do {
			/* first check if it's on the end if current chunk */
			if (seek - offset == chunk->size) {
				offset += chunk->size;
				chunk = chunk->next;
			}

			/* debug, should never happen */
			if (chunk == NULL) {
				printf("illegal read, chunk zero\n");
				return 0;
			}

			chunkoffset = seek - offset;
			readsize = size - totread;

			/* data can be spread over multiple chunks, so clamp size
			 * to within this chunk, and then it will read further in
			 * the next chunk */
			if (chunkoffset + readsize > chunk->size)
				readsize = chunk->size - chunkoffset;

			memcpy(POINTER_OFFSET(buffer, totread), chunk->buf + chunkoffset, readsize);
			totread += readsize;
			filedata->seek += readsize;
			seek += readsize;
		} while (totread < size);

		return totread;
	}

	return 0;
}

static FileData *filedata_new(void)
{
	FileData *fd = MEM_callocN(sizeof(FileData), "FileData");

	fd->filedes = -1;
	fd->gzfiledes = NULL;

	fd->memsdna = DNA_sdna_current_get();

	fd->datamap = oldnewmap_new();
	fd->globmap = oldnewmap_new();
	fd->libmap = oldnewmap_new();

	return fd;
}

static FileData *blo_decode_and_check(FileData *fd, ReportList *reports)
{
	decode_blender_header(fd);

	if (fd->flags & FD_FLAGS_FILE_OK) {
		const char *error_message = NULL;
		if (read_file_dna(fd, &error_message) == false) {
			BKE_reportf(reports, RPT_ERROR,
			            "Failed to read blend file '%s': %s",
			            fd->relabase, error_message);
			blo_freefiledata(fd);
			fd = NULL;
		}
	}
	else {
		BKE_reportf(reports, RPT_ERROR, "Failed to read blend file '%s', not a blend file", fd->relabase);
		blo_freefiledata(fd);
		fd = NULL;
	}

	return fd;
}

/* cannot be called with relative paths anymore! */
/* on each new library added, it now checks for the current FileData and expands relativeness */
FileData *blo_openblenderfile(const char *filepath, ReportList *reports)
{
	gzFile gzfile;
	errno = 0;
	gzfile = BLI_gzopen(filepath, "rb");

	if (gzfile == (gzFile)Z_NULL) {
		BKE_reportf(reports, RPT_WARNING, "Unable to open '%s': %s",
		            filepath, errno ? strerror(errno) : TIP_("unknown error reading file"));
		return NULL;
	}
	else {
		FileData *fd = filedata_new();
		fd->gzfiledes = gzfile;
		fd->read = fd_read_gzip_from_file;

		/* needed for library_append and read_libraries */
		BLI_strncpy(fd->relabase, filepath, sizeof(fd->relabase));

		return blo_decode_and_check(fd, reports);
	}
}

/**
 * Same as blo_openblenderfile(), but does not reads DNA data, only header. Use it for light access
 * (e.g. thumbnail reading).
 */
static FileData *blo_openblenderfile_minimal(const char *filepath)
{
	gzFile gzfile;
	errno = 0;
	gzfile = BLI_gzopen(filepath, "rb");

	if (gzfile != (gzFile)Z_NULL) {
		FileData *fd = filedata_new();
		fd->gzfiledes = gzfile;
		fd->read = fd_read_gzip_from_file;

		decode_blender_header(fd);

		if (fd->flags & FD_FLAGS_FILE_OK) {
			return fd;
		}

		blo_freefiledata(fd);
	}

	return NULL;
}

static int fd_read_gzip_from_memory(FileData *filedata, void *buffer, uint size)
{
	int err;

	filedata->strm.next_out = (Bytef *)buffer;
	filedata->strm.avail_out = size;

	// Inflate another chunk.
	err = inflate(&filedata->strm, Z_SYNC_FLUSH);

	if (err == Z_STREAM_END) {
		return 0;
	}
	else if (err != Z_OK) {
		printf("fd_read_gzip_from_memory: zlib error\n");
		return 0;
	}

	filedata->seek += size;

	return (size);
}

static int fd_read_gzip_from_memory_init(FileData *fd)
{

	fd->strm.next_in = (Bytef *)fd->buffer;
	fd->strm.avail_in = fd->buffersize;
	fd->strm.total_out = 0;
	fd->strm.zalloc = Z_NULL;
	fd->strm.zfree = Z_NULL;

	if (inflateInit2(&fd->strm, (16 + MAX_WBITS)) != Z_OK)
		return 0;

	fd->read = fd_read_gzip_from_memory;

	return 1;
}

FileData *blo_openblendermemory(const void *mem, int memsize, ReportList *reports)
{
	if (!mem || memsize < SIZEOFBLENDERHEADER) {
		BKE_report(reports, RPT_WARNING, (mem) ? TIP_("Unable to read") : TIP_("Unable to open"));
		return NULL;
	}
	else {
		FileData *fd = filedata_new();
		const char *cp = mem;

		fd->buffer = mem;
		fd->buffersize = memsize;

		/* test if gzip */
		if (cp[0] == 0x1f && cp[1] == 0x8b) {
			if (0 == fd_read_gzip_from_memory_init(fd)) {
				blo_freefiledata(fd);
				return NULL;
			}
		}
		else
			fd->read = fd_read_from_memory;

		fd->flags |= FD_FLAGS_NOT_MY_BUFFER;

		return blo_decode_and_check(fd, reports);
	}
}

FileData *blo_openblendermemfile(MemFile *memfile, ReportList *reports)
{
	if (!memfile) {
		BKE_report(reports, RPT_WARNING, "Unable to open blend <memory>");
		return NULL;
	}
	else {
		FileData *fd = filedata_new();
		fd->memfile = memfile;

		fd->read = fd_read_from_memfile;
		fd->flags |= FD_FLAGS_NOT_MY_BUFFER;

		return blo_decode_and_check(fd, reports);
	}
}


void blo_freefiledata(FileData *fd)
{
	if (fd) {
		if (fd->filedes != -1) {
			close(fd->filedes);
		}

		if (fd->gzfiledes != NULL) {
			gzclose(fd->gzfiledes);
		}

		if (fd->strm.next_in) {
			if (inflateEnd(&fd->strm) != Z_OK) {
				printf("close gzip stream error\n");
			}
		}

		if (fd->buffer && !(fd->flags & FD_FLAGS_NOT_MY_BUFFER)) {
			MEM_freeN((void *)fd->buffer);
			fd->buffer = NULL;
		}

		// Free all BHeadN data blocks
		BLI_freelistN(&fd->listbase);

		if (fd->filesdna)
			DNA_sdna_free(fd->filesdna);
		if (fd->compflags)
			MEM_freeN((void *)fd->compflags);

		if (fd->datamap)
			oldnewmap_free(fd->datamap);
		if (fd->globmap)
			oldnewmap_free(fd->globmap);
		if (fd->imamap)
			oldnewmap_free(fd->imamap);
		if (fd->movieclipmap)
			oldnewmap_free(fd->movieclipmap);
		if (fd->scenemap)
			oldnewmap_free(fd->scenemap);
		if (fd->soundmap)
			oldnewmap_free(fd->soundmap);
		if (fd->packedmap)
			oldnewmap_free(fd->packedmap);
		if (fd->libmap && !(fd->flags & FD_FLAGS_NOT_MY_LIBMAP))
			oldnewmap_free(fd->libmap);
		if (fd->bheadmap)
			MEM_freeN(fd->bheadmap);

#ifdef USE_GHASH_BHEAD
		if (fd->bhead_idname_hash) {
			BLI_ghash_free(fd->bhead_idname_hash, NULL, NULL);
		}
#endif

		MEM_freeN(fd);
	}
}

/* ************ DIV ****************** */

/**
 * Check whether given path ends with a blend file compatible extension (.blend, .ble or .blend.gz).
 *
 * \param str The path to check.
 * \return true is this path ends with a blender file extension.
 */
bool BLO_has_bfile_extension(const char *str)
{
	const char *ext_test[4] = {".blend", ".ble", ".blend.gz", NULL};
	return BLI_path_extension_check_array(str, ext_test);
}

/**
 * Try to explode given path into its 'library components' (i.e. a .blend file, id type/group, and datablock itself).
 *
 * \param path the full path to explode.
 * \param r_dir the string that'll contain path up to blend file itself ('library' path).
 *              WARNING! Must be FILE_MAX_LIBEXTRA long (it also stores group and name strings)!
 * \param r_group the string that'll contain 'group' part of the path, if any. May be NULL.
 * \param r_name the string that'll contain data's name part of the path, if any. May be NULL.
 * \return true if path contains a blend file.
 */
bool BLO_library_path_explode(const char *path, char *r_dir, char **r_group, char **r_name)
{
	/* We might get some data names with slashes, so we have to go up in path until we find blend file itself,
	 * then we now next path item is group, and everything else is data name. */
	char *slash = NULL, *prev_slash = NULL, c = '\0';

	r_dir[0] = '\0';
	if (r_group) {
		*r_group = NULL;
	}
	if (r_name) {
		*r_name = NULL;
	}

	/* if path leads to an existing directory, we can be sure we're not (in) a library */
	if (BLI_is_dir(path)) {
		return false;
	}

	strcpy(r_dir, path);

	while ((slash = (char *)BLI_last_slash(r_dir))) {
		char tc = *slash;
		*slash = '\0';
		if (BLO_has_bfile_extension(r_dir) && BLI_is_file(r_dir)) {
			break;
		}
		else if (STREQ(r_dir, BLO_EMBEDDED_STARTUP_BLEND)) {
			break;
		}

		if (prev_slash) {
			*prev_slash = c;
		}
		prev_slash = slash;
		c = tc;
	}

	if (!slash) {
		return false;
	}

	if (slash[1] != '\0') {
		BLI_assert(strlen(slash + 1) < BLO_GROUP_MAX);
		if (r_group) {
			*r_group = slash + 1;
		}
	}

	if (prev_slash && (prev_slash[1] != '\0')) {
		BLI_assert(strlen(prev_slash + 1) < MAX_ID_NAME - 2);
		if (r_name) {
			*r_name = prev_slash + 1;
		}
	}

	return true;
}

/**
 * Does a very light reading of given .blend file to extract its stored thumbnail.
 *
 * \param filepath The path of the file to extract thumbnail from.
 * \return The raw thumbnail
 *         (MEM-allocated, as stored in file, use BKE_main_thumbnail_to_imbuf() to convert it to ImBuf image).
 */
BlendThumbnail *BLO_thumbnail_from_file(const char *filepath)
{
	FileData *fd;
	BlendThumbnail *data = NULL;
	int *fd_data;

	fd = blo_openblenderfile_minimal(filepath);
	fd_data = fd ? read_file_thumbnail(fd) : NULL;

	if (fd_data) {
		int width = fd_data[0];
		int height = fd_data[1];

		/* Protect against buffer overflow vulnerability. */
		if (BLEN_THUMB_SAFE_MEMSIZE(width, height)) {
			const size_t sz = BLEN_THUMB_MEMSIZE(width, height);
			data = MEM_mallocN(sz, __func__);

			if (data) {
				BLI_assert((sz - sizeof(*data)) == (BLEN_THUMB_MEMSIZE_FILE(width, height) - (sizeof(*fd_data) * 2)));
				data->width = width;
				data->height = height;
				memcpy(data->rect, &fd_data[2], sz - sizeof(*data));
			}
		}
	}

	blo_freefiledata(fd);

	return data;
}

/* ************** OLD POINTERS ******************* */

static void *newdataadr(FileData *fd, const void *adr)      /* only direct databocks */
{
	return oldnewmap_lookup_and_inc(fd->datamap, adr, true);
}

/* This is a special version of newdataadr() which allows us to keep lasthit of
 * map unchanged. In certain cases this makes file loading time significantly
 * faster.
 *
 * Use this function in cases like restoring pointer from one list element to
 * another list element, but keep lasthit value so we can continue restoring
 * pointers efficiently.
 *
 * Example of this could be found in direct_link_fcurves() which restores the
 * fcurve group pointer and keeps lasthit optimal for linking all further
 * fcurves.
 */
static void *newdataadr_ex(FileData *fd, const void *adr, bool increase_lasthit)        /* only direct databocks */
{
	if (increase_lasthit) {
		return newdataadr(fd, adr);
	}
	else {
		int lasthit = fd->datamap->lasthit;
		void *newadr = newdataadr(fd, adr);
		fd->datamap->lasthit = lasthit;
		return newadr;
	}
}

static void *newdataadr_no_us(FileData *fd, const void *adr)        /* only direct databocks */
{
	return oldnewmap_lookup_and_inc(fd->datamap, adr, false);
}

static void *newglobadr(FileData *fd, const void *adr)      /* direct datablocks with global linking */
{
	return oldnewmap_lookup_and_inc(fd->globmap, adr, true);
}

static void *newimaadr(FileData *fd, const void *adr)           /* used to restore image data after undo */
{
	if (fd->imamap && adr)
		return oldnewmap_lookup_and_inc(fd->imamap, adr, true);
	return NULL;
}

static void *newsceadr(FileData *fd, const void *adr)           /* used to restore scene data after undo */
{
	if (fd->scenemap && adr)
		return oldnewmap_lookup_and_inc(fd->scenemap, adr, true);
	return NULL;
}

static void *newmclipadr(FileData *fd, const void *adr)      /* used to restore movie clip data after undo */
{
	if (fd->movieclipmap && adr)
		return oldnewmap_lookup_and_inc(fd->movieclipmap, adr, true);
	return NULL;
}

static void *newsoundadr(FileData *fd, const void *adr)      /* used to restore sound data after undo */
{
	if (fd->soundmap && adr)
		return oldnewmap_lookup_and_inc(fd->soundmap, adr, true);
	return NULL;
}

static void *newpackedadr(FileData *fd, const void *adr)      /* used to restore packed data after undo */
{
	if (fd->packedmap && adr)
		return oldnewmap_lookup_and_inc(fd->packedmap, adr, true);

	return oldnewmap_lookup_and_inc(fd->datamap, adr, true);
}


static void *newlibadr(FileData *fd, const void *lib, const void *adr)      /* only lib data */
{
	return oldnewmap_liblookup(fd->libmap, adr, lib);
}

void *blo_do_versions_newlibadr(FileData *fd, const void *lib, const void *adr)     /* only lib data */
{
	return newlibadr(fd, lib, adr);
}

static void *newlibadr_us(FileData *fd, const void *lib, const void *adr)   /* increases user number */
{
	ID *id = newlibadr(fd, lib, adr);

	id_us_plus_no_lib(id);

	return id;
}

void *blo_do_versions_newlibadr_us(FileData *fd, const void *lib, const void *adr)  /* increases user number */
{
	return newlibadr_us(fd, lib, adr);
}

static void *newlibadr_real_us(FileData *fd, const void *lib, const void *adr)  /* ensures real user */
{
	ID *id = newlibadr(fd, lib, adr);

	id_us_ensure_real(id);

	return id;
}

static void change_idid_adr_fd(FileData *fd, const void *old, void *new)
{
	int i;

	/* use a binary search if we have a sorted libmap, for now it's not needed. */
	BLI_assert(fd->libmap->sorted == false);

	for (i = 0; i < fd->libmap->nentries; i++) {
		OldNew *entry = &fd->libmap->entries[i];

		if (old == entry->newp && entry->nr == ID_ID) {
			entry->newp = new;
			if (new) entry->nr = GS( ((ID *)new)->name);
		}
	}
}

static void change_idid_adr(ListBase *mainlist, FileData *basefd, void *old, void *new)
{
	Main *mainptr;

	for (mainptr = mainlist->first; mainptr; mainptr = mainptr->next) {
		FileData *fd;

		if (mainptr->curlib)
			fd = mainptr->curlib->filedata;
		else
			fd = basefd;

		if (fd) {
			change_idid_adr_fd(fd, old, new);
		}
	}
}

/* lib linked proxy objects point to our local data, we need
 * to clear that pointer before reading the undo memfile since
 * the object might be removed, it is set again in reading
 * if the local object still exists */
void blo_clear_proxy_pointers_from_lib(Main *oldmain)
{
	Object *ob = oldmain->object.first;

	for (; ob; ob = ob->id.next) {
		if (ob->id.lib)
			ob->proxy_from = NULL;
	}
}

void blo_make_scene_pointer_map(FileData *fd, Main *oldmain)
{
	Scene *sce = oldmain->scene.first;

	fd->scenemap = oldnewmap_new();

	for (; sce; sce = sce->id.next) {
		if (sce->eevee.light_cache) {
			struct LightCache *light_cache = sce->eevee.light_cache;
			oldnewmap_insert(fd->scenemap, light_cache, light_cache, 0);
		}
	}
}

void blo_end_scene_pointer_map(FileData *fd, Main *oldmain)
{
	OldNew *entry = fd->scenemap->entries;
	Scene *sce = oldmain->scene.first;
	int i;

	/* used entries were restored, so we put them to zero */
	for (i = 0; i < fd->scenemap->nentries; i++, entry++) {
		if (entry->nr > 0)
			entry->newp = NULL;
	}

	for (; sce; sce = sce->id.next) {
		sce->eevee.light_cache = newsceadr(fd, sce->eevee.light_cache);
	}
}

void blo_make_image_pointer_map(FileData *fd, Main *oldmain)
{
	Image *ima = oldmain->image.first;
	Scene *sce = oldmain->scene.first;
	int a;

	fd->imamap = oldnewmap_new();

	for (; ima; ima = ima->id.next) {
		if (ima->cache) {
			oldnewmap_insert(fd->imamap, ima->cache, ima->cache, 0);
		}
		for (a = 0; a < TEXTARGET_COUNT; a++) {
			if (ima->gputexture[a]) {
				oldnewmap_insert(fd->imamap, ima->gputexture[a], ima->gputexture[a], 0);
			}
		}
		if (ima->rr) {
			oldnewmap_insert(fd->imamap, ima->rr, ima->rr, 0);
		}
		LISTBASE_FOREACH(RenderSlot *, slot, &ima->renderslots) {
			if (slot->render) {
				oldnewmap_insert(fd->imamap, slot->render, slot->render, 0);
			}
		}
	}
	for (; sce; sce = sce->id.next) {
		if (sce->nodetree && sce->nodetree->previews) {
			bNodeInstanceHashIterator iter;
			NODE_INSTANCE_HASH_ITER(iter, sce->nodetree->previews) {
				bNodePreview *preview = BKE_node_instance_hash_iterator_get_value(&iter);
				oldnewmap_insert(fd->imamap, preview, preview, 0);
			}
		}
	}
}

/* set old main image ibufs to zero if it has been restored */
/* this works because freeing old main only happens after this call */
void blo_end_image_pointer_map(FileData *fd, Main *oldmain)
{
	OldNew *entry = fd->imamap->entries;
	Image *ima = oldmain->image.first;
	Scene *sce = oldmain->scene.first;
	int i;

	/* used entries were restored, so we put them to zero */
	for (i = 0; i < fd->imamap->nentries; i++, entry++) {
		if (entry->nr > 0)
			entry->newp = NULL;
	}

	for (; ima; ima = ima->id.next) {
		ima->cache = newimaadr(fd, ima->cache);
		if (ima->cache == NULL) {
			ima->tpageflag &= ~IMA_GLBIND_IS_DATA;
			for (i = 0; i < TEXTARGET_COUNT; i++) {
				ima->gputexture[i] = NULL;
			}
			ima->rr = NULL;
		}
		LISTBASE_FOREACH(RenderSlot *, slot, &ima->renderslots) {
			slot->render = newimaadr(fd, slot->render);
		}

		for (i = 0; i < TEXTARGET_COUNT; i++)
			ima->gputexture[i] = newimaadr(fd, ima->gputexture[i]);
		ima->rr = newimaadr(fd, ima->rr);
	}
	for (; sce; sce = sce->id.next) {
		if (sce->nodetree && sce->nodetree->previews) {
			bNodeInstanceHash *new_previews = BKE_node_instance_hash_new("node previews");
			bNodeInstanceHashIterator iter;

			/* reconstruct the preview hash, only using remaining pointers */
			NODE_INSTANCE_HASH_ITER(iter, sce->nodetree->previews) {
				bNodePreview *preview = BKE_node_instance_hash_iterator_get_value(&iter);
				if (preview) {
					bNodePreview *new_preview = newimaadr(fd, preview);
					if (new_preview) {
						bNodeInstanceKey key = BKE_node_instance_hash_iterator_get_key(&iter);
						BKE_node_instance_hash_insert(new_previews, key, new_preview);
					}
				}
			}
			BKE_node_instance_hash_free(sce->nodetree->previews, NULL);
			sce->nodetree->previews = new_previews;
		}
	}
}

void blo_make_movieclip_pointer_map(FileData *fd, Main *oldmain)
{
	MovieClip *clip = oldmain->movieclip.first;
	Scene *sce = oldmain->scene.first;

	fd->movieclipmap = oldnewmap_new();

	for (; clip; clip = clip->id.next) {
		if (clip->cache)
			oldnewmap_insert(fd->movieclipmap, clip->cache, clip->cache, 0);

		if (clip->tracking.camera.intrinsics)
			oldnewmap_insert(fd->movieclipmap, clip->tracking.camera.intrinsics, clip->tracking.camera.intrinsics, 0);
	}

	for (; sce; sce = sce->id.next) {
		if (sce->nodetree) {
			bNode *node;
			for (node = sce->nodetree->nodes.first; node; node = node->next)
				if (node->type == CMP_NODE_MOVIEDISTORTION)
					oldnewmap_insert(fd->movieclipmap, node->storage, node->storage, 0);
		}
	}
}

/* set old main movie clips caches to zero if it has been restored */
/* this works because freeing old main only happens after this call */
void blo_end_movieclip_pointer_map(FileData *fd, Main *oldmain)
{
	OldNew *entry = fd->movieclipmap->entries;
	MovieClip *clip = oldmain->movieclip.first;
	Scene *sce = oldmain->scene.first;
	int i;

	/* used entries were restored, so we put them to zero */
	for (i = 0; i < fd->movieclipmap->nentries; i++, entry++) {
		if (entry->nr > 0)
			entry->newp = NULL;
	}

	for (; clip; clip = clip->id.next) {
		clip->cache = newmclipadr(fd, clip->cache);
		clip->tracking.camera.intrinsics = newmclipadr(fd, clip->tracking.camera.intrinsics);
	}

	for (; sce; sce = sce->id.next) {
		if (sce->nodetree) {
			bNode *node;
			for (node = sce->nodetree->nodes.first; node; node = node->next)
				if (node->type == CMP_NODE_MOVIEDISTORTION)
					node->storage = newmclipadr(fd, node->storage);
		}
	}
}

void blo_make_sound_pointer_map(FileData *fd, Main *oldmain)
{
	bSound *sound = oldmain->sound.first;

	fd->soundmap = oldnewmap_new();

	for (; sound; sound = sound->id.next) {
		if (sound->waveform)
			oldnewmap_insert(fd->soundmap, sound->waveform, sound->waveform, 0);
	}
}

/* set old main sound caches to zero if it has been restored */
/* this works because freeing old main only happens after this call */
void blo_end_sound_pointer_map(FileData *fd, Main *oldmain)
{
	OldNew *entry = fd->soundmap->entries;
	bSound *sound = oldmain->sound.first;
	int i;

	/* used entries were restored, so we put them to zero */
	for (i = 0; i < fd->soundmap->nentries; i++, entry++) {
		if (entry->nr > 0)
			entry->newp = NULL;
	}

	for (; sound; sound = sound->id.next) {
		sound->waveform = newsoundadr(fd, sound->waveform);
	}
}

/* XXX disabled this feature - packed files also belong in temp saves and quit.blend, to make restore work */

static void insert_packedmap(FileData *fd, PackedFile *pf)
{
	oldnewmap_insert(fd->packedmap, pf, pf, 0);
	oldnewmap_insert(fd->packedmap, pf->data, pf->data, 0);
}

void blo_make_packed_pointer_map(FileData *fd, Main *oldmain)
{
	Image *ima;
	VFont *vfont;
	bSound *sound;
	Library *lib;

	fd->packedmap = oldnewmap_new();

	for (ima = oldmain->image.first; ima; ima = ima->id.next) {
		ImagePackedFile *imapf;

		if (ima->packedfile)
			insert_packedmap(fd, ima->packedfile);

		for (imapf = ima->packedfiles.first; imapf; imapf = imapf->next)
			if (imapf->packedfile)
				insert_packedmap(fd, imapf->packedfile);
	}

	for (vfont = oldmain->vfont.first; vfont; vfont = vfont->id.next)
		if (vfont->packedfile)
			insert_packedmap(fd, vfont->packedfile);

	for (sound = oldmain->sound.first; sound; sound = sound->id.next)
		if (sound->packedfile)
			insert_packedmap(fd, sound->packedfile);

	for (lib = oldmain->library.first; lib; lib = lib->id.next)
		if (lib->packedfile)
			insert_packedmap(fd, lib->packedfile);

}

/* set old main packed data to zero if it has been restored */
/* this works because freeing old main only happens after this call */
void blo_end_packed_pointer_map(FileData *fd, Main *oldmain)
{
	Image *ima;
	VFont *vfont;
	bSound *sound;
	Library *lib;
	OldNew *entry = fd->packedmap->entries;
	int i;

	/* used entries were restored, so we put them to zero */
	for (i = 0; i < fd->packedmap->nentries; i++, entry++) {
		if (entry->nr > 0)
			entry->newp = NULL;
	}

	for (ima = oldmain->image.first; ima; ima = ima->id.next) {
		ImagePackedFile *imapf;

		ima->packedfile = newpackedadr(fd, ima->packedfile);

		for (imapf = ima->packedfiles.first; imapf; imapf = imapf->next)
			imapf->packedfile = newpackedadr(fd, imapf->packedfile);
	}

	for (vfont = oldmain->vfont.first; vfont; vfont = vfont->id.next)
		vfont->packedfile = newpackedadr(fd, vfont->packedfile);

	for (sound = oldmain->sound.first; sound; sound = sound->id.next)
		sound->packedfile = newpackedadr(fd, sound->packedfile);

	for (lib = oldmain->library.first; lib; lib = lib->id.next)
		lib->packedfile = newpackedadr(fd, lib->packedfile);
}


/* undo file support: add all library pointers in lookup */
void blo_add_library_pointer_map(ListBase *old_mainlist, FileData *fd)
{
	Main *ptr = old_mainlist->first;
	ListBase *lbarray[MAX_LIBARRAY];

	for (ptr = ptr->next; ptr; ptr = ptr->next) {
		int i = set_listbasepointers(ptr, lbarray);
		while (i--) {
			ID *id;
			for (id = lbarray[i]->first; id; id = id->next)
				oldnewmap_insert(fd->libmap, id, id, GS(id->name));
		}
	}

	fd->old_mainlist = old_mainlist;
}


/* ********** END OLD POINTERS ****************** */
/* ********** READ FILE ****************** */

static void switch_endian_structs(const struct SDNA *filesdna, BHead *bhead)
{
	int blocksize, nblocks;
	char *data;

	data = (char *)(bhead + 1);
	blocksize = filesdna->typelens[filesdna->structs[bhead->SDNAnr][0]];

	nblocks = bhead->nr;
	while (nblocks--) {
		DNA_struct_switch_endian(filesdna, bhead->SDNAnr, data);

		data += blocksize;
	}
}

static void *read_struct(FileData *fd, BHead *bh, const char *blockname)
{
	void *temp = NULL;

	if (bh->len) {
		/* switch is based on file dna */
		if (bh->SDNAnr && (fd->flags & FD_FLAGS_SWITCH_ENDIAN))
			switch_endian_structs(fd->filesdna, bh);

		if (fd->compflags[bh->SDNAnr] != SDNA_CMP_REMOVED) {
			if (fd->compflags[bh->SDNAnr] == SDNA_CMP_NOT_EQUAL) {
				temp = DNA_struct_reconstruct(fd->memsdna, fd->filesdna, fd->compflags, bh->SDNAnr, bh->nr, (bh + 1));
			}
			else {
				/* SDNA_CMP_EQUAL */
				temp = MEM_mallocN(bh->len, blockname);
				memcpy(temp, (bh + 1), bh->len);
			}
		}
	}

	return temp;
}

typedef void (*link_list_cb)(FileData *fd, void *data);

static void link_list_ex(FileData *fd, ListBase *lb, link_list_cb callback)     /* only direct data */
{
	Link *ln, *prev;

	if (BLI_listbase_is_empty(lb)) return;

	lb->first = newdataadr(fd, lb->first);
	if (callback != NULL) {
		callback(fd, lb->first);
	}
	ln = lb->first;
	prev = NULL;
	while (ln) {
		ln->next = newdataadr(fd, ln->next);
		if (ln->next != NULL && callback != NULL) {
			callback(fd, ln->next);
		}
		ln->prev = prev;
		prev = ln;
		ln = ln->next;
	}
	lb->last = prev;
}

static void link_list(FileData *fd, ListBase *lb)       /* only direct data */
{
	link_list_ex(fd, lb, NULL);
}

static void link_glob_list(FileData *fd, ListBase *lb)      /* for glob data */
{
	Link *ln, *prev;
	void *poin;

	if (BLI_listbase_is_empty(lb)) return;
	poin = newdataadr(fd, lb->first);
	if (lb->first) {
		oldnewmap_insert(fd->globmap, lb->first, poin, 0);
	}
	lb->first = poin;

	ln = lb->first;
	prev = NULL;
	while (ln) {
		poin = newdataadr(fd, ln->next);
		if (ln->next) {
			oldnewmap_insert(fd->globmap, ln->next, poin, 0);
		}
		ln->next = poin;
		ln->prev = prev;
		prev = ln;
		ln = ln->next;
	}
	lb->last = prev;
}

static void test_pointer_array(FileData *fd, void **mat)
{
	int64_t *lpoin, *lmat;
	int *ipoin, *imat;
	size_t len;

	/* manually convert the pointer array in
	 * the old dna format to a pointer array in
	 * the new dna format.
	 */
	if (*mat) {
		len = MEM_allocN_len(*mat) / fd->filesdna->pointerlen;

		if (fd->filesdna->pointerlen == 8 && fd->memsdna->pointerlen == 4) {
			ipoin = imat = MEM_malloc_arrayN(len, 4, "newmatar");
			lpoin = *mat;

			while (len-- > 0) {
				if ((fd->flags & FD_FLAGS_SWITCH_ENDIAN))
					BLI_endian_switch_int64(lpoin);
				*ipoin = (int)((*lpoin) >> 3);
				ipoin++;
				lpoin++;
			}
			MEM_freeN(*mat);
			*mat = imat;
		}

		if (fd->filesdna->pointerlen == 4 && fd->memsdna->pointerlen == 8) {
			lpoin = lmat = MEM_malloc_arrayN(len, 8, "newmatar");
			ipoin = *mat;

			while (len-- > 0) {
				*lpoin = *ipoin;
				ipoin++;
				lpoin++;
			}
			MEM_freeN(*mat);
			*mat = lmat;
		}
	}
}

/* ************ READ ID Properties *************** */

static void IDP_DirectLinkProperty(IDProperty *prop, int switch_endian, FileData *fd);
static void IDP_LibLinkProperty(IDProperty *prop, FileData *fd);

static void IDP_DirectLinkIDPArray(IDProperty *prop, int switch_endian, FileData *fd)
{
	IDProperty *array;
	int i;

	/* since we didn't save the extra buffer, set totallen to len */
	prop->totallen = prop->len;
	prop->data.pointer = newdataadr(fd, prop->data.pointer);

	array = (IDProperty *)prop->data.pointer;

	/* note!, idp-arrays didn't exist in 2.4x, so the pointer will be cleared
	 * theres not really anything we can do to correct this, at least don't crash */
	if (array == NULL) {
		prop->len = 0;
		prop->totallen = 0;
	}


	for (i = 0; i < prop->len; i++)
		IDP_DirectLinkProperty(&array[i], switch_endian, fd);
}

static void IDP_DirectLinkArray(IDProperty *prop, int switch_endian, FileData *fd)
{
	IDProperty **array;
	int i;

	/* since we didn't save the extra buffer, set totallen to len */
	prop->totallen = prop->len;
	prop->data.pointer = newdataadr(fd, prop->data.pointer);

	if (prop->subtype == IDP_GROUP) {
		test_pointer_array(fd, prop->data.pointer);
		array = prop->data.pointer;

		for (i = 0; i < prop->len; i++)
			IDP_DirectLinkProperty(array[i], switch_endian, fd);
	}
	else if (prop->subtype == IDP_DOUBLE) {
		if (switch_endian) {
			BLI_endian_switch_double_array(prop->data.pointer, prop->len);
		}
	}
	else {
		if (switch_endian) {
			/* also used for floats */
			BLI_endian_switch_int32_array(prop->data.pointer, prop->len);
		}
	}
}

static void IDP_DirectLinkString(IDProperty *prop, FileData *fd)
{
	/*since we didn't save the extra string buffer, set totallen to len.*/
	prop->totallen = prop->len;
	prop->data.pointer = newdataadr(fd, prop->data.pointer);
}

static void IDP_DirectLinkGroup(IDProperty *prop, int switch_endian, FileData *fd)
{
	ListBase *lb = &prop->data.group;
	IDProperty *loop;

	link_list(fd, lb);

	/*Link child id properties now*/
	for (loop = prop->data.group.first; loop; loop = loop->next) {
		IDP_DirectLinkProperty(loop, switch_endian, fd);
	}
}

static void IDP_DirectLinkProperty(IDProperty *prop, int switch_endian, FileData *fd)
{
	switch (prop->type) {
		case IDP_GROUP:
			IDP_DirectLinkGroup(prop, switch_endian, fd);
			break;
		case IDP_STRING:
			IDP_DirectLinkString(prop, fd);
			break;
		case IDP_ARRAY:
			IDP_DirectLinkArray(prop, switch_endian, fd);
			break;
		case IDP_IDPARRAY:
			IDP_DirectLinkIDPArray(prop, switch_endian, fd);
			break;
		case IDP_DOUBLE:
			/* erg, stupid doubles.  since I'm storing them
			 * in the same field as int val; val2 in the
			 * IDPropertyData struct, they have to deal with
			 * endianness specifically
			 *
			 * in theory, val and val2 would've already been swapped
			 * if switch_endian is true, so we have to first unswap
			 * them then reswap them as a single 64-bit entity.
			 */

			if (switch_endian) {
				BLI_endian_switch_int32(&prop->data.val);
				BLI_endian_switch_int32(&prop->data.val2);
				BLI_endian_switch_int64((int64_t *)&prop->data.val);
			}
			break;
		case IDP_INT:
		case IDP_FLOAT:
		case IDP_ID:
			break;  /* Nothing special to do here. */
		default:
			/* Unknown IDP type, nuke it (we cannot handle unknown types everywhere in code,
			 * IDP are way too polymorphic to do it safely. */
			printf("%s: found unknown IDProperty type %d, reset to Integer one !\n", __func__, prop->type);
			/* Note: we do not attempt to free unknown prop, we have no way to know how to do that! */
			prop->type = IDP_INT;
			prop->subtype = 0;
			IDP_Int(prop) = 0;
	}
}

#define IDP_DirectLinkGroup_OrFree(prop, switch_endian, fd) \
       _IDP_DirectLinkGroup_OrFree(prop, switch_endian, fd, __func__)

static void _IDP_DirectLinkGroup_OrFree(IDProperty **prop, int switch_endian, FileData *fd,
                                        const char *caller_func_id)
{
	if (*prop) {
		if ((*prop)->type == IDP_GROUP) {
			IDP_DirectLinkGroup(*prop, switch_endian, fd);
		}
		else {
			/* corrupt file! */
			printf("%s: found non group data, freeing type %d!\n",
			       caller_func_id, (*prop)->type);
			/* don't risk id, data's likely corrupt. */
			// IDP_FreeProperty(*prop);
			*prop = NULL;
		}
	}
}

static void IDP_LibLinkProperty(IDProperty *prop, FileData *fd)
{
	if (!prop)
		return;

	switch (prop->type) {
		case IDP_ID: /* PointerProperty */
		{
			void *newaddr = newlibadr_us(fd, NULL, IDP_Id(prop));
			if (IDP_Id(prop) && !newaddr && G.debug) {
				printf("Error while loading \"%s\". Data not found in file!\n", prop->name);
			}
			prop->data.pointer = newaddr;
			break;
		}
		case IDP_IDPARRAY: /* CollectionProperty */
		{
			IDProperty *idp_array = IDP_IDPArray(prop);
			for (int i = 0; i < prop->len; i++) {
				IDP_LibLinkProperty(&(idp_array[i]), fd);
			}
			break;
		}
		case IDP_GROUP: /* PointerProperty */
		{
			for (IDProperty *loop = prop->data.group.first; loop; loop = loop->next) {
				IDP_LibLinkProperty(loop, fd);
			}
			break;
		}
		default:
			break;  /* Nothing to do for other IDProps. */
	}
}

/* ************ READ IMAGE PREVIEW *************** */

static PreviewImage *direct_link_preview_image(FileData *fd, PreviewImage *old_prv)
{
	PreviewImage *prv = newdataadr(fd, old_prv);

	if (prv) {
		int i;
		for (i = 0; i < NUM_ICON_SIZES; ++i) {
			if (prv->rect[i]) {
				prv->rect[i] = newdataadr(fd, prv->rect[i]);
			}
			prv->gputexture[i] = NULL;
		}
		prv->icon_id = 0;
		prv->tag = 0;
	}

	return prv;
}

/* ************ READ ID *************** */

static void lib_link_id(FileData *fd, Main *main)
{
	ListBase *lbarray[MAX_LIBARRAY];
	int base_count, i;

	base_count = set_listbasepointers(main, lbarray);

	for (i = 0; i < base_count; i++) {
		ListBase *lb = lbarray[i];
		ID *id;

		for (id = lb->first; id; id = id->next) {
			if (id->override_static) {
				id->override_static->reference = newlibadr_us(fd, id->lib, id->override_static->reference);
				id->override_static->storage = newlibadr_us(fd, id->lib, id->override_static->storage);
			}
		}
	}
}

static void direct_link_id_override_property_operation_cb(FileData *fd, void *data)
{
	IDOverrideStaticPropertyOperation *opop = data;

	opop->subitem_reference_name = newdataadr(fd, opop->subitem_reference_name);
	opop->subitem_local_name = newdataadr(fd, opop->subitem_local_name);
}

static void direct_link_id_override_property_cb(FileData *fd, void *data)
{
	IDOverrideStaticProperty *op = data;

	op->rna_path = newdataadr(fd, op->rna_path);
	link_list_ex(fd, &op->operations, direct_link_id_override_property_operation_cb);
}

static void direct_link_id(FileData *fd, ID *id)
{
	/*link direct data of ID properties*/
	if (id->properties) {
		id->properties = newdataadr(fd, id->properties);
		/* this case means the data was written incorrectly, it should not happen */
		IDP_DirectLinkGroup_OrFree(&id->properties, (fd->flags & FD_FLAGS_SWITCH_ENDIAN), fd);
	}
	id->py_instance = NULL;

	/* That way datablock reading not going through main read_libblock() function are still in a clear tag state.
	 * (glowering at certain nodetree fake datablock here...). */
	id->tag = 0;

	/* Link direct data of overrides. */
	if (id->override_static) {
		id->override_static = newdataadr(fd, id->override_static);
		link_list_ex(fd, &id->override_static->properties, direct_link_id_override_property_cb);
	}

	DrawDataList *drawdata = DRW_drawdatalist_from_id(id);
	if (drawdata) {
		BLI_listbase_clear((ListBase *)drawdata);
	}
}

/* ************ READ CurveMapping *************** */

/* cuma itself has been read! */
static void direct_link_curvemapping(FileData *fd, CurveMapping *cumap)
{
	int a;

	/* flag seems to be able to hang? Maybe old files... not bad to clear anyway */
	cumap->flag &= ~CUMA_PREMULLED;

	for (a = 0; a < CM_TOT; a++) {
		cumap->cm[a].curve = newdataadr(fd, cumap->cm[a].curve);
		cumap->cm[a].table = NULL;
		cumap->cm[a].premultable = NULL;
	}
}

/* ************ READ Brush *************** */

/* library brush linking after fileread */
static void lib_link_brush(FileData *fd, Main *main)
{
	/* only link ID pointers */
	for (Brush *brush = main->brush.first; brush; brush = brush->id.next) {
		if (brush->id.tag & LIB_TAG_NEED_LINK) {
			IDP_LibLinkProperty(brush->id.properties, fd);

			/* brush->(mask_)mtex.obj is ignored on purpose? */
			brush->mtex.tex = newlibadr_us(fd, brush->id.lib, brush->mtex.tex);
			brush->mask_mtex.tex = newlibadr_us(fd, brush->id.lib, brush->mask_mtex.tex);
			brush->clone.image = newlibadr(fd, brush->id.lib, brush->clone.image);
			brush->toggle_brush = newlibadr(fd, brush->id.lib, brush->toggle_brush);
			brush->paint_curve = newlibadr_us(fd, brush->id.lib, brush->paint_curve);

			/* link default grease pencil palette */
			if (brush->gpencil_settings != NULL) {
				brush->gpencil_settings->material = newlibadr_us(fd, brush->id.lib, brush->gpencil_settings->material);
			}

			brush->id.tag &= ~LIB_TAG_NEED_LINK;
		}
	}
}

static void direct_link_brush(FileData *fd, Brush *brush)
{
	/* brush itself has been read */

	/* fallof curve */
	brush->curve = newdataadr(fd, brush->curve);

	brush->gradient = newdataadr(fd, brush->gradient);

	if (brush->curve)
		direct_link_curvemapping(fd, brush->curve);
	else
		BKE_brush_curve_preset(brush, CURVE_PRESET_SHARP);

	/* grease pencil */
	brush->gpencil_settings = newdataadr(fd, brush->gpencil_settings);
	if (brush->gpencil_settings != NULL) {
		brush->gpencil_settings->curve_sensitivity = newdataadr(fd, brush->gpencil_settings->curve_sensitivity);
		brush->gpencil_settings->curve_strength = newdataadr(fd, brush->gpencil_settings->curve_strength);
		brush->gpencil_settings->curve_jitter = newdataadr(fd, brush->gpencil_settings->curve_jitter);

		if (brush->gpencil_settings->curve_sensitivity)
			direct_link_curvemapping(fd, brush->gpencil_settings->curve_sensitivity);

		if (brush->gpencil_settings->curve_strength)
			direct_link_curvemapping(fd, brush->gpencil_settings->curve_strength);

		if (brush->gpencil_settings->curve_jitter)
			direct_link_curvemapping(fd, brush->gpencil_settings->curve_jitter);
	}

	brush->preview = NULL;
	brush->icon_imbuf = NULL;
}

/* ************ READ Palette *************** */

static void lib_link_palette(FileData *fd, Main *main)
{
	/* only link ID pointers */
	for (Palette *palette = main->palettes.first; palette; palette = palette->id.next) {
		if (palette->id.tag & LIB_TAG_NEED_LINK) {
			IDP_LibLinkProperty(palette->id.properties, fd);

			palette->id.tag &= ~LIB_TAG_NEED_LINK;
		}
	}
}

static void direct_link_palette(FileData *fd, Palette *palette)
{

	/* palette itself has been read */
	link_list(fd, &palette->colors);
}

static void lib_link_paint_curve(FileData *fd, Main *main)
{
	/* only link ID pointers */
	for (PaintCurve *pc = main->paintcurves.first; pc; pc = pc->id.next) {
		if (pc->id.tag & LIB_TAG_NEED_LINK) {
			IDP_LibLinkProperty(pc->id.properties, fd);

			pc->id.tag &= ~LIB_TAG_NEED_LINK;
		}
	}
}

static void direct_link_paint_curve(FileData *fd, PaintCurve *pc)
{
	pc->points = newdataadr(fd, pc->points);
}

/* ************ READ PACKEDFILE *************** */

static PackedFile *direct_link_packedfile(FileData *fd, PackedFile *oldpf)
{
	PackedFile *pf = newpackedadr(fd, oldpf);

	if (pf) {
		pf->data = newpackedadr(fd, pf->data);
	}

	return pf;
}

/* ************ READ ANIMATION STUFF ***************** */

/* Legacy Data Support (for Version Patching) ----------------------------- */

// XXX deprecated - old animation system
static void lib_link_ipo(FileData *fd, Main *main)
{
	Ipo *ipo;

	for (ipo = main->ipo.first; ipo; ipo = ipo->id.next) {
		if (ipo->id.tag & LIB_TAG_NEED_LINK) {
			IpoCurve *icu;
			for (icu = ipo->curve.first; icu; icu = icu->next) {
				if (icu->driver)
					icu->driver->ob = newlibadr(fd, ipo->id.lib, icu->driver->ob);
			}
			ipo->id.tag &= ~LIB_TAG_NEED_LINK;
		}
	}
}

// XXX deprecated - old animation system
static void direct_link_ipo(FileData *fd, Ipo *ipo)
{
	IpoCurve *icu;

	link_list(fd, &(ipo->curve));

	for (icu = ipo->curve.first; icu; icu = icu->next) {
		icu->bezt = newdataadr(fd, icu->bezt);
		icu->bp = newdataadr(fd, icu->bp);
		icu->driver = newdataadr(fd, icu->driver);
	}
}

// XXX deprecated - old animation system
static void lib_link_nlastrips(FileData *fd, ID *id, ListBase *striplist)
{
	bActionStrip *strip;
	bActionModifier *amod;

	for (strip = striplist->first; strip; strip = strip->next) {
		strip->object = newlibadr(fd, id->lib, strip->object);
		strip->act = newlibadr_us(fd, id->lib, strip->act);
		strip->ipo = newlibadr(fd, id->lib, strip->ipo);
		for (amod = strip->modifiers.first; amod; amod = amod->next)
			amod->ob = newlibadr(fd, id->lib, amod->ob);
	}
}

// XXX deprecated - old animation system
static void direct_link_nlastrips(FileData *fd, ListBase *strips)
{
	bActionStrip *strip;

	link_list(fd, strips);

	for (strip = strips->first; strip; strip = strip->next)
		link_list(fd, &strip->modifiers);
}

// XXX deprecated - old animation system
static void lib_link_constraint_channels(FileData *fd, ID *id, ListBase *chanbase)
{
	bConstraintChannel *chan;

	for (chan = chanbase->first; chan; chan = chan->next) {
		chan->ipo = newlibadr_us(fd, id->lib, chan->ipo);
	}
}

/* Data Linking ----------------------------- */

static void lib_link_fmodifiers(FileData *fd, ID *id, ListBase *list)
{
	FModifier *fcm;

	for (fcm = list->first; fcm; fcm = fcm->next) {
		/* data for specific modifiers */
		switch (fcm->type) {
			case FMODIFIER_TYPE_PYTHON:
			{
				FMod_Python *data = (FMod_Python *)fcm->data;
				data->script = newlibadr(fd, id->lib, data->script);

				break;
			}
		}
	}
}

static void lib_link_fcurves(FileData *fd, ID *id, ListBase *list)
{
	FCurve *fcu;

	if (list == NULL)
		return;

	/* relink ID-block references... */
	for (fcu = list->first; fcu; fcu = fcu->next) {
		/* driver data */
		if (fcu->driver) {
			ChannelDriver *driver = fcu->driver;
			DriverVar *dvar;

			for (dvar = driver->variables.first; dvar; dvar = dvar->next) {
				DRIVER_TARGETS_LOOPER_BEGIN(dvar)
				{
					/* only relink if still used */
					if (tarIndex < dvar->num_targets)
						dtar->id = newlibadr(fd, id->lib, dtar->id);
					else
						dtar->id = NULL;
				}
				DRIVER_TARGETS_LOOPER_END;
			}
		}

		/* modifiers */
		lib_link_fmodifiers(fd, id, &fcu->modifiers);
	}
}


/* NOTE: this assumes that link_list has already been called on the list */
static void direct_link_fmodifiers(FileData *fd, ListBase *list, FCurve *curve)
{
	FModifier *fcm;

	for (fcm = list->first; fcm; fcm = fcm->next) {
		/* relink general data */
		fcm->data  = newdataadr(fd, fcm->data);
		fcm->curve = curve;

		/* do relinking of data for specific types */
		switch (fcm->type) {
			case FMODIFIER_TYPE_GENERATOR:
			{
				FMod_Generator *data = (FMod_Generator *)fcm->data;

				data->coefficients = newdataadr(fd, data->coefficients);

				if (fd->flags & FD_FLAGS_SWITCH_ENDIAN) {
					BLI_endian_switch_float_array(data->coefficients, data->arraysize);
				}

				break;
			}
			case FMODIFIER_TYPE_ENVELOPE:
			{
				FMod_Envelope *data =  (FMod_Envelope *)fcm->data;

				data->data = newdataadr(fd, data->data);

				break;
			}
			case FMODIFIER_TYPE_PYTHON:
			{
				FMod_Python *data = (FMod_Python *)fcm->data;

				data->prop = newdataadr(fd, data->prop);
				IDP_DirectLinkGroup_OrFree(&data->prop, (fd->flags & FD_FLAGS_SWITCH_ENDIAN), fd);

				break;
			}
		}
	}
}

/* NOTE: this assumes that link_list has already been called on the list */
static void direct_link_fcurves(FileData *fd, ListBase *list)
{
	FCurve *fcu;

	/* link F-Curve data to F-Curve again (non ID-libs) */
	for (fcu = list->first; fcu; fcu = fcu->next) {
		/* curve data */
		fcu->bezt = newdataadr(fd, fcu->bezt);
		fcu->fpt = newdataadr(fd, fcu->fpt);

		/* rna path */
		fcu->rna_path = newdataadr(fd, fcu->rna_path);

		/* group */
		fcu->grp = newdataadr_ex(fd, fcu->grp, false);

		/* clear disabled flag - allows disabled drivers to be tried again ([#32155]),
		 * but also means that another method for "reviving disabled F-Curves" exists
		 */
		fcu->flag &= ~FCURVE_DISABLED;

		/* driver */
		fcu->driver = newdataadr(fd, fcu->driver);
		if (fcu->driver) {
			ChannelDriver *driver = fcu->driver;
			DriverVar *dvar;

			/* compiled expression data will need to be regenerated (old pointer may still be set here) */
			driver->expr_comp = NULL;
			driver->expr_simple = NULL;

			/* give the driver a fresh chance - the operating environment may be different now
			 * (addons, etc. may be different) so the driver namespace may be sane now [#32155]
			 */
			driver->flag &= ~DRIVER_FLAG_INVALID;

			/* relink variables, targets and their paths */
			link_list(fd, &driver->variables);
			for (dvar = driver->variables.first; dvar; dvar = dvar->next) {
				DRIVER_TARGETS_LOOPER_BEGIN(dvar)
				{
					/* only relink the targets being used */
					if (tarIndex < dvar->num_targets)
						dtar->rna_path = newdataadr(fd, dtar->rna_path);
					else
						dtar->rna_path = NULL;
				}
				DRIVER_TARGETS_LOOPER_END;
			}
		}

		/* modifiers */
		link_list(fd, &fcu->modifiers);
		direct_link_fmodifiers(fd, &fcu->modifiers, fcu);
	}
}


static void lib_link_action(FileData *fd, Main *main)
{
	for (bAction *act = main->action.first; act; act = act->id.next) {
		if (act->id.tag & LIB_TAG_NEED_LINK) {
			IDP_LibLinkProperty(act->id.properties, fd);

// XXX deprecated - old animation system <<<
			for (bActionChannel *chan = act->chanbase.first; chan; chan = chan->next) {
				chan->ipo = newlibadr_us(fd, act->id.lib, chan->ipo);
				lib_link_constraint_channels(fd, &act->id, &chan->constraintChannels);
			}
// >>> XXX deprecated - old animation system

			lib_link_fcurves(fd, &act->id, &act->curves);

			for (TimeMarker *marker = act->markers.first; marker; marker = marker->next) {
				if (marker->camera) {
					marker->camera = newlibadr(fd, act->id.lib, marker->camera);
				}
			}

			act->id.tag &= ~LIB_TAG_NEED_LINK;
		}
	}
}

static void direct_link_action(FileData *fd, bAction *act)
{
	bActionChannel *achan; // XXX deprecated - old animation system
	bActionGroup *agrp;

	link_list(fd, &act->curves);
	link_list(fd, &act->chanbase); // XXX deprecated - old animation system
	link_list(fd, &act->groups);
	link_list(fd, &act->markers);

// XXX deprecated - old animation system <<<
	for (achan = act->chanbase.first; achan; achan = achan->next) {
		achan->grp = newdataadr(fd, achan->grp);

		link_list(fd, &achan->constraintChannels);
	}
// >>> XXX deprecated - old animation system

	direct_link_fcurves(fd, &act->curves);

	for (agrp = act->groups.first; agrp; agrp = agrp->next) {
		agrp->channels.first = newdataadr(fd, agrp->channels.first);
		agrp->channels.last = newdataadr(fd, agrp->channels.last);
	}
}

static void lib_link_nladata_strips(FileData *fd, ID *id, ListBase *list)
{
	NlaStrip *strip;

	for (strip = list->first; strip; strip = strip->next) {
		/* check strip's children */
		lib_link_nladata_strips(fd, id, &strip->strips);

		/* check strip's F-Curves */
		lib_link_fcurves(fd, id, &strip->fcurves);

		/* reassign the counted-reference to action */
		strip->act = newlibadr_us(fd, id->lib, strip->act);

		/* fix action id-root (i.e. if it comes from a pre 2.57 .blend file) */
		if ((strip->act) && (strip->act->idroot == 0))
			strip->act->idroot = GS(id->name);
	}
}

static void lib_link_nladata(FileData *fd, ID *id, ListBase *list)
{
	NlaTrack *nlt;

	/* we only care about the NLA strips inside the tracks */
	for (nlt = list->first; nlt; nlt = nlt->next) {
		lib_link_nladata_strips(fd, id, &nlt->strips);
	}
}

/* This handles Animato NLA-Strips linking
 * NOTE: this assumes that link_list has already been called on the list
 */
static void direct_link_nladata_strips(FileData *fd, ListBase *list)
{
	NlaStrip *strip;

	for (strip = list->first; strip; strip = strip->next) {
		/* strip's child strips */
		link_list(fd, &strip->strips);
		direct_link_nladata_strips(fd, &strip->strips);

		/* strip's F-Curves */
		link_list(fd, &strip->fcurves);
		direct_link_fcurves(fd, &strip->fcurves);

		/* strip's F-Modifiers */
		link_list(fd, &strip->modifiers);
		direct_link_fmodifiers(fd, &strip->modifiers, NULL);
	}
}

/* NOTE: this assumes that link_list has already been called on the list */
static void direct_link_nladata(FileData *fd, ListBase *list)
{
	NlaTrack *nlt;

	for (nlt = list->first; nlt; nlt = nlt->next) {
		/* relink list of strips */
		link_list(fd, &nlt->strips);

		/* relink strip data */
		direct_link_nladata_strips(fd, &nlt->strips);
	}
}

/* ------- */

static void lib_link_keyingsets(FileData *fd, ID *id, ListBase *list)
{
	KeyingSet *ks;
	KS_Path *ksp;

	/* here, we're only interested in the ID pointer stored in some of the paths */
	for (ks = list->first; ks; ks = ks->next) {
		for (ksp = ks->paths.first; ksp; ksp = ksp->next) {
			ksp->id = newlibadr(fd, id->lib, ksp->id);
		}
	}
}

/* NOTE: this assumes that link_list has already been called on the list */
static void direct_link_keyingsets(FileData *fd, ListBase *list)
{
	KeyingSet *ks;
	KS_Path *ksp;

	/* link KeyingSet data to KeyingSet again (non ID-libs) */
	for (ks = list->first; ks; ks = ks->next) {
		/* paths */
		link_list(fd, &ks->paths);

		for (ksp = ks->paths.first; ksp; ksp = ksp->next) {
			/* rna path */
			ksp->rna_path = newdataadr(fd, ksp->rna_path);
		}
	}
}

/* ------- */

static void lib_link_animdata(FileData *fd, ID *id, AnimData *adt)
{
	if (adt == NULL)
		return;

	/* link action data */
	adt->action = newlibadr_us(fd, id->lib, adt->action);
	adt->tmpact = newlibadr_us(fd, id->lib, adt->tmpact);

	/* fix action id-roots (i.e. if they come from a pre 2.57 .blend file) */
	if ((adt->action) && (adt->action->idroot == 0))
		adt->action->idroot = GS(id->name);
	if ((adt->tmpact) && (adt->tmpact->idroot == 0))
		adt->tmpact->idroot = GS(id->name);

	/* link drivers */
	lib_link_fcurves(fd, id, &adt->drivers);

	/* overrides don't have lib-link for now, so no need to do anything */

	/* link NLA-data */
	lib_link_nladata(fd, id, &adt->nla_tracks);
}

static void direct_link_animdata(FileData *fd, AnimData *adt)
{
	/* NOTE: must have called newdataadr already before doing this... */
	if (adt == NULL)
		return;

	/* link drivers */
	link_list(fd, &adt->drivers);
	direct_link_fcurves(fd, &adt->drivers);
	adt->driver_array = NULL;

	/* link overrides */
	// TODO...

	/* link NLA-data */
	link_list(fd, &adt->nla_tracks);
	direct_link_nladata(fd, &adt->nla_tracks);

	/* relink active track/strip - even though strictly speaking this should only be used
	 * if we're in 'tweaking mode', we need to be able to have this loaded back for
	 * undo, but also since users may not exit tweakmode before saving (#24535)
	 */
	// TODO: it's not really nice that anyone should be able to save the file in this
	//		state, but it's going to be too hard to enforce this single case...
	adt->act_track = newdataadr(fd, adt->act_track);
	adt->actstrip = newdataadr(fd, adt->actstrip);
}

/* ************ READ CACHEFILES *************** */

static void lib_link_cachefiles(FileData *fd, Main *bmain)
{
	/* only link ID pointers */
	for (CacheFile *cache_file = bmain->cachefiles.first; cache_file; cache_file = cache_file->id.next) {
		if (cache_file->id.tag & LIB_TAG_NEED_LINK) {
			IDP_LibLinkProperty(cache_file->id.properties, fd);
			lib_link_animdata(fd, &cache_file->id, cache_file->adt);

			cache_file->id.tag &= ~LIB_TAG_NEED_LINK;
		}
	}
}

static void direct_link_cachefile(FileData *fd, CacheFile *cache_file)
{
	BLI_listbase_clear(&cache_file->object_paths);
	cache_file->handle = NULL;
	cache_file->handle_mutex = NULL;

	/* relink animdata */
	cache_file->adt = newdataadr(fd, cache_file->adt);
	direct_link_animdata(fd, cache_file->adt);
}

/* ************ READ WORKSPACES *************** */

static void lib_link_workspaces(FileData *fd, Main *bmain)
{
	for (WorkSpace *workspace = bmain->workspaces.first; workspace; workspace = workspace->id.next) {
		ListBase *layouts = BKE_workspace_layouts_get(workspace);
		ID *id = (ID *)workspace;

		if ((id->tag & LIB_TAG_NEED_LINK) == 0) {
			continue;
		}
		IDP_LibLinkProperty(id->properties, fd);
		id_us_ensure_real(id);

		for (WorkSpaceLayout *layout = layouts->first, *layout_next; layout; layout = layout_next) {
			layout->screen = newlibadr_us(fd, id->lib, layout->screen);

			layout_next = layout->next;
			if (layout->screen) {
				if (ID_IS_LINKED(id)) {
					layout->screen->winid = 0;
					if (layout->screen->temp) {
						/* delete temp layouts when appending */
						BKE_workspace_layout_remove(bmain, workspace, layout);
					}
				}
			}
		}

		id->tag &= ~LIB_TAG_NEED_LINK;
	}
}

static void direct_link_workspace(FileData *fd, WorkSpace *workspace, const Main *main)
{
	link_list(fd, BKE_workspace_layouts_get(workspace));
	link_list(fd, &workspace->hook_layout_relations);
	link_list(fd, &workspace->owner_ids);
	link_list(fd, &workspace->tools);

	for (WorkSpaceDataRelation *relation = workspace->hook_layout_relations.first;
	     relation;
	     relation = relation->next)
	{
		relation->parent = newglobadr(fd, relation->parent); /* data from window - need to access through global oldnew-map */
		relation->value = newdataadr(fd, relation->value);
	}

	/* Same issue/fix as in direct_link_workspace_link_scene_data: Can't read workspace data
	 * when reading windows, so have to update windows after/when reading workspaces. */
	for (wmWindowManager *wm = main->wm.first; wm; wm = wm->id.next) {
		for (wmWindow *win = wm->windows.first; win; win = win->next) {
			WorkSpaceLayout *act_layout = newdataadr(fd, BKE_workspace_active_layout_get(win->workspace_hook));
			if (act_layout) {
				BKE_workspace_active_layout_set(win->workspace_hook, act_layout);
			}
		}
	}

	for (bToolRef *tref = workspace->tools.first; tref; tref = tref->next) {
		tref->runtime = NULL;
		tref->properties = newdataadr(fd, tref->properties);
		IDP_DirectLinkGroup_OrFree(&tref->properties, (fd->flags & FD_FLAGS_SWITCH_ENDIAN), fd);
	}

	workspace->status_text = NULL;
}

static void lib_link_workspace_instance_hook(FileData *fd, WorkSpaceInstanceHook *hook, ID *id)
{
	WorkSpace *workspace = BKE_workspace_active_get(hook);
	BKE_workspace_active_set(hook, newlibadr(fd, id->lib, workspace));
}


/* ************ READ MOTION PATHS *************** */

/* direct data for cache */
static void direct_link_motionpath(FileData *fd, bMotionPath *mpath)
{
	/* sanity check */
	if (mpath == NULL)
		return;

	/* relink points cache */
	mpath->points = newdataadr(fd, mpath->points);

	mpath->points_vbo = NULL;
	mpath->batch_line = NULL;
	mpath->batch_points = NULL;
}

/* ************ READ NODE TREE *************** */

/* Single node tree (also used for material/scene trees), ntree is not NULL */
static void lib_link_ntree(FileData *fd, ID *id, bNodeTree *ntree)
{
	bNode *node;
	bNodeSocket *sock;

	IDP_LibLinkProperty(ntree->id.properties, fd);
	lib_link_animdata(fd, &ntree->id, ntree->adt);

	ntree->gpd = newlibadr_us(fd, id->lib, ntree->gpd);

	for (node = ntree->nodes.first; node; node = node->next) {
		/* Link ID Properties -- and copy this comment EXACTLY for easy finding
		 * of library blocks that implement this.*/
		IDP_LibLinkProperty(node->prop, fd);

		node->id = newlibadr_us(fd, id->lib, node->id);

		for (sock = node->inputs.first; sock; sock = sock->next) {
			IDP_LibLinkProperty(sock->prop, fd);
		}
		for (sock = node->outputs.first; sock; sock = sock->next) {
			IDP_LibLinkProperty(sock->prop, fd);
		}
	}

	for (sock = ntree->inputs.first; sock; sock = sock->next) {
		IDP_LibLinkProperty(sock->prop, fd);
	}
	for (sock = ntree->outputs.first; sock; sock = sock->next) {
		IDP_LibLinkProperty(sock->prop, fd);
	}
}

/* library ntree linking after fileread */
static void lib_link_nodetree(FileData *fd, Main *main)
{
	/* only link ID pointers */
	for (bNodeTree *ntree = main->nodetree.first; ntree; ntree = ntree->id.next) {
		if (ntree->id.tag & LIB_TAG_NEED_LINK) {
			lib_link_ntree(fd, &ntree->id, ntree);

			ntree->id.tag &= ~LIB_TAG_NEED_LINK;
		}
	}
}

/* updates group node socket identifier so that
 * external links to/from the group node are preserved.
 */
static void lib_node_do_versions_group_indices(bNode *gnode)
{
	bNodeTree *ngroup = (bNodeTree *)gnode->id;
	bNodeSocket *sock;
	bNodeLink *link;

	for (sock = gnode->outputs.first; sock; sock = sock->next) {
		int old_index = sock->to_index;

		for (link = ngroup->links.first; link; link = link->next) {
			if (link->tonode == NULL && link->fromsock->own_index == old_index) {
				strcpy(sock->identifier, link->fromsock->identifier);
				/* deprecated */
				sock->own_index = link->fromsock->own_index;
				sock->to_index = 0;
				sock->groupsock = NULL;
			}
		}
	}
	for (sock = gnode->inputs.first; sock; sock = sock->next) {
		int old_index = sock->to_index;

		for (link = ngroup->links.first; link; link = link->next) {
			if (link->fromnode == NULL && link->tosock->own_index == old_index) {
				strcpy(sock->identifier, link->tosock->identifier);
				/* deprecated */
				sock->own_index = link->tosock->own_index;
				sock->to_index = 0;
				sock->groupsock = NULL;
			}
		}
	}
}

/* verify types for nodes and groups, all data has to be read */
/* open = 0: appending/linking, open = 1: open new file (need to clean out dynamic
 * typedefs */
static void lib_verify_nodetree(Main *main, int UNUSED(open))
{
	/* this crashes blender on undo/redo */
#if 0
	if (open == 1) {
		reinit_nodesystem();
	}
#endif

	/* set node->typeinfo pointers */
	FOREACH_NODETREE_BEGIN (main, ntree, id) {
		ntreeSetTypes(NULL, ntree);
	} FOREACH_NODETREE_END;

	/* verify static socket templates */
	FOREACH_NODETREE_BEGIN (main, ntree, id) {
		bNode *node;
		for (node = ntree->nodes.first; node; node = node->next)
			node_verify_socket_templates(ntree, node);
	} FOREACH_NODETREE_END;

	{
		bool has_old_groups = false;
		/* XXX this should actually be part of do_versions, but since we need
		 * finished library linking, it is not possible there. Instead in do_versions
		 * we have set the NTREE_DO_VERSIONS_GROUP_EXPOSE_2_56_2 flag, so at this point we can do the
		 * actual group node updates.
		 */
		for (bNodeTree *ntree = main->nodetree.first; ntree; ntree = ntree->id.next) {
			if (ntree->flag & NTREE_DO_VERSIONS_GROUP_EXPOSE_2_56_2) {
				has_old_groups = 1;
			}
		}

		if (has_old_groups) {
			FOREACH_NODETREE_BEGIN (main, ntree, id) {
				/* updates external links for all group nodes in a tree */
				bNode *node;
				for (node = ntree->nodes.first; node; node = node->next) {
					if (node->type == NODE_GROUP) {
						bNodeTree *ngroup = (bNodeTree *)node->id;
						if (ngroup && (ngroup->flag & NTREE_DO_VERSIONS_GROUP_EXPOSE_2_56_2))
							lib_node_do_versions_group_indices(node);
					}
				}
			} FOREACH_NODETREE_END;
		}

		for (bNodeTree *ntree = main->nodetree.first; ntree; ntree = ntree->id.next) {
			ntree->flag &= ~NTREE_DO_VERSIONS_GROUP_EXPOSE_2_56_2;
		}
	}

	{
		/* Convert the previously used ntree->inputs/ntree->outputs lists to interface nodes.
		 * Pre 2.56.2 node trees automatically have all unlinked sockets exposed already
		 * (see NTREE_DO_VERSIONS_GROUP_EXPOSE_2_56_2).
		 *
		 * XXX this should actually be part of do_versions,
		 * but needs valid typeinfo pointers to create interface nodes.
		 *
		 * Note: theoretically only needed in node groups (main->nodetree),
		 * but due to a temporary bug such links could have been added in all trees,
		 * so have to clean up all of them ...
		 */

		FOREACH_NODETREE_BEGIN(main, ntree, id) {
			if (ntree->flag & NTREE_DO_VERSIONS_CUSTOMNODES_GROUP) {
				bNode *input_node = NULL, *output_node = NULL;
				int num_inputs = 0, num_outputs = 0;
				bNodeLink *link, *next_link;
				/* Only create new interface nodes for actual older files.
				 * New file versions already have input/output nodes with duplicate links,
				 * in that case just remove the invalid links.
				 */
				const bool create_io_nodes = (ntree->flag & NTREE_DO_VERSIONS_CUSTOMNODES_GROUP_CREATE_INTERFACE) != 0;

				float input_locx = 1000000.0f, input_locy = 0.0f;
				float output_locx = -1000000.0f, output_locy = 0.0f;
				/* rough guess, not nice but we don't have access to UI constants here ... */
				static const float offsetx = 42 + 3 * 20 + 20;
				/*static const float offsety = 0.0f;*/

				if (create_io_nodes) {
					if (ntree->inputs.first)
						input_node = nodeAddStaticNode(NULL, ntree, NODE_GROUP_INPUT);

					if (ntree->outputs.first)
						output_node = nodeAddStaticNode(NULL, ntree, NODE_GROUP_OUTPUT);
				}

				/* Redirect links from/to the node tree interface to input/output node.
				 * If the fromnode/tonode pointers are NULL, this means a link from/to
				 * the ntree interface sockets, which need to be redirected to new interface nodes.
				 */
				for (link = ntree->links.first; link; link = next_link) {
					bool free_link = false;
					next_link = link->next;

					if (link->fromnode == NULL) {
						if (input_node) {
							link->fromnode = input_node;
							link->fromsock = node_group_input_find_socket(input_node, link->fromsock->identifier);
							++num_inputs;

							if (link->tonode) {
								if (input_locx > link->tonode->locx - offsetx)
									input_locx = link->tonode->locx - offsetx;
								input_locy += link->tonode->locy;
							}
						}
						else {
							free_link = true;
						}
					}

					if (link->tonode == NULL) {
						if (output_node) {
							link->tonode = output_node;
							link->tosock = node_group_output_find_socket(output_node, link->tosock->identifier);
							++num_outputs;

							if (link->fromnode) {
								if (output_locx < link->fromnode->locx + offsetx)
									output_locx = link->fromnode->locx + offsetx;
								output_locy += link->fromnode->locy;
							}
						}
						else {
							free_link = true;
						}
					}

					if (free_link)
						nodeRemLink(ntree, link);
				}

				if (num_inputs > 0) {
					input_locy /= num_inputs;
					input_node->locx = input_locx;
					input_node->locy = input_locy;
				}
				if (num_outputs > 0) {
					output_locy /= num_outputs;
					output_node->locx = output_locx;
					output_node->locy = output_locy;
				}

				/* clear do_versions flags */
				ntree->flag &= ~(NTREE_DO_VERSIONS_CUSTOMNODES_GROUP | NTREE_DO_VERSIONS_CUSTOMNODES_GROUP_CREATE_INTERFACE);
			}
		}
		FOREACH_NODETREE_END;
	}

	/* verify all group user nodes */
	for (bNodeTree *ntree = main->nodetree.first; ntree; ntree = ntree->id.next) {
		ntreeVerifyNodes(main, &ntree->id);
	}

	/* make update calls where necessary */
	{
		FOREACH_NODETREE_BEGIN(main, ntree, id) {
			/* make an update call for the tree */
			ntreeUpdateTree(main, ntree);
		} FOREACH_NODETREE_END;
	}
}

static void direct_link_node_socket(FileData *fd, bNodeSocket *sock)
{
	sock->prop = newdataadr(fd, sock->prop);
	IDP_DirectLinkGroup_OrFree(&sock->prop, (fd->flags & FD_FLAGS_SWITCH_ENDIAN), fd);

	sock->link = newdataadr(fd, sock->link);
	sock->typeinfo = NULL;
	sock->storage = newdataadr(fd, sock->storage);
	sock->default_value = newdataadr(fd, sock->default_value);
	sock->cache = NULL;
}

/* ntree itself has been read! */
static void direct_link_nodetree(FileData *fd, bNodeTree *ntree)
{
	/* note: writing and reading goes in sync, for speed */
	bNode *node;
	bNodeSocket *sock;
	bNodeLink *link;

	ntree->init = 0;        /* to set callbacks and force setting types */
	ntree->is_updating = false;
	ntree->typeinfo = NULL;
	ntree->interface_type = NULL;

	ntree->progress = NULL;
	ntree->execdata = NULL;
	ntree->duplilock = NULL;

	ntree->adt = newdataadr(fd, ntree->adt);
	direct_link_animdata(fd, ntree->adt);

	ntree->id.recalc &= ~ID_RECALC_ALL;

	link_list(fd, &ntree->nodes);
	for (node = ntree->nodes.first; node; node = node->next) {
		node->typeinfo = NULL;

		link_list(fd, &node->inputs);
		link_list(fd, &node->outputs);

		node->prop = newdataadr(fd, node->prop);
		IDP_DirectLinkGroup_OrFree(&node->prop, (fd->flags & FD_FLAGS_SWITCH_ENDIAN), fd);

		link_list(fd, &node->internal_links);
		for (link = node->internal_links.first; link; link = link->next) {
			link->fromnode = newdataadr(fd, link->fromnode);
			link->fromsock = newdataadr(fd, link->fromsock);
			link->tonode = newdataadr(fd, link->tonode);
			link->tosock = newdataadr(fd, link->tosock);
		}

		if (node->type == CMP_NODE_MOVIEDISTORTION) {
			node->storage = newmclipadr(fd, node->storage);
		}
		else {
			node->storage = newdataadr(fd, node->storage);
		}

		if (node->storage) {
			/* could be handlerized at some point */
			if (ntree->type == NTREE_SHADER) {
				if (node->type == SH_NODE_CURVE_VEC || node->type == SH_NODE_CURVE_RGB) {
					direct_link_curvemapping(fd, node->storage);
				}
				else if (node->type == SH_NODE_SCRIPT) {
					NodeShaderScript *nss = (NodeShaderScript *)node->storage;
					nss->bytecode = newdataadr(fd, nss->bytecode);
				}
				else if (node->type == SH_NODE_TEX_POINTDENSITY) {
					NodeShaderTexPointDensity *npd = (NodeShaderTexPointDensity *)node->storage;
					memset(&npd->pd, 0, sizeof(npd->pd));
				}
			}
			else if (ntree->type == NTREE_COMPOSIT) {
				if (ELEM(node->type, CMP_NODE_TIME, CMP_NODE_CURVE_VEC, CMP_NODE_CURVE_RGB, CMP_NODE_HUECORRECT))
					direct_link_curvemapping(fd, node->storage);
				else if (ELEM(node->type, CMP_NODE_IMAGE, CMP_NODE_R_LAYERS, CMP_NODE_VIEWER, CMP_NODE_SPLITVIEWER))
					((ImageUser *)node->storage)->ok = 1;
				else if (node->type == CMP_NODE_CRYPTOMATTE) {
					NodeCryptomatte *nc = (NodeCryptomatte *)node->storage;
					nc->matte_id = newdataadr(fd, nc->matte_id);
				}
			}
			else if (ntree->type == NTREE_TEXTURE) {
				if (node->type == TEX_NODE_CURVE_RGB || node->type == TEX_NODE_CURVE_TIME)
					direct_link_curvemapping(fd, node->storage);
				else if (node->type == TEX_NODE_IMAGE)
					((ImageUser *)node->storage)->ok = 1;
			}
		}
	}
	link_list(fd, &ntree->links);

	/* and we connect the rest */
	for (node = ntree->nodes.first; node; node = node->next) {
		node->parent = newdataadr(fd, node->parent);
		node->lasty = 0;

		for (sock = node->inputs.first; sock; sock = sock->next)
			direct_link_node_socket(fd, sock);
		for (sock = node->outputs.first; sock; sock = sock->next)
			direct_link_node_socket(fd, sock);
	}

	/* interface socket lists */
	link_list(fd, &ntree->inputs);
	link_list(fd, &ntree->outputs);
	for (sock = ntree->inputs.first; sock; sock = sock->next)
		direct_link_node_socket(fd, sock);
	for (sock = ntree->outputs.first; sock; sock = sock->next)
		direct_link_node_socket(fd, sock);

	for (link = ntree->links.first; link; link = link->next) {
		link->fromnode = newdataadr(fd, link->fromnode);
		link->tonode = newdataadr(fd, link->tonode);
		link->fromsock = newdataadr(fd, link->fromsock);
		link->tosock = newdataadr(fd, link->tosock);
	}

#if 0
	if (ntree->previews) {
		bNodeInstanceHash *new_previews = BKE_node_instance_hash_new("node previews");
		bNodeInstanceHashIterator iter;

		NODE_INSTANCE_HASH_ITER(iter, ntree->previews) {
			bNodePreview *preview = BKE_node_instance_hash_iterator_get_value(&iter);
			if (preview) {
				bNodePreview *new_preview = newimaadr(fd, preview);
				if (new_preview) {
					bNodeInstanceKey key = BKE_node_instance_hash_iterator_get_key(&iter);
					BKE_node_instance_hash_insert(new_previews, key, new_preview);
				}
			}
		}
		BKE_node_instance_hash_free(ntree->previews, NULL);
		ntree->previews = new_previews;
	}
#else
	/* XXX TODO */
	ntree->previews = NULL;
#endif

	/* type verification is in lib-link */
}

/* ************ READ ARMATURE ***************** */

/* temp struct used to transport needed info to lib_link_constraint_cb() */
typedef struct tConstraintLinkData {
	FileData *fd;
	ID *id;
} tConstraintLinkData;
/* callback function used to relink constraint ID-links */
static void lib_link_constraint_cb(bConstraint *UNUSED(con), ID **idpoin, bool is_reference, void *userdata)
{
	tConstraintLinkData *cld = (tConstraintLinkData *)userdata;

	/* for reference types, we need to increment the usercounts on load... */
	if (is_reference) {
		/* reference type - with usercount */
		*idpoin = newlibadr_us(cld->fd, cld->id->lib, *idpoin);
	}
	else {
		/* target type - no usercount needed */
		*idpoin = newlibadr(cld->fd, cld->id->lib, *idpoin);
	}
}

static void lib_link_constraints(FileData *fd, ID *id, ListBase *conlist)
{
	tConstraintLinkData cld;
	bConstraint *con;

	/* legacy fixes */
	for (con = conlist->first; con; con = con->next) {
		/* patch for error introduced by changing constraints (dunno how) */
		/* if con->data type changes, dna cannot resolve the pointer! (ton) */
		if (con->data == NULL) {
			con->type = CONSTRAINT_TYPE_NULL;
		}
		/* own ipo, all constraints have it */
		con->ipo = newlibadr_us(fd, id->lib, con->ipo); // XXX deprecated - old animation system

		/* If linking from a library, clear 'local' static override flag. */
		if (id->lib != NULL) {
			con->flag &= ~CONSTRAINT_STATICOVERRIDE_LOCAL;
		}
	}

	/* relink all ID-blocks used by the constraints */
	cld.fd = fd;
	cld.id = id;

	BKE_constraints_id_loop(conlist, lib_link_constraint_cb, &cld);
}

static void direct_link_constraints(FileData *fd, ListBase *lb)
{
	bConstraint *con;

	link_list(fd, lb);
	for (con = lb->first; con; con = con->next) {
		con->data = newdataadr(fd, con->data);

		switch (con->type) {
			case CONSTRAINT_TYPE_PYTHON:
			{
				bPythonConstraint *data = con->data;

				link_list(fd, &data->targets);

				data->prop = newdataadr(fd, data->prop);
				IDP_DirectLinkGroup_OrFree(&data->prop, (fd->flags & FD_FLAGS_SWITCH_ENDIAN), fd);
				break;
			}
			case CONSTRAINT_TYPE_ARMATURE:
			{
				bArmatureConstraint *data = con->data;

				link_list(fd, &data->targets);

				break;
			}
			case CONSTRAINT_TYPE_SPLINEIK:
			{
				bSplineIKConstraint *data = con->data;

				data->points = newdataadr(fd, data->points);
				break;
			}
			case CONSTRAINT_TYPE_KINEMATIC:
			{
				bKinematicConstraint *data = con->data;

				con->lin_error = 0.f;
				con->rot_error = 0.f;

				/* version patch for runtime flag, was not cleared in some case */
				data->flag &= ~CONSTRAINT_IK_AUTO;
				break;
			}
			case CONSTRAINT_TYPE_CHILDOF:
			{
				/* XXX version patch, in older code this flag wasn't always set, and is inherent to type */
				if (con->ownspace == CONSTRAINT_SPACE_POSE)
					con->flag |= CONSTRAINT_SPACEONCE;
				break;
			}
			case CONSTRAINT_TYPE_TRANSFORM_CACHE:
			{
				bTransformCacheConstraint *data = con->data;
				data->reader = NULL;
			}
		}
	}
}

static void lib_link_pose(FileData *fd, Main *bmain, Object *ob, bPose *pose)
{
	bArmature *arm = ob->data;

	if (!pose || !arm)
		return;

	/* always rebuild to match proxy or lib changes, but on Undo */
	bool rebuild = false;

	if (fd->memfile == NULL) {
		if (ob->proxy || ob->id.lib != arm->id.lib) {
			rebuild = true;
		}
	}

	/* avoid string */
	GHash *bone_hash = BKE_armature_bone_from_name_map(arm);

	if (ob->proxy) {
		/* sync proxy layer */
		if (pose->proxy_layer)
			arm->layer = pose->proxy_layer;

		/* sync proxy active bone */
		if (pose->proxy_act_bone[0]) {
			Bone *bone = BLI_ghash_lookup(bone_hash, pose->proxy_act_bone);
			if (bone) {
				arm->act_bone = bone;
			}
		}
	}

	for (bPoseChannel *pchan = pose->chanbase.first; pchan; pchan = pchan->next) {
		lib_link_constraints(fd, (ID *)ob, &pchan->constraints);

		pchan->bone = BLI_ghash_lookup(bone_hash, pchan->name);

		IDP_LibLinkProperty(pchan->prop, fd);

		pchan->custom = newlibadr_us(fd, arm->id.lib, pchan->custom);
		if (UNLIKELY(pchan->bone == NULL)) {
			rebuild = true;
		}
		else if ((ob->id.lib == NULL) && arm->id.lib) {
			/* local pose selection copied to armature, bit hackish */
			pchan->bone->flag &= ~BONE_SELECTED;
			pchan->bone->flag |= pchan->selectflag;
		}
	}

	BLI_ghash_free(bone_hash, NULL, NULL);


	if (rebuild) {
		DEG_id_tag_update_ex(bmain, &ob->id, ID_RECALC_TRANSFORM | ID_RECALC_GEOMETRY | ID_RECALC_ANIMATION);
		BKE_pose_tag_recalc(bmain, pose);
	}
}

static void lib_link_bones(FileData *fd, Bone *bone)
{
	IDP_LibLinkProperty(bone->prop, fd);

	for (Bone *curbone = bone->childbase.first; curbone; curbone = curbone->next) {
		lib_link_bones(fd, curbone);
	}
}

static void lib_link_armature(FileData *fd, Main *main)
{
	for (bArmature *arm = main->armature.first; arm; arm = arm->id.next) {
		if (arm->id.tag & LIB_TAG_NEED_LINK) {
			IDP_LibLinkProperty(arm->id.properties, fd);
			lib_link_animdata(fd, &arm->id, arm->adt);

			for (Bone *curbone = arm->bonebase.first; curbone; curbone = curbone->next) {
				lib_link_bones(fd, curbone);
			}

			arm->id.tag &= ~LIB_TAG_NEED_LINK;
		}
	}
}

static void direct_link_bones(FileData *fd, Bone *bone)
{
	Bone *child;

	bone->parent = newdataadr(fd, bone->parent);
	bone->prop = newdataadr(fd, bone->prop);
	IDP_DirectLinkGroup_OrFree(&bone->prop, (fd->flags & FD_FLAGS_SWITCH_ENDIAN), fd);

	bone->bbone_next = newdataadr(fd, bone->bbone_next);
	bone->bbone_prev = newdataadr(fd, bone->bbone_prev);

	bone->flag &= ~BONE_DRAW_ACTIVE;

	link_list(fd, &bone->childbase);

	for (child = bone->childbase.first; child; child = child->next)
		direct_link_bones(fd, child);
}

static void direct_link_armature(FileData *fd, bArmature *arm)
{
	Bone *bone;

	link_list(fd, &arm->bonebase);
	arm->edbo = NULL;

	arm->adt = newdataadr(fd, arm->adt);
	direct_link_animdata(fd, arm->adt);

	for (bone = arm->bonebase.first; bone; bone = bone->next) {
		direct_link_bones(fd, bone);
	}

	arm->act_bone = newdataadr(fd, arm->act_bone);
	arm->act_edbone = NULL;
}

/* ************ READ CAMERA ***************** */

static void lib_link_camera(FileData *fd, Main *main)
{
	for (Camera *ca = main->camera.first; ca; ca = ca->id.next) {
		if (ca->id.tag & LIB_TAG_NEED_LINK) {
			IDP_LibLinkProperty(ca->id.properties, fd);
			lib_link_animdata(fd, &ca->id, ca->adt);

			ca->ipo = newlibadr_us(fd, ca->id.lib, ca->ipo); // XXX deprecated - old animation system

			ca->dof_ob = newlibadr(fd, ca->id.lib, ca->dof_ob);

			for (CameraBGImage *bgpic = ca->bg_images.first; bgpic; bgpic = bgpic->next) {
				bgpic->ima = newlibadr_us(fd, ca->id.lib, bgpic->ima);
				bgpic->clip = newlibadr_us(fd, ca->id.lib, bgpic->clip);
			}

			ca->id.tag &= ~LIB_TAG_NEED_LINK;
		}
	}
}

static void direct_link_camera(FileData *fd, Camera *ca)
{
	ca->adt = newdataadr(fd, ca->adt);
	direct_link_animdata(fd, ca->adt);

	link_list(fd, &ca->bg_images);

	for (CameraBGImage *bgpic = ca->bg_images.first; bgpic; bgpic = bgpic->next) {
		bgpic->iuser.ok = 1;
	}
}


/* ************ READ LAMP ***************** */

static void lib_link_lamp(FileData *fd, Main *main)
{
	for (Lamp *la = main->lamp.first; la; la = la->id.next) {
		if (la->id.tag & LIB_TAG_NEED_LINK) {
			IDP_LibLinkProperty(la->id.properties, fd);
			lib_link_animdata(fd, &la->id, la->adt);

			la->ipo = newlibadr_us(fd, la->id.lib, la->ipo); // XXX deprecated - old animation system

			if (la->nodetree) {
				lib_link_ntree(fd, &la->id, la->nodetree);
				la->nodetree->id.lib = la->id.lib;
			}

			la->id.tag &= ~LIB_TAG_NEED_LINK;
		}
	}
}

static void direct_link_lamp(FileData *fd, Lamp *la)
{
	la->adt = newdataadr(fd, la->adt);
	direct_link_animdata(fd, la->adt);

	la->curfalloff = newdataadr(fd, la->curfalloff);
	if (la->curfalloff)
		direct_link_curvemapping(fd, la->curfalloff);

	la->nodetree = newdataadr(fd, la->nodetree);
	if (la->nodetree) {
		direct_link_id(fd, &la->nodetree->id);
		direct_link_nodetree(fd, la->nodetree);
	}

	la->preview = direct_link_preview_image(fd, la->preview);
}

/* ************ READ keys ***************** */

void blo_do_versions_key_uidgen(Key *key)
{
	KeyBlock *block;

	key->uidgen = 1;
	for (block = key->block.first; block; block = block->next) {
		block->uid = key->uidgen++;
	}
}

static void lib_link_key(FileData *fd, Main *main)
{
	for (Key *key = main->key.first; key; key = key->id.next) {
		BLI_assert((key->id.tag & LIB_TAG_EXTERN) == 0);

		if (key->id.tag & LIB_TAG_NEED_LINK) {
			IDP_LibLinkProperty(key->id.properties, fd);
			lib_link_animdata(fd, &key->id, key->adt);

			key->ipo = newlibadr_us(fd, key->id.lib, key->ipo); // XXX deprecated - old animation system
			key->from = newlibadr(fd, key->id.lib, key->from);

			key->id.tag &= ~LIB_TAG_NEED_LINK;
		}
	}
}

static void switch_endian_keyblock(Key *key, KeyBlock *kb)
{
	int elemsize, a, b;
	char *data;

	elemsize = key->elemsize;
	data = kb->data;

	for (a = 0; a < kb->totelem; a++) {
		const char *cp = key->elemstr;
		char *poin = data;

		while (cp[0]) {  /* cp[0] == amount */
			switch (cp[1]) {  /* cp[1] = type */
				case IPO_FLOAT:
				case IPO_BPOINT:
				case IPO_BEZTRIPLE:
					b = cp[0];
					BLI_endian_switch_float_array((float *)poin, b);
					poin += sizeof(float) * b;
					break;
			}

			cp += 2;
		}
		data += elemsize;
	}
}

static void direct_link_key(FileData *fd, Key *key)
{
	KeyBlock *kb;

	link_list(fd, &(key->block));

	key->adt = newdataadr(fd, key->adt);
	direct_link_animdata(fd, key->adt);

	key->refkey = newdataadr(fd, key->refkey);

	for (kb = key->block.first; kb; kb = kb->next) {
		kb->data = newdataadr(fd, kb->data);

		if (fd->flags & FD_FLAGS_SWITCH_ENDIAN)
			switch_endian_keyblock(key, kb);
	}
}

/* ************ READ mball ***************** */

static void lib_link_mball(FileData *fd, Main *main)
{
	for (MetaBall *mb = main->mball.first; mb; mb = mb->id.next) {
		if (mb->id.tag & LIB_TAG_NEED_LINK) {
			IDP_LibLinkProperty(mb->id.properties, fd);
			lib_link_animdata(fd, &mb->id, mb->adt);

			for (int a = 0; a < mb->totcol; a++) {
				mb->mat[a] = newlibadr_us(fd, mb->id.lib, mb->mat[a]);
			}

			mb->ipo = newlibadr_us(fd, mb->id.lib, mb->ipo); // XXX deprecated - old animation system

			mb->id.tag &= ~LIB_TAG_NEED_LINK;
		}
	}
}

static void direct_link_mball(FileData *fd, MetaBall *mb)
{
	mb->adt = newdataadr(fd, mb->adt);
	direct_link_animdata(fd, mb->adt);

	mb->mat = newdataadr(fd, mb->mat);
	test_pointer_array(fd, (void **)&mb->mat);

	link_list(fd, &(mb->elems));

	BLI_listbase_clear(&mb->disp);
	mb->editelems = NULL;
/*	mb->edit_elems.first= mb->edit_elems.last= NULL;*/
	mb->lastelem = NULL;
	mb->batch_cache = NULL;
}

/* ************ READ WORLD ***************** */

static void lib_link_world(FileData *fd, Main *main)
{
	for (World *wrld = main->world.first; wrld; wrld = wrld->id.next) {
		if (wrld->id.tag & LIB_TAG_NEED_LINK) {
			IDP_LibLinkProperty(wrld->id.properties, fd);
			lib_link_animdata(fd, &wrld->id, wrld->adt);

			wrld->ipo = newlibadr_us(fd, wrld->id.lib, wrld->ipo); // XXX deprecated - old animation system

			if (wrld->nodetree) {
				lib_link_ntree(fd, &wrld->id, wrld->nodetree);
				wrld->nodetree->id.lib = wrld->id.lib;
			}

			wrld->id.tag &= ~LIB_TAG_NEED_LINK;
		}
	}
}

static void direct_link_world(FileData *fd, World *wrld)
{
	wrld->adt = newdataadr(fd, wrld->adt);
	direct_link_animdata(fd, wrld->adt);

	wrld->nodetree = newdataadr(fd, wrld->nodetree);
	if (wrld->nodetree) {
		direct_link_id(fd, &wrld->nodetree->id);
		direct_link_nodetree(fd, wrld->nodetree);
	}

	wrld->preview = direct_link_preview_image(fd, wrld->preview);
	BLI_listbase_clear(&wrld->gpumaterial);
}


/* ************ READ VFONT ***************** */

static void lib_link_vfont(FileData *fd, Main *main)
{
	for (VFont *vf = main->vfont.first; vf; vf = vf->id.next) {
		if (vf->id.tag & LIB_TAG_NEED_LINK) {
			IDP_LibLinkProperty(vf->id.properties, fd);

			vf->id.tag &= ~LIB_TAG_NEED_LINK;
		}
	}
}

static void direct_link_vfont(FileData *fd, VFont *vf)
{
	vf->data = NULL;
	vf->temp_pf = NULL;
	vf->packedfile = direct_link_packedfile(fd, vf->packedfile);
}

/* ************ READ TEXT ****************** */

static void lib_link_text(FileData *fd, Main *main)
{
	for (Text *text = main->text.first; text; text = text->id.next) {
		if (text->id.tag & LIB_TAG_NEED_LINK) {
			IDP_LibLinkProperty(text->id.properties, fd);

			text->id.tag &= ~LIB_TAG_NEED_LINK;
		}
	}
}

static void direct_link_text(FileData *fd, Text *text)
{
	TextLine *ln;

	text->name = newdataadr(fd, text->name);

	text->compiled = NULL;

#if 0
	if (text->flags & TXT_ISEXT) {
		BKE_text_reload(text);
	}
	/* else { */
#endif

	link_list(fd, &text->lines);

	text->curl = newdataadr(fd, text->curl);
	text->sell = newdataadr(fd, text->sell);

	for (ln = text->lines.first; ln; ln = ln->next) {
		ln->line = newdataadr(fd, ln->line);
		ln->format = NULL;

		if (ln->len != (int)strlen(ln->line)) {
			printf("Error loading text, line lengths differ\n");
			ln->len = strlen(ln->line);
		}
	}

	text->flags = (text->flags) & ~TXT_ISEXT;

	id_us_ensure_real(&text->id);
}

/* ************ READ IMAGE ***************** */

static void lib_link_image(FileData *fd, Main *main)
{
	for (Image *ima = main->image.first; ima; ima = ima->id.next) {
		if (ima->id.tag & LIB_TAG_NEED_LINK) {
			IDP_LibLinkProperty(ima->id.properties, fd);

			ima->id.tag &= ~LIB_TAG_NEED_LINK;
		}
	}
}

static void direct_link_image(FileData *fd, Image *ima)
{
	ImagePackedFile *imapf;

	/* for undo system, pointers could be restored */
	if (fd->imamap)
		ima->cache = newimaadr(fd, ima->cache);
	else
		ima->cache = NULL;

	/* if not restored, we keep the binded opengl index */
	if (!ima->cache) {
		ima->tpageflag &= ~IMA_GLBIND_IS_DATA;
		for (int i = 0; i < TEXTARGET_COUNT; i++) {
			ima->gputexture[i] = NULL;
		}
		ima->rr = NULL;
	}

	/* undo system, try to restore render buffers */
	link_list(fd, &(ima->renderslots));
	if (fd->imamap) {
		LISTBASE_FOREACH(RenderSlot *, slot, &ima->renderslots) {
			slot->render = newimaadr(fd, slot->render);
		}
	}
	else {
		LISTBASE_FOREACH(RenderSlot *, slot, &ima->renderslots) {
			slot->render = NULL;
		}
		ima->last_render_slot = ima->render_slot;
	}

	link_list(fd, &(ima->views));
	link_list(fd, &(ima->packedfiles));

	if (ima->packedfiles.first) {
		for (imapf = ima->packedfiles.first; imapf; imapf = imapf->next) {
			imapf->packedfile = direct_link_packedfile(fd, imapf->packedfile);
		}
		ima->packedfile = NULL;
	}
	else {
		ima->packedfile = direct_link_packedfile(fd, ima->packedfile);
	}

	BLI_listbase_clear(&ima->anims);
	ima->preview = direct_link_preview_image(fd, ima->preview);
	ima->stereo3d_format = newdataadr(fd, ima->stereo3d_format);
	ima->ok = 1;
}


/* ************ READ CURVE ***************** */

static void lib_link_curve(FileData *fd, Main *main)
{
	for (Curve *cu = main->curve.first; cu; cu = cu->id.next) {
		if (cu->id.tag & LIB_TAG_NEED_LINK) {
			IDP_LibLinkProperty(cu->id.properties, fd);
			lib_link_animdata(fd, &cu->id, cu->adt);

			for (int a = 0; a < cu->totcol; a++) {
				cu->mat[a] = newlibadr_us(fd, cu->id.lib, cu->mat[a]);
			}

			cu->bevobj = newlibadr(fd, cu->id.lib, cu->bevobj);
			cu->taperobj = newlibadr(fd, cu->id.lib, cu->taperobj);
			cu->textoncurve = newlibadr(fd, cu->id.lib, cu->textoncurve);
			cu->vfont = newlibadr_us(fd, cu->id.lib, cu->vfont);
			cu->vfontb = newlibadr_us(fd, cu->id.lib, cu->vfontb);
			cu->vfonti = newlibadr_us(fd, cu->id.lib, cu->vfonti);
			cu->vfontbi = newlibadr_us(fd, cu->id.lib, cu->vfontbi);

			cu->ipo = newlibadr_us(fd, cu->id.lib, cu->ipo); // XXX deprecated - old animation system
			cu->key = newlibadr_us(fd, cu->id.lib, cu->key);

			cu->id.tag &= ~LIB_TAG_NEED_LINK;
		}
	}
}


static void switch_endian_knots(Nurb *nu)
{
	if (nu->knotsu) {
		BLI_endian_switch_float_array(nu->knotsu, KNOTSU(nu));
	}
	if (nu->knotsv) {
		BLI_endian_switch_float_array(nu->knotsv, KNOTSV(nu));
	}
}

static void direct_link_curve(FileData *fd, Curve *cu)
{
	Nurb *nu;
	TextBox *tb;

	cu->adt = newdataadr(fd, cu->adt);
	direct_link_animdata(fd, cu->adt);

	/* Protect against integer overflow vulnerability. */
	CLAMP(cu->len_wchar, 0, INT_MAX - 4);

	cu->mat = newdataadr(fd, cu->mat);
	test_pointer_array(fd, (void **)&cu->mat);
	cu->str = newdataadr(fd, cu->str);
	cu->strinfo = newdataadr(fd, cu->strinfo);
	cu->tb = newdataadr(fd, cu->tb);

	if (cu->vfont == NULL) {
		link_list(fd, &(cu->nurb));
	}
	else {
		cu->nurb.first = cu->nurb.last = NULL;

		tb = MEM_calloc_arrayN(MAXTEXTBOX, sizeof(TextBox), "TextBoxread");
		if (cu->tb) {
			memcpy(tb, cu->tb, cu->totbox * sizeof(TextBox));
			MEM_freeN(cu->tb);
			cu->tb = tb;
		}
		else {
			cu->totbox = 1;
			cu->actbox = 1;
			cu->tb = tb;
			cu->tb[0].w = cu->linewidth;
		}
		if (cu->wordspace == 0.0f) cu->wordspace = 1.0f;
	}

	cu->editnurb = NULL;
	cu->editfont = NULL;
	cu->batch_cache = NULL;

	for (nu = cu->nurb.first; nu; nu = nu->next) {
		nu->bezt = newdataadr(fd, nu->bezt);
		nu->bp = newdataadr(fd, nu->bp);
		nu->knotsu = newdataadr(fd, nu->knotsu);
		nu->knotsv = newdataadr(fd, nu->knotsv);
		if (cu->vfont == NULL) nu->charidx = 0;

		if (fd->flags & FD_FLAGS_SWITCH_ENDIAN) {
			switch_endian_knots(nu);
		}
	}
	cu->bb = NULL;
}

/* ************ READ TEX ***************** */

static void lib_link_texture(FileData *fd, Main *main)
{
	for (Tex *tex = main->tex.first; tex; tex = tex->id.next) {
		if (tex->id.tag & LIB_TAG_NEED_LINK) {
			IDP_LibLinkProperty(tex->id.properties, fd);
			lib_link_animdata(fd, &tex->id, tex->adt);

			tex->ima = newlibadr_us(fd, tex->id.lib, tex->ima);
			tex->ipo = newlibadr_us(fd, tex->id.lib, tex->ipo);  // XXX deprecated - old animation system

			if (tex->nodetree) {
				lib_link_ntree(fd, &tex->id, tex->nodetree);
				tex->nodetree->id.lib = tex->id.lib;
			}

			tex->id.tag &= ~LIB_TAG_NEED_LINK;
		}
	}
}

static void direct_link_texture(FileData *fd, Tex *tex)
{
	tex->adt = newdataadr(fd, tex->adt);
	direct_link_animdata(fd, tex->adt);

	tex->coba = newdataadr(fd, tex->coba);

	tex->nodetree = newdataadr(fd, tex->nodetree);
	if (tex->nodetree) {
		direct_link_id(fd, &tex->nodetree->id);
		direct_link_nodetree(fd, tex->nodetree);
	}

	tex->preview = direct_link_preview_image(fd, tex->preview);

	tex->iuser.ok = 1;
}



/* ************ READ MATERIAL ***************** */

static void lib_link_material(FileData *fd, Main *main)
{
	for (Material *ma = main->mat.first; ma; ma = ma->id.next) {
		if (ma->id.tag & LIB_TAG_NEED_LINK) {
			IDP_LibLinkProperty(ma->id.properties, fd);
			lib_link_animdata(fd, &ma->id, ma->adt);

			ma->ipo = newlibadr_us(fd, ma->id.lib, ma->ipo);  // XXX deprecated - old animation system

			if (ma->nodetree) {
				lib_link_ntree(fd, &ma->id, ma->nodetree);
				ma->nodetree->id.lib = ma->id.lib;
			}

			/* relink grease pencil settings */
			if (ma->gp_style != NULL) {
				MaterialGPencilStyle *gp_style = ma->gp_style;
				if (gp_style->sima != NULL) {
					gp_style->sima = newlibadr_us(fd, ma->id.lib, gp_style->sima);
				}
				if (gp_style->ima != NULL) {
					gp_style->ima = newlibadr_us(fd, ma->id.lib, gp_style->ima);
				}
			}

			ma->id.tag &= ~LIB_TAG_NEED_LINK;
		}
	}
}

static void direct_link_material(FileData *fd, Material *ma)
{
	ma->adt = newdataadr(fd, ma->adt);
	direct_link_animdata(fd, ma->adt);

	ma->texpaintslot = NULL;

	ma->nodetree = newdataadr(fd, ma->nodetree);
	if (ma->nodetree) {
		direct_link_id(fd, &ma->nodetree->id);
		direct_link_nodetree(fd, ma->nodetree);
	}

	ma->preview = direct_link_preview_image(fd, ma->preview);
	BLI_listbase_clear(&ma->gpumaterial);

	ma->gp_style = newdataadr(fd, ma->gp_style);
}

/* ************ READ PARTICLE SETTINGS ***************** */
/* update this also to writefile.c */
static const char *ptcache_data_struct[] = {
	"", // BPHYS_DATA_INDEX
	"", // BPHYS_DATA_LOCATION
	"", // BPHYS_DATA_VELOCITY
	"", // BPHYS_DATA_ROTATION
	"", // BPHYS_DATA_AVELOCITY / BPHYS_DATA_XCONST */
	"", // BPHYS_DATA_SIZE:
	"", // BPHYS_DATA_TIMES:
	"BoidData" // case BPHYS_DATA_BOIDS:
};

static void direct_link_pointcache_cb(FileData *fd, void *data)
{
	PTCacheMem *pm = data;
	PTCacheExtra *extra;
	int i;
	for (i = 0; i < BPHYS_TOT_DATA; i++) {
		pm->data[i] = newdataadr(fd, pm->data[i]);

		/* the cache saves non-struct data without DNA */
		if (pm->data[i] && ptcache_data_struct[i][0] == '\0' && (fd->flags & FD_FLAGS_SWITCH_ENDIAN)) {
			int tot = (BKE_ptcache_data_size(i) * pm->totpoint) / sizeof(int);  /* data_size returns bytes */
			int *poin = pm->data[i];

			BLI_endian_switch_int32_array(poin, tot);
		}
	}

	link_list(fd, &pm->extradata);

	for (extra = pm->extradata.first; extra; extra = extra->next)
		extra->data = newdataadr(fd, extra->data);
}

static void direct_link_pointcache(FileData *fd, PointCache *cache)
{
	if ((cache->flag & PTCACHE_DISK_CACHE) == 0) {
		link_list_ex(fd, &cache->mem_cache, direct_link_pointcache_cb);
	}
	else
		BLI_listbase_clear(&cache->mem_cache);

	cache->flag &= ~PTCACHE_SIMULATION_VALID;
	cache->simframe = 0;
	cache->edit = NULL;
	cache->free_edit = NULL;
	cache->cached_frames = NULL;
}

static void direct_link_pointcache_list(FileData *fd, ListBase *ptcaches, PointCache **ocache, int force_disk)
{
	if (ptcaches->first) {
		PointCache *cache = NULL;
		link_list(fd, ptcaches);
		for (cache = ptcaches->first; cache; cache = cache->next) {
			direct_link_pointcache(fd, cache);
			if (force_disk) {
				cache->flag |= PTCACHE_DISK_CACHE;
				cache->step = 1;
			}
		}

		*ocache = newdataadr(fd, *ocache);
	}
	else if (*ocache) {
		/* old "single" caches need to be linked too */
		*ocache = newdataadr(fd, *ocache);
		direct_link_pointcache(fd, *ocache);
		if (force_disk) {
			(*ocache)->flag |= PTCACHE_DISK_CACHE;
			(*ocache)->step = 1;
		}

		ptcaches->first = ptcaches->last = *ocache;
	}
}

static void lib_link_partdeflect(FileData *fd, ID *id, PartDeflect *pd)
{
	if (pd && pd->tex)
		pd->tex = newlibadr_us(fd, id->lib, pd->tex);
	if (pd && pd->f_source)
		pd->f_source = newlibadr(fd, id->lib, pd->f_source);
}

static void lib_link_particlesettings(FileData *fd, Main *main)
{
	for (ParticleSettings *part = main->particle.first; part; part = part->id.next) {
		if (part->id.tag & LIB_TAG_NEED_LINK) {
			IDP_LibLinkProperty(part->id.properties, fd);
			lib_link_animdata(fd, &part->id, part->adt);

			part->ipo = newlibadr_us(fd, part->id.lib, part->ipo); // XXX deprecated - old animation system

			part->dup_ob = newlibadr(fd, part->id.lib, part->dup_ob);
			part->dup_group = newlibadr(fd, part->id.lib, part->dup_group);
			part->eff_group = newlibadr(fd, part->id.lib, part->eff_group);
			part->bb_ob = newlibadr(fd, part->id.lib, part->bb_ob);
			part->collision_group = newlibadr(fd, part->id.lib, part->collision_group);

			lib_link_partdeflect(fd, &part->id, part->pd);
			lib_link_partdeflect(fd, &part->id, part->pd2);

			if (part->effector_weights) {
				part->effector_weights->group = newlibadr(fd, part->id.lib, part->effector_weights->group);
			}
			else {
				part->effector_weights = BKE_effector_add_weights(part->eff_group);
			}

			if (part->dupliweights.first && part->dup_group) {
				for (ParticleDupliWeight *dw = part->dupliweights.first; dw; dw = dw->next) {
					dw->ob = newlibadr(fd, part->id.lib, dw->ob);
				}
			}
			else {
				BLI_listbase_clear(&part->dupliweights);
			}

			if (part->boids) {
				BoidState *state = part->boids->states.first;
				BoidRule *rule;
				for (; state; state = state->next) {
					rule = state->rules.first;
					for (; rule; rule = rule->next) {
						switch (rule->type) {
							case eBoidRuleType_Goal:
							case eBoidRuleType_Avoid:
							{
								BoidRuleGoalAvoid *brga = (BoidRuleGoalAvoid *)rule;
								brga->ob = newlibadr(fd, part->id.lib, brga->ob);
								break;
							}
							case eBoidRuleType_FollowLeader:
							{
								BoidRuleFollowLeader *brfl = (BoidRuleFollowLeader *)rule;
								brfl->ob = newlibadr(fd, part->id.lib, brfl->ob);
								break;
							}
						}
					}
				}
			}

			for (int a = 0; a < MAX_MTEX; a++) {
				MTex *mtex = part->mtex[a];
				if (mtex) {
					mtex->tex = newlibadr_us(fd, part->id.lib, mtex->tex);
					mtex->object = newlibadr(fd, part->id.lib, mtex->object);
				}
			}

			part->id.tag &= ~LIB_TAG_NEED_LINK;
		}
	}
}

static void direct_link_partdeflect(PartDeflect *pd)
{
	if (pd) pd->rng = NULL;
}

static void direct_link_particlesettings(FileData *fd, ParticleSettings *part)
{
	int a;

	part->adt = newdataadr(fd, part->adt);
	part->pd = newdataadr(fd, part->pd);
	part->pd2 = newdataadr(fd, part->pd2);

	direct_link_animdata(fd, part->adt);
	direct_link_partdeflect(part->pd);
	direct_link_partdeflect(part->pd2);

	part->clumpcurve = newdataadr(fd, part->clumpcurve);
	if (part->clumpcurve)
		direct_link_curvemapping(fd, part->clumpcurve);
	part->roughcurve = newdataadr(fd, part->roughcurve);
	if (part->roughcurve)
		direct_link_curvemapping(fd, part->roughcurve);
	part->twistcurve = newdataadr(fd, part->twistcurve);
	if (part->twistcurve)
		direct_link_curvemapping(fd, part->twistcurve);

	part->effector_weights = newdataadr(fd, part->effector_weights);
	if (!part->effector_weights)
		part->effector_weights = BKE_effector_add_weights(part->eff_group);

	link_list(fd, &part->dupliweights);

	part->boids = newdataadr(fd, part->boids);
	part->fluid = newdataadr(fd, part->fluid);

	if (part->boids) {
		BoidState *state;
		link_list(fd, &part->boids->states);

		for (state = part->boids->states.first; state; state = state->next) {
			link_list(fd, &state->rules);
			link_list(fd, &state->conditions);
			link_list(fd, &state->actions);
		}
	}
	for (a = 0; a < MAX_MTEX; a++) {
		part->mtex[a] = newdataadr(fd, part->mtex[a]);
	}

	/* Protect against integer overflow vulnerability. */
	CLAMP(part->trail_count, 1, 100000);
}

static void lib_link_particlesystems(FileData *fd, Object *ob, ID *id, ListBase *particles)
{
	ParticleSystem *psys, *psysnext;

	for (psys = particles->first; psys; psys = psysnext) {
		psysnext = psys->next;

		psys->part = newlibadr_us(fd, id->lib, psys->part);
		if (psys->part) {
			ParticleTarget *pt = psys->targets.first;

			for (; pt; pt = pt->next)
				pt->ob = newlibadr(fd, id->lib, pt->ob);

			psys->parent = newlibadr(fd, id->lib, psys->parent);
			psys->target_ob = newlibadr(fd, id->lib, psys->target_ob);

			if (psys->clmd) {
				/* XXX - from reading existing code this seems correct but intended usage of
				 * pointcache /w cloth should be added in 'ParticleSystem' - campbell */
				psys->clmd->point_cache = psys->pointcache;
				psys->clmd->ptcaches.first = psys->clmd->ptcaches.last = NULL;
				psys->clmd->coll_parms->group = newlibadr(fd, id->lib, psys->clmd->coll_parms->group);
				psys->clmd->modifier.error = NULL;
			}
		}
		else {
			/* particle modifier must be removed before particle system */
			ParticleSystemModifierData *psmd = psys_get_modifier(ob, psys);
			BLI_remlink(&ob->modifiers, psmd);
			modifier_free((ModifierData *)psmd);

			BLI_remlink(particles, psys);
			MEM_freeN(psys);
		}
	}
}
static void direct_link_particlesystems(FileData *fd, ListBase *particles)
{
	ParticleSystem *psys;
	ParticleData *pa;
	int a;

	for (psys = particles->first; psys; psys = psys->next) {
		psys->particles = newdataadr(fd, psys->particles);

		if (psys->particles && psys->particles->hair) {
			for (a = 0, pa = psys->particles; a < psys->totpart; a++, pa++)
				pa->hair = newdataadr(fd, pa->hair);
		}

		if (psys->particles && psys->particles->keys) {
			for (a = 0, pa = psys->particles; a < psys->totpart; a++, pa++) {
				pa->keys = NULL;
				pa->totkey = 0;
			}

			psys->flag &= ~PSYS_KEYED;
		}

		if (psys->particles && psys->particles->boid) {
			pa = psys->particles;
			pa->boid = newdataadr(fd, pa->boid);
			pa->boid->ground = NULL;  /* This is purely runtime data, but still can be an issue if left dangling. */
			for (a = 1, pa++; a < psys->totpart; a++, pa++) {
				pa->boid = (pa - 1)->boid + 1;
				pa->boid->ground = NULL;
			}
		}
		else if (psys->particles) {
			for (a = 0, pa = psys->particles; a < psys->totpart; a++, pa++)
				pa->boid = NULL;
		}

		psys->fluid_springs = newdataadr(fd, psys->fluid_springs);

		psys->child = newdataadr(fd, psys->child);
		psys->effectors = NULL;

		link_list(fd, &psys->targets);

		psys->edit = NULL;
		psys->free_edit = NULL;
		psys->pathcache = NULL;
		psys->childcache = NULL;
		BLI_listbase_clear(&psys->pathcachebufs);
		BLI_listbase_clear(&psys->childcachebufs);
		psys->pdd = NULL;

		if (psys->clmd) {
			psys->clmd = newdataadr(fd, psys->clmd);
			psys->clmd->clothObject = NULL;
			psys->clmd->hairdata = NULL;

			psys->clmd->sim_parms = newdataadr(fd, psys->clmd->sim_parms);
			psys->clmd->coll_parms = newdataadr(fd, psys->clmd->coll_parms);

			if (psys->clmd->sim_parms) {
				psys->clmd->sim_parms->effector_weights = NULL;
				if (psys->clmd->sim_parms->presets > 10)
					psys->clmd->sim_parms->presets = 0;
			}

			psys->hair_in_mesh = psys->hair_out_mesh = NULL;
			psys->clmd->solver_result = NULL;
		}

		direct_link_pointcache_list(fd, &psys->ptcaches, &psys->pointcache, 0);
		if (psys->clmd) {
			psys->clmd->point_cache = psys->pointcache;
		}

		psys->tree = NULL;
		psys->bvhtree = NULL;

		psys->orig_psys = NULL;
		psys->batch_cache = NULL;
	}
	return;
}

/* ************ READ MESH ***************** */

static void lib_link_mesh(FileData *fd, Main *main)
{
	Mesh *me;

	for (me = main->mesh.first; me; me = me->id.next) {
		if (me->id.tag & LIB_TAG_NEED_LINK) {
			int i;

			/* Link ID Properties -- and copy this comment EXACTLY for easy finding
			 * of library blocks that implement this.*/
			IDP_LibLinkProperty(me->id.properties, fd);
			lib_link_animdata(fd, &me->id, me->adt);

			/* this check added for python created meshes */
			if (me->mat) {
				for (i = 0; i < me->totcol; i++) {
					me->mat[i] = newlibadr_us(fd, me->id.lib, me->mat[i]);
				}
			}
			else {
				me->totcol = 0;
			}

			me->ipo = newlibadr_us(fd, me->id.lib, me->ipo); // XXX: deprecated: old anim sys
			me->key = newlibadr_us(fd, me->id.lib, me->key);
			me->texcomesh = newlibadr_us(fd, me->id.lib, me->texcomesh);
		}
	}

	for (me = main->mesh.first; me; me = me->id.next) {
		if (me->id.tag & LIB_TAG_NEED_LINK) {
			/*check if we need to convert mfaces to mpolys*/
			if (me->totface && !me->totpoly) {
				/* temporarily switch main so that reading from
				 * external CustomData works */
				Main *gmain = G_MAIN;
				G_MAIN = main;

				BKE_mesh_do_versions_convert_mfaces_to_mpolys(me);

				G_MAIN = gmain;
			}

			/*
			 * Re-tessellate, even if the polys were just created from tessfaces, this
			 * is important because it:
			 * - fill the CD_ORIGINDEX layer
			 * - gives consistency of tessface between loading from a file and
			 *   converting an edited BMesh back into a mesh (i.e. it replaces
			 *   quad tessfaces in a loaded mesh immediately, instead of lazily
			 *   waiting until edit mode has been entered/exited, making it easier
			 *   to recognize problems that would otherwise only show up after edits).
			 */
#ifdef USE_TESSFACE_DEFAULT
			BKE_mesh_tessface_calc(me);
#else
			BKE_mesh_tessface_clear(me);
#endif

			me->id.tag &= ~LIB_TAG_NEED_LINK;
		}
	}
}

static void direct_link_dverts(FileData *fd, int count, MDeformVert *mdverts)
{
	int i;

	if (mdverts == NULL) {
		return;
	}

	for (i = count; i > 0; i--, mdverts++) {
		/*convert to vgroup allocation system*/
		MDeformWeight *dw;
		if (mdverts->dw && (dw = newdataadr(fd, mdverts->dw))) {
			const ssize_t dw_len = mdverts->totweight * sizeof(MDeformWeight);
			void *dw_tmp = MEM_mallocN(dw_len, "direct_link_dverts");
			memcpy(dw_tmp, dw, dw_len);
			mdverts->dw = dw_tmp;
			MEM_freeN(dw);
		}
		else {
			mdverts->dw = NULL;
			mdverts->totweight = 0;
		}
	}
}

static void direct_link_mdisps(FileData *fd, int count, MDisps *mdisps, int external)
{
	if (mdisps) {
		int i;

		for (i = 0; i < count; ++i) {
			mdisps[i].disps = newdataadr(fd, mdisps[i].disps);
			mdisps[i].hidden = newdataadr(fd, mdisps[i].hidden);

			if (mdisps[i].totdisp && !mdisps[i].level) {
				/* this calculation is only correct for loop mdisps;
				 * if loading pre-BMesh face mdisps this will be
				 * overwritten with the correct value in
				 * bm_corners_to_loops() */
				float gridsize = sqrtf(mdisps[i].totdisp);
				mdisps[i].level = (int)(logf(gridsize - 1.0f) / (float)M_LN2) + 1;
			}

			if ((fd->flags & FD_FLAGS_SWITCH_ENDIAN) && (mdisps[i].disps)) {
				/* DNA_struct_switch_endian doesn't do endian swap for (*disps)[] */
				/* this does swap for data written at write_mdisps() - readfile.c */
				BLI_endian_switch_float_array(*mdisps[i].disps, mdisps[i].totdisp * 3);
			}
			if (!external && !mdisps[i].disps)
				mdisps[i].totdisp = 0;
		}
	}
}

static void direct_link_grid_paint_mask(FileData *fd, int count, GridPaintMask *grid_paint_mask)
{
	if (grid_paint_mask) {
		int i;

		for (i = 0; i < count; ++i) {
			GridPaintMask *gpm = &grid_paint_mask[i];
			if (gpm->data)
				gpm->data = newdataadr(fd, gpm->data);
		}
	}
}

/*this isn't really a public api function, so prototyped here*/
static void direct_link_customdata(FileData *fd, CustomData *data, int count)
{
	int i = 0;

	data->layers = newdataadr(fd, data->layers);

	/* annoying workaround for bug [#31079] loading legacy files with
	 * no polygons _but_ have stale customdata */
	if (UNLIKELY(count == 0 && data->layers == NULL && data->totlayer != 0)) {
		CustomData_reset(data);
		return;
	}

	data->external = newdataadr(fd, data->external);

	while (i < data->totlayer) {
		CustomDataLayer *layer = &data->layers[i];

		if (layer->flag & CD_FLAG_EXTERNAL)
			layer->flag &= ~CD_FLAG_IN_MEMORY;

		layer->flag &= ~CD_FLAG_NOFREE;

		if (CustomData_verify_versions(data, i)) {
			layer->data = newdataadr(fd, layer->data);
			if (layer->type == CD_MDISPS)
				direct_link_mdisps(fd, count, layer->data, layer->flag & CD_FLAG_EXTERNAL);
			else if (layer->type == CD_GRID_PAINT_MASK)
				direct_link_grid_paint_mask(fd, count, layer->data);
			i++;
		}
	}

	CustomData_update_typemap(data);
}

static void direct_link_mesh(FileData *fd, Mesh *mesh)
{
	mesh->mat = newdataadr(fd, mesh->mat);
	test_pointer_array(fd, (void **)&mesh->mat);

	mesh->mvert = newdataadr(fd, mesh->mvert);
	mesh->medge = newdataadr(fd, mesh->medge);
	mesh->mface = newdataadr(fd, mesh->mface);
	mesh->mloop = newdataadr(fd, mesh->mloop);
	mesh->mpoly = newdataadr(fd, mesh->mpoly);
	mesh->tface = newdataadr(fd, mesh->tface);
	mesh->mtface = newdataadr(fd, mesh->mtface);
	mesh->mcol = newdataadr(fd, mesh->mcol);
	mesh->dvert = newdataadr(fd, mesh->dvert);
	mesh->mloopcol = newdataadr(fd, mesh->mloopcol);
	mesh->mloopuv = newdataadr(fd, mesh->mloopuv);
	mesh->mselect = newdataadr(fd, mesh->mselect);

	/* animdata */
	mesh->adt = newdataadr(fd, mesh->adt);
	direct_link_animdata(fd, mesh->adt);

	/* normally direct_link_dverts should be called in direct_link_customdata,
	 * but for backwards compat in do_versions to work we do it here */
	direct_link_dverts(fd, mesh->totvert, mesh->dvert);

	direct_link_customdata(fd, &mesh->vdata, mesh->totvert);
	direct_link_customdata(fd, &mesh->edata, mesh->totedge);
	direct_link_customdata(fd, &mesh->fdata, mesh->totface);
	direct_link_customdata(fd, &mesh->ldata, mesh->totloop);
	direct_link_customdata(fd, &mesh->pdata, mesh->totpoly);

	mesh->bb = NULL;
	mesh->edit_btmesh = NULL;
	BKE_mesh_runtime_reset(mesh);

	/* happens with old files */
	if (mesh->mselect == NULL) {
		mesh->totselect = 0;
	}

	/* Multires data */
	mesh->mr = newdataadr(fd, mesh->mr);
	if (mesh->mr) {
		MultiresLevel *lvl;

		link_list(fd, &mesh->mr->levels);
		lvl = mesh->mr->levels.first;

		direct_link_customdata(fd, &mesh->mr->vdata, lvl->totvert);
		direct_link_dverts(fd, lvl->totvert, CustomData_get(&mesh->mr->vdata, 0, CD_MDEFORMVERT));
		direct_link_customdata(fd, &mesh->mr->fdata, lvl->totface);

		mesh->mr->edge_flags = newdataadr(fd, mesh->mr->edge_flags);
		mesh->mr->edge_creases = newdataadr(fd, mesh->mr->edge_creases);

		mesh->mr->verts = newdataadr(fd, mesh->mr->verts);

		/* If mesh has the same number of vertices as the
		 * highest multires level, load the current mesh verts
		 * into multires and discard the old data. Needed
		 * because some saved files either do not have a verts
		 * array, or the verts array contains out-of-date
		 * data. */
		if (mesh->totvert == ((MultiresLevel *)mesh->mr->levels.last)->totvert) {
			if (mesh->mr->verts)
				MEM_freeN(mesh->mr->verts);
			mesh->mr->verts = MEM_dupallocN(mesh->mvert);
		}

		for (; lvl; lvl = lvl->next) {
			lvl->verts = newdataadr(fd, lvl->verts);
			lvl->faces = newdataadr(fd, lvl->faces);
			lvl->edges = newdataadr(fd, lvl->edges);
			lvl->colfaces = newdataadr(fd, lvl->colfaces);
		}
	}

	/* if multires is present but has no valid vertex data,
	 * there's no way to recover it; silently remove multires */
	if (mesh->mr && !mesh->mr->verts) {
		multires_free(mesh->mr);
		mesh->mr = NULL;
	}

	if ((fd->flags & FD_FLAGS_SWITCH_ENDIAN) && mesh->tface) {
		TFace *tf = mesh->tface;
		int i;

		for (i = 0; i < mesh->totface; i++, tf++) {
			BLI_endian_switch_uint32_array(tf->col, 4);
		}
	}
}

/* ************ READ LATTICE ***************** */

static void lib_link_latt(FileData *fd, Main *main)
{
	for (Lattice *lt = main->latt.first; lt; lt = lt->id.next) {
		if (lt->id.tag & LIB_TAG_NEED_LINK) {
			IDP_LibLinkProperty(lt->id.properties, fd);
			lib_link_animdata(fd, &lt->id, lt->adt);

			lt->ipo = newlibadr_us(fd, lt->id.lib, lt->ipo); // XXX deprecated - old animation system
			lt->key = newlibadr_us(fd, lt->id.lib, lt->key);

			lt->id.tag &= ~LIB_TAG_NEED_LINK;
		}
	}
}

static void direct_link_latt(FileData *fd, Lattice *lt)
{
	lt->def = newdataadr(fd, lt->def);

	lt->dvert = newdataadr(fd, lt->dvert);
	direct_link_dverts(fd, lt->pntsu * lt->pntsv * lt->pntsw, lt->dvert);

	lt->editlatt = NULL;
	lt->batch_cache = NULL;

	lt->adt = newdataadr(fd, lt->adt);
	direct_link_animdata(fd, lt->adt);
}


/* ************ READ OBJECT ***************** */

static void lib_link_modifiers_common(
        void *userData, Object *ob, ID **idpoin, int cb_flag)
{
	FileData *fd = userData;

	*idpoin = newlibadr(fd, ob->id.lib, *idpoin);
	if (*idpoin != NULL && (cb_flag & IDWALK_CB_USER) != 0) {
		id_us_plus_no_lib(*idpoin);
	}
}

static void lib_link_modifiers(FileData *fd, Object *ob)
{
	modifiers_foreachIDLink(ob, lib_link_modifiers_common, fd);

	/* If linking from a library, clear 'local' static override flag. */
	if (ob->id.lib != NULL) {
		for (ModifierData *mod = ob->modifiers.first; mod != NULL; mod = mod->next) {
			mod->flag &= ~eModifierFlag_StaticOverride_Local;
		}
	}

}

static void lib_link_gpencil_modifiers(FileData *fd, Object *ob)
{
	BKE_gpencil_modifiers_foreachIDLink(ob, lib_link_modifiers_common, fd);

	/* If linking from a library, clear 'local' static override flag. */
	if (ob->id.lib != NULL) {
		for (GpencilModifierData *mod = ob->greasepencil_modifiers.first; mod != NULL; mod = mod->next) {
			mod->flag &= ~eGpencilModifierFlag_StaticOverride_Local;
		}
	}
}

static void lib_link_shaderfxs(FileData *fd, Object *ob)
{
	BKE_shaderfx_foreachIDLink(ob, lib_link_modifiers_common, fd);

	/* If linking from a library, clear 'local' static override flag. */
	if (ob->id.lib != NULL) {
		for (ShaderFxData *fx = ob->shader_fx.first; fx != NULL; fx = fx->next) {
			fx->flag &= ~eShaderFxFlag_StaticOverride_Local;
		}
	}
}

static void lib_link_object(FileData *fd, Main *main)
{
	bool warn = false;

	for (Object *ob = main->object.first; ob; ob = ob->id.next) {
		if (ob->id.tag & LIB_TAG_NEED_LINK) {
			int a;

			IDP_LibLinkProperty(ob->id.properties, fd);
			lib_link_animdata(fd, &ob->id, ob->adt);

// XXX deprecated - old animation system <<<
			ob->ipo = newlibadr_us(fd, ob->id.lib, ob->ipo);
			ob->action = newlibadr_us(fd, ob->id.lib, ob->action);
// >>> XXX deprecated - old animation system

			ob->parent = newlibadr(fd, ob->id.lib, ob->parent);
			ob->track = newlibadr(fd, ob->id.lib, ob->track);
			ob->poselib = newlibadr_us(fd, ob->id.lib, ob->poselib);

			/* 2.8x drops support for non-empty dupli instances. */
			if (ob->type == OB_EMPTY) {
				ob->dup_group = newlibadr_us(fd, ob->id.lib, ob->dup_group);
			}
			else {
				ob->dup_group = NULL;
				ob->transflag &= ~OB_DUPLICOLLECTION;
			}

			ob->proxy = newlibadr_us(fd, ob->id.lib, ob->proxy);
			if (ob->proxy) {
				/* paranoia check, actually a proxy_from pointer should never be written... */
				if (ob->proxy->id.lib == NULL) {
					ob->proxy->proxy_from = NULL;
					ob->proxy = NULL;

					if (ob->id.lib)
						printf("Proxy lost from  object %s lib %s\n", ob->id.name + 2, ob->id.lib->name);
					else
						printf("Proxy lost from  object %s lib <NONE>\n", ob->id.name + 2);
				}
				else {
					/* this triggers object_update to always use a copy */
					ob->proxy->proxy_from = ob;
				}
			}
			ob->proxy_group = newlibadr(fd, ob->id.lib, ob->proxy_group);

			void *poin = ob->data;
			ob->data = newlibadr_us(fd, ob->id.lib, ob->data);

			if (ob->data == NULL && poin != NULL) {
				if (ob->id.lib)
					printf("Can't find obdata of %s lib %s\n", ob->id.name + 2, ob->id.lib->name);
				else
					printf("Object %s lost data.\n", ob->id.name + 2);

				ob->type = OB_EMPTY;
				warn = true;

				if (ob->pose) {
					/* we can't call #BKE_pose_free() here because of library linking
					 * freeing will recurse down into every pose constraints ID pointers
					 * which are not always valid, so for now free directly and suffer
					 * some leaked memory rather then crashing immediately
					 * while bad this _is_ an exceptional case - campbell */
#if 0
					BKE_pose_free(ob->pose);
#else
					MEM_freeN(ob->pose);
#endif
					ob->pose = NULL;
					ob->mode &= ~OB_MODE_POSE;
				}
			}
			for (a = 0; a < ob->totcol; a++)
				ob->mat[a] = newlibadr_us(fd, ob->id.lib, ob->mat[a]);

			/* When the object is local and the data is library its possible
			 * the material list size gets out of sync. [#22663] */
			if (ob->data && ob->id.lib != ((ID *)ob->data)->lib) {
				const short *totcol_data = give_totcolp(ob);
				/* Only expand so as not to loose any object materials that might be set. */
				if (totcol_data && (*totcol_data > ob->totcol)) {
					/* printf("'%s' %d -> %d\n", ob->id.name, ob->totcol, *totcol_data); */
					BKE_material_resize_object(main, ob, *totcol_data, false);
				}
			}

			ob->gpd = newlibadr_us(fd, ob->id.lib, ob->gpd);

			ob->id.tag &= ~LIB_TAG_NEED_LINK;
			/* if id.us==0 a new base will be created later on */

			/* WARNING! Also check expand_object(), should reflect the stuff below. */
			lib_link_pose(fd, main, ob, ob->pose);
			lib_link_constraints(fd, &ob->id, &ob->constraints);

// XXX deprecated - old animation system <<<
			lib_link_constraint_channels(fd, &ob->id, &ob->constraintChannels);
			lib_link_nlastrips(fd, &ob->id, &ob->nlastrips);
// >>> XXX deprecated - old animation system

			for (PartEff *paf = ob->effect.first; paf; paf = paf->next) {
				if (paf->type == EFF_PARTICLE) {
					paf->group = newlibadr_us(fd, ob->id.lib, paf->group);
				}
			}

			{
				FluidsimModifierData *fluidmd = (FluidsimModifierData *)modifiers_findByType(ob, eModifierType_Fluidsim);

				if (fluidmd && fluidmd->fss)
					fluidmd->fss->ipo = newlibadr_us(fd, ob->id.lib, fluidmd->fss->ipo);  // XXX deprecated - old animation system
			}

			{
				SmokeModifierData *smd = (SmokeModifierData *)modifiers_findByType(ob, eModifierType_Smoke);

				if (smd && (smd->type == MOD_SMOKE_TYPE_DOMAIN) && smd->domain) {
					smd->domain->flags |= MOD_SMOKE_FILE_LOAD; /* flag for refreshing the simulation after loading */
				}
			}

			/* texture field */
			if (ob->pd)
				lib_link_partdeflect(fd, &ob->id, ob->pd);

			if (ob->soft) {
				ob->soft->collision_group = newlibadr(fd, ob->id.lib, ob->soft->collision_group);

				ob->soft->effector_weights->group = newlibadr(fd, ob->id.lib, ob->soft->effector_weights->group);
			}

			lib_link_particlesystems(fd, ob, &ob->id, &ob->particlesystem);
			lib_link_modifiers(fd, ob);
			lib_link_gpencil_modifiers(fd, ob);
			lib_link_shaderfxs(fd, ob);

			if (ob->rigidbody_constraint) {
				ob->rigidbody_constraint->ob1 = newlibadr(fd, ob->id.lib, ob->rigidbody_constraint->ob1);
				ob->rigidbody_constraint->ob2 = newlibadr(fd, ob->id.lib, ob->rigidbody_constraint->ob2);
			}

			{
				LodLevel *level;
				for (level = ob->lodlevels.first; level; level = level->next) {
					level->source = newlibadr(fd, ob->id.lib, level->source);

					if (!level->source && level == ob->lodlevels.first)
						level->source = ob;
				}
			}
		}
	}

	if (warn) {
		BKE_report(fd->reports, RPT_WARNING, "Warning in console");
	}
}


static void direct_link_pose(FileData *fd, bPose *pose)
{
	bPoseChannel *pchan;

	if (!pose)
		return;

	link_list(fd, &pose->chanbase);
	link_list(fd, &pose->agroups);

	pose->chanhash = NULL;
	pose->chan_array = NULL;

	for (pchan = pose->chanbase.first; pchan; pchan = pchan->next) {
		pchan->bone = NULL;
		pchan->parent = newdataadr(fd, pchan->parent);
		pchan->child = newdataadr(fd, pchan->child);
		pchan->custom_tx = newdataadr(fd, pchan->custom_tx);

		pchan->bbone_prev = newdataadr(fd, pchan->bbone_prev);
		pchan->bbone_next = newdataadr(fd, pchan->bbone_next);

		direct_link_constraints(fd, &pchan->constraints);

		pchan->prop = newdataadr(fd, pchan->prop);
		IDP_DirectLinkGroup_OrFree(&pchan->prop, (fd->flags & FD_FLAGS_SWITCH_ENDIAN), fd);

		pchan->mpath = newdataadr(fd, pchan->mpath);
		if (pchan->mpath)
			direct_link_motionpath(fd, pchan->mpath);

		BLI_listbase_clear(&pchan->iktree);
		BLI_listbase_clear(&pchan->siktree);

		/* in case this value changes in future, clamp else we get undefined behavior */
		CLAMP(pchan->rotmode, ROT_MODE_MIN, ROT_MODE_MAX);

		pchan->draw_data = NULL;
		memset(&pchan->runtime, 0, sizeof(pchan->runtime));
	}
	pose->ikdata = NULL;
	if (pose->ikparam != NULL) {
		pose->ikparam = newdataadr(fd, pose->ikparam);
	}
}

static void direct_link_modifiers(FileData *fd, ListBase *lb)
{
	ModifierData *md;

	link_list(fd, lb);

	for (md = lb->first; md; md = md->next) {
		md->error = NULL;

		/* if modifiers disappear, or for upward compatibility */
		if (NULL == modifierType_getInfo(md->type))
			md->type = eModifierType_None;

		if (md->type == eModifierType_Subsurf) {
			SubsurfModifierData *smd = (SubsurfModifierData *)md;

			smd->emCache = smd->mCache = NULL;
		}
		else if (md->type == eModifierType_Armature) {
			ArmatureModifierData *amd = (ArmatureModifierData *)md;

			amd->prevCos = NULL;
		}
		else if (md->type == eModifierType_Cloth) {
			ClothModifierData *clmd = (ClothModifierData *)md;

			clmd->clothObject = NULL;
			clmd->hairdata = NULL;

			clmd->sim_parms = newdataadr(fd, clmd->sim_parms);
			clmd->coll_parms = newdataadr(fd, clmd->coll_parms);

			direct_link_pointcache_list(fd, &clmd->ptcaches, &clmd->point_cache, 0);

			if (clmd->sim_parms) {
				if (clmd->sim_parms->presets > 10)
					clmd->sim_parms->presets = 0;

				clmd->sim_parms->reset = 0;

				clmd->sim_parms->effector_weights = newdataadr(fd, clmd->sim_parms->effector_weights);

				if (!clmd->sim_parms->effector_weights) {
					clmd->sim_parms->effector_weights = BKE_effector_add_weights(NULL);
				}
			}

			clmd->solver_result = NULL;
		}
		else if (md->type == eModifierType_Fluidsim) {
			FluidsimModifierData *fluidmd = (FluidsimModifierData *)md;

			fluidmd->fss = newdataadr(fd, fluidmd->fss);
			if (fluidmd->fss) {
				fluidmd->fss->fmd = fluidmd;
				fluidmd->fss->meshVelocities = NULL;
			}
		}
		else if (md->type == eModifierType_Smoke) {
			SmokeModifierData *smd = (SmokeModifierData *)md;

			if (smd->type == MOD_SMOKE_TYPE_DOMAIN) {
				smd->flow = NULL;
				smd->coll = NULL;
				smd->domain = newdataadr(fd, smd->domain);
				smd->domain->smd = smd;

				smd->domain->fluid = NULL;
				smd->domain->fluid_mutex = BLI_rw_mutex_alloc();
				smd->domain->wt = NULL;
				smd->domain->shadow = NULL;
				smd->domain->tex = NULL;
				smd->domain->tex_shadow = NULL;
				smd->domain->tex_flame = NULL;
				smd->domain->tex_flame_coba = NULL;
				smd->domain->tex_coba = NULL;
				smd->domain->tex_field = NULL;
				smd->domain->tex_velocity_x = NULL;
				smd->domain->tex_velocity_y = NULL;
				smd->domain->tex_velocity_z = NULL;
				smd->domain->tex_wt = NULL;
				smd->domain->coba = newdataadr(fd, smd->domain->coba);

				smd->domain->effector_weights = newdataadr(fd, smd->domain->effector_weights);
				if (!smd->domain->effector_weights)
					smd->domain->effector_weights = BKE_effector_add_weights(NULL);

				direct_link_pointcache_list(fd, &(smd->domain->ptcaches[0]), &(smd->domain->point_cache[0]), 1);

				/* Smoke uses only one cache from now on, so store pointer convert */
				if (smd->domain->ptcaches[1].first || smd->domain->point_cache[1]) {
					if (smd->domain->point_cache[1]) {
						PointCache *cache = newdataadr(fd, smd->domain->point_cache[1]);
						if (cache->flag & PTCACHE_FAKE_SMOKE) {
							/* Smoke was already saved in "new format" and this cache is a fake one. */
						}
						else {
							printf("High resolution smoke cache not available due to pointcache update. Please reset the simulation.\n");
						}
						BKE_ptcache_free(cache);
					}
					BLI_listbase_clear(&smd->domain->ptcaches[1]);
					smd->domain->point_cache[1] = NULL;
				}
			}
			else if (smd->type == MOD_SMOKE_TYPE_FLOW) {
				smd->domain = NULL;
				smd->coll = NULL;
				smd->flow = newdataadr(fd, smd->flow);
				smd->flow->smd = smd;
				smd->flow->mesh = NULL;
				smd->flow->verts_old = NULL;
				smd->flow->numverts = 0;
				smd->flow->psys = newdataadr(fd, smd->flow->psys);
			}
			else if (smd->type == MOD_SMOKE_TYPE_COLL) {
				smd->flow = NULL;
				smd->domain = NULL;
				smd->coll = newdataadr(fd, smd->coll);
				if (smd->coll) {
					smd->coll->smd = smd;
					smd->coll->verts_old = NULL;
					smd->coll->numverts = 0;
					smd->coll->mesh = NULL;
				}
				else {
					smd->type = 0;
					smd->flow = NULL;
					smd->domain = NULL;
					smd->coll = NULL;
				}
			}
		}
		else if (md->type == eModifierType_DynamicPaint) {
			DynamicPaintModifierData *pmd = (DynamicPaintModifierData *)md;

			if (pmd->canvas) {
				pmd->canvas = newdataadr(fd, pmd->canvas);
				pmd->canvas->pmd = pmd;
				pmd->canvas->mesh = NULL;
				pmd->canvas->flags &= ~MOD_DPAINT_BAKING; /* just in case */

				if (pmd->canvas->surfaces.first) {
					DynamicPaintSurface *surface;
					link_list(fd, &pmd->canvas->surfaces);

					for (surface = pmd->canvas->surfaces.first; surface; surface = surface->next) {
						surface->canvas = pmd->canvas;
						surface->data = NULL;
						direct_link_pointcache_list(fd, &(surface->ptcaches), &(surface->pointcache), 1);

						if (!(surface->effector_weights = newdataadr(fd, surface->effector_weights)))
							surface->effector_weights = BKE_effector_add_weights(NULL);
					}
				}
			}
			if (pmd->brush) {
				pmd->brush = newdataadr(fd, pmd->brush);
				pmd->brush->pmd = pmd;
				pmd->brush->psys = newdataadr(fd, pmd->brush->psys);
				pmd->brush->paint_ramp = newdataadr(fd, pmd->brush->paint_ramp);
				pmd->brush->vel_ramp = newdataadr(fd, pmd->brush->vel_ramp);
				pmd->brush->mesh = NULL;
			}
		}
		else if (md->type == eModifierType_Collision) {
			CollisionModifierData *collmd = (CollisionModifierData *)md;
#if 0
			// TODO: CollisionModifier should use pointcache
			// + have proper reset events before enabling this
			collmd->x = newdataadr(fd, collmd->x);
			collmd->xnew = newdataadr(fd, collmd->xnew);
			collmd->mfaces = newdataadr(fd, collmd->mfaces);

			collmd->current_x = MEM_calloc_arrayN(collmd->numverts, sizeof(MVert), "current_x");
			collmd->current_xnew = MEM_calloc_arrayN(collmd->numverts, sizeof(MVert), "current_xnew");
			collmd->current_v = MEM_calloc_arrayN(collmd->numverts, sizeof(MVert), "current_v");
#endif

			collmd->x = NULL;
			collmd->xnew = NULL;
			collmd->current_x = NULL;
			collmd->current_xnew = NULL;
			collmd->current_v = NULL;
			collmd->time_x = collmd->time_xnew = -1000;
			collmd->mvert_num = 0;
			collmd->tri_num = 0;
			collmd->is_static = false;
			collmd->bvhtree = NULL;
			collmd->tri = NULL;

		}
		else if (md->type == eModifierType_Surface) {
			SurfaceModifierData *surmd = (SurfaceModifierData *)md;

			surmd->mesh = NULL;
			surmd->bvhtree = NULL;
			surmd->x = NULL;
			surmd->v = NULL;
			surmd->numverts = 0;
		}
		else if (md->type == eModifierType_Hook) {
			HookModifierData *hmd = (HookModifierData *)md;

			hmd->indexar = newdataadr(fd, hmd->indexar);
			if (fd->flags & FD_FLAGS_SWITCH_ENDIAN) {
				BLI_endian_switch_int32_array(hmd->indexar, hmd->totindex);
			}

			hmd->curfalloff = newdataadr(fd, hmd->curfalloff);
			if (hmd->curfalloff) {
				direct_link_curvemapping(fd, hmd->curfalloff);
			}
		}
		else if (md->type == eModifierType_ParticleSystem) {
			ParticleSystemModifierData *psmd = (ParticleSystemModifierData *)md;

			psmd->mesh_final = NULL;
			psmd->mesh_original = NULL;
			psmd->psys = newdataadr(fd, psmd->psys);
			psmd->flag &= ~eParticleSystemFlag_psys_updated;
			psmd->flag |= eParticleSystemFlag_file_loaded;
		}
		else if (md->type == eModifierType_Explode) {
			ExplodeModifierData *psmd = (ExplodeModifierData *)md;

			psmd->facepa = NULL;
		}
		else if (md->type == eModifierType_MeshDeform) {
			MeshDeformModifierData *mmd = (MeshDeformModifierData *)md;

			mmd->bindinfluences = newdataadr(fd, mmd->bindinfluences);
			mmd->bindoffsets = newdataadr(fd, mmd->bindoffsets);
			mmd->bindcagecos = newdataadr(fd, mmd->bindcagecos);
			mmd->dyngrid = newdataadr(fd, mmd->dyngrid);
			mmd->dyninfluences = newdataadr(fd, mmd->dyninfluences);
			mmd->dynverts = newdataadr(fd, mmd->dynverts);

			mmd->bindweights = newdataadr(fd, mmd->bindweights);
			mmd->bindcos = newdataadr(fd, mmd->bindcos);

			if (fd->flags & FD_FLAGS_SWITCH_ENDIAN) {
				if (mmd->bindoffsets)  BLI_endian_switch_int32_array(mmd->bindoffsets, mmd->totvert + 1);
				if (mmd->bindcagecos)  BLI_endian_switch_float_array(mmd->bindcagecos, mmd->totcagevert * 3);
				if (mmd->dynverts)     BLI_endian_switch_int32_array(mmd->dynverts, mmd->totvert);
				if (mmd->bindweights)  BLI_endian_switch_float_array(mmd->bindweights, mmd->totvert);
				if (mmd->bindcos)      BLI_endian_switch_float_array(mmd->bindcos, mmd->totcagevert * 3);
			}
		}
		else if (md->type == eModifierType_Ocean) {
			OceanModifierData *omd = (OceanModifierData *)md;
			omd->oceancache = NULL;
			omd->ocean = NULL;
		}
		else if (md->type == eModifierType_Warp) {
			WarpModifierData *tmd = (WarpModifierData *)md;

			tmd->curfalloff = newdataadr(fd, tmd->curfalloff);
			if (tmd->curfalloff)
				direct_link_curvemapping(fd, tmd->curfalloff);
		}
		else if (md->type == eModifierType_WeightVGEdit) {
			WeightVGEditModifierData *wmd = (WeightVGEditModifierData *)md;

			wmd->cmap_curve = newdataadr(fd, wmd->cmap_curve);
			if (wmd->cmap_curve)
				direct_link_curvemapping(fd, wmd->cmap_curve);
		}
		else if (md->type == eModifierType_LaplacianDeform) {
			LaplacianDeformModifierData *lmd = (LaplacianDeformModifierData *)md;

			lmd->vertexco = newdataadr(fd, lmd->vertexco);
			if (fd->flags & FD_FLAGS_SWITCH_ENDIAN) {
				BLI_endian_switch_float_array(lmd->vertexco, lmd->total_verts * 3);
			}
			lmd->cache_system = NULL;
		}
		else if (md->type == eModifierType_CorrectiveSmooth) {
			CorrectiveSmoothModifierData *csmd = (CorrectiveSmoothModifierData *)md;

			if (csmd->bind_coords) {
				csmd->bind_coords = newdataadr(fd, csmd->bind_coords);
				if (fd->flags & FD_FLAGS_SWITCH_ENDIAN) {
					BLI_endian_switch_float_array((float *)csmd->bind_coords, csmd->bind_coords_num * 3);
				}
			}

			/* runtime only */
			csmd->delta_cache = NULL;
			csmd->delta_cache_num = 0;
		}
		else if (md->type == eModifierType_MeshSequenceCache) {
			MeshSeqCacheModifierData *msmcd = (MeshSeqCacheModifierData *)md;
			msmcd->reader = NULL;
		}
		else if (md->type == eModifierType_SurfaceDeform) {
			SurfaceDeformModifierData *smd = (SurfaceDeformModifierData *)md;

			smd->verts = newdataadr(fd, smd->verts);

			if (smd->verts) {
				for (int i = 0; i < smd->numverts; i++) {
					smd->verts[i].binds = newdataadr(fd, smd->verts[i].binds);

					if (smd->verts[i].binds) {
						for (int j = 0; j < smd->verts[i].numbinds; j++) {
							smd->verts[i].binds[j].vert_inds = newdataadr(fd, smd->verts[i].binds[j].vert_inds);
							smd->verts[i].binds[j].vert_weights = newdataadr(fd, smd->verts[i].binds[j].vert_weights);

							if (fd->flags & FD_FLAGS_SWITCH_ENDIAN) {
								if (smd->verts[i].binds[j].vert_inds)
									BLI_endian_switch_uint32_array(
									        smd->verts[i].binds[j].vert_inds, smd->verts[i].binds[j].numverts);

								if (smd->verts[i].binds[j].vert_weights) {
									if (smd->verts[i].binds[j].mode == MOD_SDEF_MODE_CENTROID ||
									    smd->verts[i].binds[j].mode == MOD_SDEF_MODE_LOOPTRI)
									{
										BLI_endian_switch_float_array(
										        smd->verts[i].binds[j].vert_weights, 3);
									}
									else {
										BLI_endian_switch_float_array(
										        smd->verts[i].binds[j].vert_weights, smd->verts[i].binds[j].numverts);
									}
								}
							}
						}
					}
				}
			}
		}
		else if (md->type == eModifierType_Bevel) {
			BevelModifierData *bmd = (BevelModifierData *)md;
			bmd->clnordata.faceHash = NULL;
		}
	}
}

static void direct_link_gpencil_modifiers(FileData *fd, ListBase *lb)
{
	GpencilModifierData *md;

	link_list(fd, lb);

	for (md = lb->first; md; md = md->next) {
		md->error = NULL;

		/* if modifiers disappear, or for upward compatibility */
		if (NULL == BKE_gpencil_modifierType_getInfo(md->type))
			md->type = eModifierType_None;

		if (md->type == eGpencilModifierType_Lattice) {
			LatticeGpencilModifierData *gpmd = (LatticeGpencilModifierData *)md;
			gpmd->cache_data = NULL;
		}
		else if (md->type == eGpencilModifierType_Hook) {
			HookGpencilModifierData *hmd = (HookGpencilModifierData *)md;

			hmd->curfalloff = newdataadr(fd, hmd->curfalloff);
			if (hmd->curfalloff) {
				direct_link_curvemapping(fd, hmd->curfalloff);
			}
		}
		else if (md->type == eGpencilModifierType_Thick) {
			ThickGpencilModifierData *gpmd = (ThickGpencilModifierData *)md;

			gpmd->curve_thickness = newdataadr(fd, gpmd->curve_thickness);
			if (gpmd->curve_thickness) {
				direct_link_curvemapping(fd, gpmd->curve_thickness);
				/* initialize the curve. Maybe this could be moved to modififer logic */
				curvemapping_initialize(gpmd->curve_thickness);
			}
		}

	}
}

static void direct_link_shaderfxs(FileData *fd, ListBase *lb)
{
	ShaderFxData *fx;

	link_list(fd, lb);

	for (fx = lb->first; fx; fx = fx->next) {
		fx->error = NULL;

		/* if shader disappear, or for upward compatibility */
		if (NULL == BKE_shaderfxType_getInfo(fx->type))
			fx->type = eShaderFxType_None;

	}
}

static void direct_link_object(FileData *fd, Object *ob)
{
	PartEff *paf;

	/* XXX This should not be needed - but seems like it can happen in some cases, so for now play safe... */
	ob->proxy_from = NULL;

	/* loading saved files with editmode enabled works, but for undo we like
	 * to stay in object mode during undo presses so keep editmode disabled.
	 *
	 * Also when linking in a file don't allow edit and pose modes.
	 * See [#34776, #42780] for more information.
	 */
	if (fd->memfile || (ob->id.tag & (LIB_TAG_EXTERN | LIB_TAG_INDIRECT))) {
		ob->mode &= ~(OB_MODE_EDIT | OB_MODE_PARTICLE_EDIT);
		if (!fd->memfile) {
			ob->mode &= ~OB_MODE_POSE;
		}
	}

	ob->adt = newdataadr(fd, ob->adt);
	direct_link_animdata(fd, ob->adt);

	ob->pose = newdataadr(fd, ob->pose);
	direct_link_pose(fd, ob->pose);

	ob->mpath = newdataadr(fd, ob->mpath);
	if (ob->mpath)
		direct_link_motionpath(fd, ob->mpath);

	link_list(fd, &ob->defbase);
	link_list(fd, &ob->fmaps);
// XXX deprecated - old animation system <<<
	direct_link_nlastrips(fd, &ob->nlastrips);
	link_list(fd, &ob->constraintChannels);
// >>> XXX deprecated - old animation system

	ob->mat = newdataadr(fd, ob->mat);
	test_pointer_array(fd, (void **)&ob->mat);
	ob->matbits = newdataadr(fd, ob->matbits);

	/* do it here, below old data gets converted */
	direct_link_modifiers(fd, &ob->modifiers);
	direct_link_gpencil_modifiers(fd, &ob->greasepencil_modifiers);
	direct_link_shaderfxs(fd, &ob->shader_fx);

	link_list(fd, &ob->effect);
	paf = ob->effect.first;
	while (paf) {
		if (paf->type == EFF_PARTICLE) {
			paf->keys = NULL;
		}
		if (paf->type == EFF_WAVE) {
			WaveEff *wav = (WaveEff *)paf;
			PartEff *next = paf->next;
			WaveModifierData *wmd = (WaveModifierData *)modifier_new(eModifierType_Wave);

			wmd->damp = wav->damp;
			wmd->flag = wav->flag;
			wmd->height = wav->height;
			wmd->lifetime = wav->lifetime;
			wmd->narrow = wav->narrow;
			wmd->speed = wav->speed;
			wmd->startx = wav->startx;
			wmd->starty = wav->startx;
			wmd->timeoffs = wav->timeoffs;
			wmd->width = wav->width;

			BLI_addtail(&ob->modifiers, wmd);

			BLI_remlink(&ob->effect, paf);
			MEM_freeN(paf);

			paf = next;
			continue;
		}
		if (paf->type == EFF_BUILD) {
			BuildEff *baf = (BuildEff *)paf;
			PartEff *next = paf->next;
			BuildModifierData *bmd = (BuildModifierData *)modifier_new(eModifierType_Build);

			bmd->start = baf->sfra;
			bmd->length = baf->len;
			bmd->randomize = 0;
			bmd->seed = 1;

			BLI_addtail(&ob->modifiers, bmd);

			BLI_remlink(&ob->effect, paf);
			MEM_freeN(paf);

			paf = next;
			continue;
		}
		paf = paf->next;
	}

	ob->pd = newdataadr(fd, ob->pd);
	direct_link_partdeflect(ob->pd);
	ob->soft = newdataadr(fd, ob->soft);
	if (ob->soft) {
		SoftBody *sb = ob->soft;

		sb->bpoint = NULL;  // init pointers so it gets rebuilt nicely
		sb->bspring = NULL;
		sb->scratch = NULL;
		/* although not used anymore */
		/* still have to be loaded to be compatible with old files */
		sb->keys = newdataadr(fd, sb->keys);
		test_pointer_array(fd, (void **)&sb->keys);
		if (sb->keys) {
			int a;
			for (a = 0; a < sb->totkey; a++) {
				sb->keys[a] = newdataadr(fd, sb->keys[a]);
			}
		}

		sb->effector_weights = newdataadr(fd, sb->effector_weights);
		if (!sb->effector_weights)
			sb->effector_weights = BKE_effector_add_weights(NULL);

		sb->shared = newdataadr(fd, sb->shared);
		if (sb->shared == NULL) {
			/* Link deprecated caches if they exist, so we can use them for versioning.
			 * We should only do this when sb->shared == NULL, because those pointers
			 * are always set (for compatibility with older Blenders). We mustn't link
			 * the same pointcache twice. */
			direct_link_pointcache_list(fd, &sb->ptcaches, &sb->pointcache, false);
		}
		else {
			/* link caches */
			direct_link_pointcache_list(fd, &sb->shared->ptcaches, &sb->shared->pointcache, false);
		}
	}
	ob->fluidsimSettings = newdataadr(fd, ob->fluidsimSettings); /* NT */

	ob->rigidbody_object = newdataadr(fd, ob->rigidbody_object);
	if (ob->rigidbody_object) {
		RigidBodyOb *rbo = ob->rigidbody_object;
		/* Allocate runtime-only struct */
		rbo->shared = MEM_callocN(sizeof(*rbo->shared), "RigidBodyObShared");
	}
	ob->rigidbody_constraint = newdataadr(fd, ob->rigidbody_constraint);
	if (ob->rigidbody_constraint)
		ob->rigidbody_constraint->physics_constraint = NULL;

	link_list(fd, &ob->particlesystem);
	direct_link_particlesystems(fd, &ob->particlesystem);

	direct_link_constraints(fd, &ob->constraints);

	link_list(fd, &ob->hooks);
	while (ob->hooks.first) {
		ObHook *hook = ob->hooks.first;
		HookModifierData *hmd = (HookModifierData *)modifier_new(eModifierType_Hook);

		hook->indexar = newdataadr(fd, hook->indexar);
		if (fd->flags & FD_FLAGS_SWITCH_ENDIAN) {
			BLI_endian_switch_int32_array(hook->indexar, hook->totindex);
		}

		/* Do conversion here because if we have loaded
		 * a hook we need to make sure it gets converted
		 * and freed, regardless of version.
		 */
		copy_v3_v3(hmd->cent, hook->cent);
		hmd->falloff = hook->falloff;
		hmd->force = hook->force;
		hmd->indexar = hook->indexar;
		hmd->object = hook->parent;
		memcpy(hmd->parentinv, hook->parentinv, sizeof(hmd->parentinv));
		hmd->totindex = hook->totindex;

		BLI_addhead(&ob->modifiers, hmd);
		BLI_remlink(&ob->hooks, hook);

		modifier_unique_name(&ob->modifiers, (ModifierData *)hmd);

		MEM_freeN(hook);
	}

	ob->iuser = newdataadr(fd, ob->iuser);
	if (ob->type == OB_EMPTY && ob->empty_drawtype == OB_EMPTY_IMAGE && !ob->iuser) {
		BKE_object_empty_draw_type_set(ob, ob->empty_drawtype);
	}

	ob->bb = NULL;
	ob->derivedDeform = NULL;
	ob->derivedFinal = NULL;
	BKE_object_runtime_reset(ob);
	link_list(fd, &ob->pc_ids);

	/* in case this value changes in future, clamp else we get undefined behavior */
	CLAMP(ob->rotmode, ROT_MODE_MIN, ROT_MODE_MAX);

	if (ob->sculpt) {
		if (ob->mode & OB_MODE_ALL_SCULPT) {
			ob->sculpt = MEM_callocN(sizeof(SculptSession), "reload sculpt session");
			ob->sculpt->mode_type = ob->mode;
		}
		else {
			ob->sculpt = NULL;
		}
	}

	link_list(fd, &ob->lodlevels);
	ob->currentlod = ob->lodlevels.first;

	ob->preview = direct_link_preview_image(fd, ob->preview);
}

static void direct_link_view_settings(FileData *fd, ColorManagedViewSettings *view_settings)
{
	view_settings->curve_mapping = newdataadr(fd, view_settings->curve_mapping);

	if (view_settings->curve_mapping)
		direct_link_curvemapping(fd, view_settings->curve_mapping);
}

/* ***************** READ VIEW LAYER *************** */

static void direct_link_layer_collections(FileData *fd, ListBase *lb, bool master)
{
	link_list(fd, lb);
	for (LayerCollection *lc = lb->first; lc; lc = lc->next) {
#ifdef USE_COLLECTION_COMPAT_28
		lc->scene_collection = newdataadr(fd, lc->scene_collection);
#endif

		/* Master collection is not a real datablock. */
		if (master) {
			lc->collection = newdataadr(fd, lc->collection);
		}

		direct_link_layer_collections(fd, &lc->layer_collections, false);
	}
}

static void direct_link_view_layer(FileData *fd, ViewLayer *view_layer)
{
	view_layer->stats = NULL;
	link_list(fd, &view_layer->object_bases);
	view_layer->basact = newdataadr(fd, view_layer->basact);

	direct_link_layer_collections(fd, &view_layer->layer_collections, true);
	view_layer->active_collection = newdataadr(fd, view_layer->active_collection);

	view_layer->id_properties = newdataadr(fd, view_layer->id_properties);
	IDP_DirectLinkGroup_OrFree(&view_layer->id_properties, (fd->flags & FD_FLAGS_SWITCH_ENDIAN), fd);

	link_list(fd, &(view_layer->freestyle_config.modules));
	link_list(fd, &(view_layer->freestyle_config.linesets));

	BLI_listbase_clear(&view_layer->drawdata);
	view_layer->object_bases_array = NULL;
	view_layer->object_bases_hash = NULL;
}

static void lib_link_layer_collection(FileData *fd, Library *lib, LayerCollection *layer_collection, bool master)
{
	/* Master collection is not a real datablock. */
	if (!master) {
		layer_collection->collection = newlibadr(fd, lib, layer_collection->collection);
	}

	for (LayerCollection *layer_collection_nested = layer_collection->layer_collections.first;
	     layer_collection_nested != NULL;
	     layer_collection_nested = layer_collection_nested->next)
	{
		lib_link_layer_collection(fd, lib, layer_collection_nested, false);
	}
}

static void lib_link_view_layer(FileData *fd, Library *lib, ViewLayer *view_layer)
{
	for (FreestyleModuleConfig *fmc = view_layer->freestyle_config.modules.first; fmc; fmc = fmc->next) {
		fmc->script = newlibadr(fd, lib, fmc->script);
	}

	for (FreestyleLineSet *fls = view_layer->freestyle_config.linesets.first; fls; fls = fls->next) {
		fls->linestyle = newlibadr_us(fd, lib, fls->linestyle);
		fls->group = newlibadr_us(fd, lib, fls->group);
	}

	for (Base *base = view_layer->object_bases.first, *base_next = NULL; base; base = base_next) {
		base_next = base->next;

		/* we only bump the use count for the collection objects */
		base->object = newlibadr(fd, lib, base->object);

		if (base->object == NULL) {
			/* Free in case linked object got lost. */
			BLI_freelinkN(&view_layer->object_bases, base);
			if (view_layer->basact == base) {
				view_layer->basact = NULL;
			}
		}
	}

	for (LayerCollection *layer_collection = view_layer->layer_collections.first;
	     layer_collection != NULL;
	     layer_collection = layer_collection->next)
	{
		lib_link_layer_collection(fd, lib, layer_collection, true);
	}

	IDP_LibLinkProperty(view_layer->id_properties, fd);
}

/* ***************** READ COLLECTION *************** */

#ifdef USE_COLLECTION_COMPAT_28
static void direct_link_scene_collection(FileData *fd, SceneCollection *sc)
{
	link_list(fd, &sc->objects);
	link_list(fd, &sc->scene_collections);

	for (SceneCollection *nsc = sc->scene_collections.first; nsc; nsc = nsc->next) {
		direct_link_scene_collection(fd, nsc);
	}
}

static void lib_link_scene_collection(FileData *fd, Library *lib, SceneCollection *sc)
{
	for (LinkData *link = sc->objects.first; link; link = link->next) {
		link->data = newlibadr_us(fd, lib, link->data);
		BLI_assert(link->data);
	}

	for (SceneCollection *nsc = sc->scene_collections.first; nsc; nsc = nsc->next) {
		lib_link_scene_collection(fd, lib, nsc);
	}
}
#endif

static void direct_link_collection(FileData *fd, Collection *collection)
{
	link_list(fd, &collection->gobject);
	link_list(fd, &collection->children);

	collection->preview = direct_link_preview_image(fd, collection->preview);

	collection->flag &= ~COLLECTION_HAS_OBJECT_CACHE;
	BLI_listbase_clear(&collection->object_cache);
	BLI_listbase_clear(&collection->parents);

#ifdef USE_COLLECTION_COMPAT_28
	/* This runs before the very first doversion. */
	collection->collection = newdataadr(fd, collection->collection);
	if (collection->collection != NULL) {
		direct_link_scene_collection(fd, collection->collection);
	}

	collection->view_layer = newdataadr(fd, collection->view_layer);
	if (collection->view_layer != NULL) {
		direct_link_view_layer(fd, collection->view_layer);
	}
#endif
}

static void lib_link_collection_data(FileData *fd, Library *lib, Collection *collection)
{
	for (CollectionObject *cob = collection->gobject.first, *cob_next = NULL; cob; cob = cob_next) {
		cob_next = cob->next;
		cob->ob = newlibadr_us(fd, lib, cob->ob);

		if (cob->ob == NULL) {
			BLI_freelinkN(&collection->gobject, cob);
		}
	}

	for (CollectionChild *child = collection->children.first, *child_next = NULL; child; child = child_next) {
		child_next = child->next;
		child->collection = newlibadr_us(fd, lib, child->collection);

		if (child->collection == NULL ||
		    BKE_collection_find_cycle(collection, child->collection))
		{
			BLI_freelinkN(&collection->children, child);
		}
		else {
			CollectionParent *cparent = MEM_callocN(sizeof(CollectionParent), "CollectionParent");
			cparent->collection = collection;
			BLI_addtail(&child->collection->parents, cparent);
		}
	}
}

static void lib_link_collection(FileData *fd, Main *main)
{
	for (Collection *collection = main->collection.first; collection; collection = collection->id.next) {
		if (collection->id.tag & LIB_TAG_NEED_LINK) {
			collection->id.tag &= ~LIB_TAG_NEED_LINK;
			IDP_LibLinkProperty(collection->id.properties, fd);

#ifdef USE_COLLECTION_COMPAT_28
			if (collection->collection) {
				lib_link_scene_collection(fd, collection->id.lib, collection->collection);
			}

			if (collection->view_layer) {
				lib_link_view_layer(fd, collection->id.lib, collection->view_layer);
			}
#endif

			lib_link_collection_data(fd, collection->id.lib, collection);
		}
	}
}

/* ************ READ SCENE ***************** */

/* patch for missing scene IDs, can't be in do-versions */
static void composite_patch(bNodeTree *ntree, Scene *scene)
{
	bNode *node;

	for (node = ntree->nodes.first; node; node = node->next) {
		if (node->id == NULL && node->type == CMP_NODE_R_LAYERS)
			node->id = &scene->id;
	}
}

static void link_paint(FileData *fd, Scene *sce, Paint *p)
{
	if (p) {
		p->brush = newlibadr_us(fd, sce->id.lib, p->brush);
		for (int i = 0; i < p->tool_slots_len; i++) {
			if (p->tool_slots[i].brush != NULL) {
				p->tool_slots[i].brush = newlibadr_us(fd, sce->id.lib, p->tool_slots[i].brush);
			}
		}
		p->palette = newlibadr_us(fd, sce->id.lib, p->palette);
		p->paint_cursor = NULL;

		BKE_paint_runtime_init(sce->toolsettings, p);
	}
}

static void lib_link_sequence_modifiers(FileData *fd, Scene *scene, ListBase *lb)
{
	SequenceModifierData *smd;

	for (smd = lb->first; smd; smd = smd->next) {
		if (smd->mask_id)
			smd->mask_id = newlibadr_us(fd, scene->id.lib, smd->mask_id);
	}
}

static void direct_link_lightcache_texture(FileData *fd, LightCacheTexture *lctex)
{
	lctex->tex = NULL;

	if (lctex->data) {
		lctex->data = newdataadr(fd, lctex->data);
		if (fd->flags & FD_FLAGS_SWITCH_ENDIAN) {
			int data_size = lctex->components * lctex->tex_size[0] * lctex->tex_size[1] * lctex->tex_size[2];

			if (lctex->data_type == LIGHTCACHETEX_FLOAT) {
				BLI_endian_switch_float_array((float *)lctex->data, data_size * sizeof(float));
			}
			else if (lctex->data_type == LIGHTCACHETEX_UINT) {
				BLI_endian_switch_uint32_array((uint *)lctex->data, data_size * sizeof(uint));
			}
		}
	}
}

static void direct_link_lightcache(FileData *fd, LightCache *cache)
{
	direct_link_lightcache_texture(fd, &cache->cube_tx);
	direct_link_lightcache_texture(fd, &cache->grid_tx);

	if (cache->cube_mips) {
		cache->cube_mips = newdataadr(fd, cache->cube_mips);
		for (int i = 0; i < cache->mips_len; ++i) {
			direct_link_lightcache_texture(fd, &cache->cube_mips[i]);
		}
	}

	cache->cube_data = newdataadr(fd, cache->cube_data);
	cache->grid_data = newdataadr(fd, cache->grid_data);
}

/* check for cyclic set-scene,
 * libs can cause this case which is normally prevented, see (T#####) */
#define USE_SETSCENE_CHECK

#ifdef USE_SETSCENE_CHECK
/**
 * A version of #BKE_scene_validate_setscene with special checks for linked libs.
 */
static bool scene_validate_setscene__liblink(Scene *sce, const int totscene)
{
	Scene *sce_iter;
	int a;

	if (sce->set == NULL) return 1;

	for (a = 0, sce_iter = sce; sce_iter->set; sce_iter = sce_iter->set, a++) {
		if (sce_iter->id.tag & LIB_TAG_NEED_LINK) {
			return 1;
		}

		if (a > totscene) {
			sce->set = NULL;
			return 0;
		}
	}

	return 1;
}
#endif

static void lib_link_scene(FileData *fd, Main *main)
{
#ifdef USE_SETSCENE_CHECK
	bool need_check_set = false;
	int totscene = 0;
#endif

	for (Scene *sce = main->scene.first; sce; sce = sce->id.next) {
		if (sce->id.tag & LIB_TAG_NEED_LINK) {
			/* Link ID Properties -- and copy this comment EXACTLY for easy finding
			 * of library blocks that implement this.*/
			IDP_LibLinkProperty(sce->id.properties, fd);
			lib_link_animdata(fd, &sce->id, sce->adt);

			lib_link_keyingsets(fd, &sce->id, &sce->keyingsets);

			sce->camera = newlibadr(fd, sce->id.lib, sce->camera);
			sce->world = newlibadr_us(fd, sce->id.lib, sce->world);
			sce->set = newlibadr(fd, sce->id.lib, sce->set);
			sce->gpd = newlibadr_us(fd, sce->id.lib, sce->gpd);

			link_paint(fd, sce, &sce->toolsettings->sculpt->paint);
			link_paint(fd, sce, &sce->toolsettings->vpaint->paint);
			link_paint(fd, sce, &sce->toolsettings->wpaint->paint);
			link_paint(fd, sce, &sce->toolsettings->imapaint.paint);
			link_paint(fd, sce, &sce->toolsettings->uvsculpt->paint);
			link_paint(fd, sce, &sce->toolsettings->gp_paint->paint);

			if (sce->toolsettings->sculpt)
				sce->toolsettings->sculpt->gravity_object =
				        newlibadr(fd, sce->id.lib, sce->toolsettings->sculpt->gravity_object);

			if (sce->toolsettings->imapaint.stencil)
				sce->toolsettings->imapaint.stencil =
				        newlibadr_us(fd, sce->id.lib, sce->toolsettings->imapaint.stencil);

			if (sce->toolsettings->imapaint.clone)
				sce->toolsettings->imapaint.clone =
				        newlibadr_us(fd, sce->id.lib, sce->toolsettings->imapaint.clone);

			if (sce->toolsettings->imapaint.canvas)
				sce->toolsettings->imapaint.canvas =
				        newlibadr_us(fd, sce->id.lib, sce->toolsettings->imapaint.canvas);

			sce->toolsettings->particle.shape_object = newlibadr(fd, sce->id.lib, sce->toolsettings->particle.shape_object);

			for (Base *base_legacy_next, *base_legacy = sce->base.first; base_legacy; base_legacy = base_legacy_next) {
				base_legacy_next = base_legacy->next;

				base_legacy->object = newlibadr_us(fd, sce->id.lib, base_legacy->object);

				if (base_legacy->object == NULL) {
					blo_reportf_wrap(fd->reports, RPT_WARNING, TIP_("LIB: object lost from scene: '%s'"),
					                 sce->id.name + 2);
					BLI_remlink(&sce->base, base_legacy);
					if (base_legacy == sce->basact) sce->basact = NULL;
					MEM_freeN(base_legacy);
				}
			}

			Sequence *seq;
			SEQ_BEGIN (sce->ed, seq)
			{
				IDP_LibLinkProperty(seq->prop, fd);

				if (seq->ipo) seq->ipo = newlibadr_us(fd, sce->id.lib, seq->ipo);  // XXX deprecated - old animation system
				seq->scene_sound = NULL;
				if (seq->scene) {
					seq->scene = newlibadr(fd, sce->id.lib, seq->scene);
					if (seq->scene) {
						seq->scene_sound = BKE_sound_scene_add_scene_sound_defaults(sce, seq);
					}
				}
				if (seq->clip) {
					seq->clip = newlibadr_us(fd, sce->id.lib, seq->clip);
				}
				if (seq->mask) {
					seq->mask = newlibadr_us(fd, sce->id.lib, seq->mask);
				}
				if (seq->scene_camera) {
					seq->scene_camera = newlibadr(fd, sce->id.lib, seq->scene_camera);
				}
				if (seq->sound) {
					seq->scene_sound = NULL;
					if (seq->type == SEQ_TYPE_SOUND_HD) {
						seq->type = SEQ_TYPE_SOUND_RAM;
					}
					else {
						seq->sound = newlibadr(fd, sce->id.lib, seq->sound);
					}
					if (seq->sound) {
						id_us_plus_no_lib((ID *)seq->sound);
						seq->scene_sound = BKE_sound_add_scene_sound_defaults(sce, seq);
					}
				}
				BLI_listbase_clear(&seq->anims);

				lib_link_sequence_modifiers(fd, sce, &seq->modifiers);
			} SEQ_END;

			for (TimeMarker *marker = sce->markers.first; marker; marker = marker->next) {
				if (marker->camera) {
					marker->camera = newlibadr(fd, sce->id.lib, marker->camera);
				}
			}

			BKE_sequencer_update_muting(sce->ed);
			BKE_sequencer_update_sound_bounds_all(sce);


			/* rigidbody world relies on it's linked collections */
			if (sce->rigidbody_world) {
				RigidBodyWorld *rbw = sce->rigidbody_world;
				if (rbw->group)
					rbw->group = newlibadr(fd, sce->id.lib, rbw->group);
				if (rbw->constraints)
					rbw->constraints = newlibadr(fd, sce->id.lib, rbw->constraints);
				if (rbw->effector_weights)
					rbw->effector_weights->group = newlibadr(fd, sce->id.lib, rbw->effector_weights->group);
			}

			if (sce->nodetree) {
				lib_link_ntree(fd, &sce->id, sce->nodetree);
				sce->nodetree->id.lib = sce->id.lib;
				composite_patch(sce->nodetree, sce);
			}

			for (SceneRenderLayer *srl = sce->r.layers.first; srl; srl = srl->next) {
				srl->mat_override = newlibadr_us(fd, sce->id.lib, srl->mat_override);
				for (FreestyleModuleConfig *fmc = srl->freestyleConfig.modules.first; fmc; fmc = fmc->next) {
					fmc->script = newlibadr(fd, sce->id.lib, fmc->script);
				}
				for (FreestyleLineSet *fls = srl->freestyleConfig.linesets.first; fls; fls = fls->next) {
					fls->linestyle = newlibadr_us(fd, sce->id.lib, fls->linestyle);
					fls->group = newlibadr_us(fd, sce->id.lib, fls->group);
				}
			}
			/* Motion Tracking */
			sce->clip = newlibadr_us(fd, sce->id.lib, sce->clip);

#ifdef USE_COLLECTION_COMPAT_28
			if (sce->collection) {
				lib_link_scene_collection(fd, sce->id.lib, sce->collection);
			}
#endif

			if (sce->master_collection) {
				lib_link_collection_data(fd, sce->id.lib, sce->master_collection);
			}

			for (ViewLayer *view_layer = sce->view_layers.first; view_layer; view_layer = view_layer->next) {
				lib_link_view_layer(fd, sce->id.lib, view_layer);
			}

			if (sce->r.bake.cage_object) {
				sce->r.bake.cage_object = newlibadr(fd, sce->id.lib, sce->r.bake.cage_object);
			}

#ifdef USE_SETSCENE_CHECK
			if (sce->set != NULL) {
				/* link flag for scenes with set would be reset later,
				 * so this way we only check cyclic for newly linked scenes.
				 */
				need_check_set = true;
			}
			else {
				/* postpone un-setting the flag until we've checked the set-scene */
				sce->id.tag &= ~LIB_TAG_NEED_LINK;
			}
#else
			sce->id.tag &= ~LIB_TAG_NEED_LINK;
#endif
		}

#ifdef USE_SETSCENE_CHECK
		totscene++;
#endif
	}

#ifdef USE_SETSCENE_CHECK
	if (need_check_set) {
		for (Scene *sce = main->scene.first; sce; sce = sce->id.next) {
			if (sce->id.tag & LIB_TAG_NEED_LINK) {
				sce->id.tag &= ~LIB_TAG_NEED_LINK;
				if (!scene_validate_setscene__liblink(sce, totscene)) {
					printf("Found cyclic background scene when linking %s\n", sce->id.name + 2);
				}
			}
		}
	}
#endif
}

#undef USE_SETSCENE_CHECK


static void link_recurs_seq(FileData *fd, ListBase *lb)
{
	Sequence *seq;

	link_list(fd, lb);

	for (seq = lb->first; seq; seq = seq->next) {
		if (seq->seqbase.first)
			link_recurs_seq(fd, &seq->seqbase);
	}
}

static void direct_link_paint(FileData *fd, const Scene *scene, Paint *p)
{
	if (p->num_input_samples < 1)
		p->num_input_samples = 1;

	p->cavity_curve = newdataadr(fd, p->cavity_curve);
	if (p->cavity_curve)
		direct_link_curvemapping(fd, p->cavity_curve);
	else
		BKE_paint_cavity_curve_preset(p, CURVE_PRESET_LINE);

	p->tool_slots = newdataadr(fd, p->tool_slots);

	BKE_paint_runtime_init(scene->toolsettings, p);
}

static void direct_link_paint_helper(FileData *fd, const Scene *scene, Paint **paint)
{
	/* TODO. is this needed */
	(*paint) = newdataadr(fd, (*paint));

	if (*paint) {
		direct_link_paint(fd, scene, *paint);
	}
}

static void direct_link_sequence_modifiers(FileData *fd, ListBase *lb)
{
	SequenceModifierData *smd;

	link_list(fd, lb);

	for (smd = lb->first; smd; smd = smd->next) {
		if (smd->mask_sequence)
			smd->mask_sequence = newdataadr(fd, smd->mask_sequence);

		if (smd->type == seqModifierType_Curves) {
			CurvesModifierData *cmd = (CurvesModifierData *)smd;

			direct_link_curvemapping(fd, &cmd->curve_mapping);
		}
		else if (smd->type == seqModifierType_HueCorrect) {
			HueCorrectModifierData *hcmd = (HueCorrectModifierData *)smd;

			direct_link_curvemapping(fd, &hcmd->curve_mapping);
		}
	}
}

static void direct_link_scene(FileData *fd, Scene *sce)
{
	Editing *ed;
	Sequence *seq;
	MetaStack *ms;
	RigidBodyWorld *rbw;
	ViewLayer *view_layer;
	SceneRenderLayer *srl;

	sce->depsgraph_hash = NULL;
	sce->fps_info = NULL;
	sce->customdata_mask_modal = 0;

	BKE_sound_create_scene(sce);

	/* set users to one by default, not in lib-link, this will increase it for compo nodes */
	id_us_ensure_real(&sce->id);

	link_list(fd, &(sce->base));

	sce->adt = newdataadr(fd, sce->adt);
	direct_link_animdata(fd, sce->adt);

	link_list(fd, &sce->keyingsets);
	direct_link_keyingsets(fd, &sce->keyingsets);

	sce->basact = newdataadr(fd, sce->basact);

	sce->toolsettings = newdataadr(fd, sce->toolsettings);
	if (sce->toolsettings) {
		direct_link_paint_helper(fd, sce, (Paint **)&sce->toolsettings->sculpt);
		direct_link_paint_helper(fd, sce, (Paint **)&sce->toolsettings->vpaint);
		direct_link_paint_helper(fd, sce, (Paint **)&sce->toolsettings->wpaint);
		direct_link_paint_helper(fd, sce, (Paint **)&sce->toolsettings->uvsculpt);
		direct_link_paint_helper(fd, sce, (Paint **)&sce->toolsettings->gp_paint);

		direct_link_paint(fd, sce, &sce->toolsettings->imapaint.paint);

		sce->toolsettings->imapaint.paintcursor = NULL;
		sce->toolsettings->particle.paintcursor = NULL;
		sce->toolsettings->particle.scene = NULL;
		sce->toolsettings->particle.object = NULL;
		sce->toolsettings->gp_sculpt.paintcursor = NULL;

		/* relink grease pencil interpolation curves */
		sce->toolsettings->gp_interpolate.custom_ipo = newdataadr(fd, sce->toolsettings->gp_interpolate.custom_ipo);
		if (sce->toolsettings->gp_interpolate.custom_ipo) {
			direct_link_curvemapping(fd, sce->toolsettings->gp_interpolate.custom_ipo);
		}
		/* relink grease pencil multiframe falloff curve */
		sce->toolsettings->gp_sculpt.cur_falloff = newdataadr(fd, sce->toolsettings->gp_sculpt.cur_falloff);
		if (sce->toolsettings->gp_sculpt.cur_falloff) {
			direct_link_curvemapping(fd, sce->toolsettings->gp_sculpt.cur_falloff);
		}
	}

	if (sce->ed) {
		ListBase *old_seqbasep = &sce->ed->seqbase;

		ed = sce->ed = newdataadr(fd, sce->ed);

		ed->act_seq = newdataadr(fd, ed->act_seq);

		/* recursive link sequences, lb will be correctly initialized */
		link_recurs_seq(fd, &ed->seqbase);

		SEQ_BEGIN(ed, seq)
		{
			seq->seq1 = newdataadr(fd, seq->seq1);
			seq->seq2 = newdataadr(fd, seq->seq2);
			seq->seq3 = newdataadr(fd, seq->seq3);

			/* a patch: after introduction of effects with 3 input strips */
			if (seq->seq3 == NULL) seq->seq3 = seq->seq2;

			seq->effectdata = newdataadr(fd, seq->effectdata);
			seq->stereo3d_format = newdataadr(fd, seq->stereo3d_format);

			if (seq->type & SEQ_TYPE_EFFECT)
				seq->flag |= SEQ_EFFECT_NOT_LOADED;

			if (seq->type == SEQ_TYPE_SPEED) {
				SpeedControlVars *s = seq->effectdata;
				s->frameMap = NULL;
			}

			seq->prop = newdataadr(fd, seq->prop);
			IDP_DirectLinkGroup_OrFree(&seq->prop, (fd->flags & FD_FLAGS_SWITCH_ENDIAN), fd);

			seq->strip = newdataadr(fd, seq->strip);
			if (seq->strip && seq->strip->done == 0) {
				seq->strip->done = true;

				if (ELEM(seq->type, SEQ_TYPE_IMAGE, SEQ_TYPE_MOVIE, SEQ_TYPE_SOUND_RAM, SEQ_TYPE_SOUND_HD)) {
					seq->strip->stripdata = newdataadr(fd, seq->strip->stripdata);
				}
				else {
					seq->strip->stripdata = NULL;
				}
				if (seq->flag & SEQ_USE_CROP) {
					seq->strip->crop = newdataadr(
						fd, seq->strip->crop);
				}
				else {
					seq->strip->crop = NULL;
				}
				if (seq->flag & SEQ_USE_TRANSFORM) {
					seq->strip->transform = newdataadr(
						fd, seq->strip->transform);
				}
				else {
					seq->strip->transform = NULL;
				}
				if (seq->flag & SEQ_USE_PROXY) {
					seq->strip->proxy = newdataadr(fd, seq->strip->proxy);
					if (seq->strip->proxy) {
						seq->strip->proxy->anim = NULL;
					}
					else {
						BKE_sequencer_proxy_set(seq, true);
					}
				}
				else {
					seq->strip->proxy = NULL;
				}

				/* need to load color balance to it could be converted to modifier */
				seq->strip->color_balance = newdataadr(fd, seq->strip->color_balance);
			}

			direct_link_sequence_modifiers(fd, &seq->modifiers);
		} SEQ_END;

		/* link metastack, slight abuse of structs here, have to restore pointer to internal part in struct */
		{
			Sequence temp;
			void *poin;
			intptr_t offset;

			offset = ((intptr_t)&(temp.seqbase)) - ((intptr_t)&temp);

			/* root pointer */
			if (ed->seqbasep == old_seqbasep) {
				ed->seqbasep = &ed->seqbase;
			}
			else {
				poin = POINTER_OFFSET(ed->seqbasep, -offset);

				poin = newdataadr(fd, poin);
				if (poin)
					ed->seqbasep = (ListBase *)POINTER_OFFSET(poin, offset);
				else
					ed->seqbasep = &ed->seqbase;
			}
			/* stack */
			link_list(fd, &(ed->metastack));

			for (ms = ed->metastack.first; ms; ms = ms->next) {
				ms->parseq = newdataadr(fd, ms->parseq);

				if (ms->oldbasep == old_seqbasep)
					ms->oldbasep = &ed->seqbase;
				else {
					poin = POINTER_OFFSET(ms->oldbasep, -offset);
					poin = newdataadr(fd, poin);
					if (poin)
						ms->oldbasep = (ListBase *)POINTER_OFFSET(poin, offset);
					else
						ms->oldbasep = &ed->seqbase;
				}
			}
		}
	}

	sce->r.avicodecdata = newdataadr(fd, sce->r.avicodecdata);
	if (sce->r.avicodecdata) {
		sce->r.avicodecdata->lpFormat = newdataadr(fd, sce->r.avicodecdata->lpFormat);
		sce->r.avicodecdata->lpParms = newdataadr(fd, sce->r.avicodecdata->lpParms);
	}
	if (sce->r.ffcodecdata.properties) {
		sce->r.ffcodecdata.properties = newdataadr(fd, sce->r.ffcodecdata.properties);
		IDP_DirectLinkGroup_OrFree(&sce->r.ffcodecdata.properties, (fd->flags & FD_FLAGS_SWITCH_ENDIAN), fd);
	}

	link_list(fd, &(sce->markers));
	link_list(fd, &(sce->transform_spaces));
	link_list(fd, &(sce->r.layers));
	link_list(fd, &(sce->r.views));


	for (srl = sce->r.layers.first; srl; srl = srl->next) {
		srl->prop = newdataadr(fd, srl->prop);
		IDP_DirectLinkGroup_OrFree(&srl->prop, (fd->flags & FD_FLAGS_SWITCH_ENDIAN), fd);
		link_list(fd, &(srl->freestyleConfig.modules));
		link_list(fd, &(srl->freestyleConfig.linesets));
	}

	sce->nodetree = newdataadr(fd, sce->nodetree);
	if (sce->nodetree) {
		direct_link_id(fd, &sce->nodetree->id);
		direct_link_nodetree(fd, sce->nodetree);
	}

	direct_link_view_settings(fd, &sce->view_settings);

	sce->rigidbody_world = newdataadr(fd, sce->rigidbody_world);
	rbw = sce->rigidbody_world;
	if (rbw) {
		rbw->shared = newdataadr(fd, rbw->shared);

		if (rbw->shared == NULL) {
			/* Link deprecated caches if they exist, so we can use them for versioning.
			 * We should only do this when rbw->shared == NULL, because those pointers
			 * are always set (for compatibility with older Blenders). We mustn't link
			 * the same pointcache twice. */
			direct_link_pointcache_list(fd, &rbw->ptcaches, &rbw->pointcache, false);

			/* make sure simulation starts from the beginning after loading file */
			if (rbw->pointcache) {
				rbw->ltime = (float)rbw->pointcache->startframe;
			}
		}
		else {
			/* must nullify the reference to physics sim object, since it no-longer exist
			 * (and will need to be recalculated)
			 */
			rbw->shared->physics_world = NULL;

			/* link caches */
			direct_link_pointcache_list(fd, &rbw->shared->ptcaches, &rbw->shared->pointcache, false);

			/* make sure simulation starts from the beginning after loading file */
			if (rbw->shared->pointcache) {
				rbw->ltime = (float)rbw->shared->pointcache->startframe;
			}
		}
		rbw->objects = NULL;
		rbw->numbodies = 0;

		/* set effector weights */
		rbw->effector_weights = newdataadr(fd, rbw->effector_weights);
		if (!rbw->effector_weights)
			rbw->effector_weights = BKE_effector_add_weights(NULL);
	}

	sce->preview = direct_link_preview_image(fd, sce->preview);

	direct_link_curvemapping(fd, &sce->r.mblur_shutter_curve);

#ifdef USE_COLLECTION_COMPAT_28
	/* this runs before the very first doversion */
	if (sce->collection) {
		sce->collection = newdataadr(fd, sce->collection);
		direct_link_scene_collection(fd, sce->collection);
	}
#endif

	if (sce->master_collection) {
		sce->master_collection = newdataadr(fd, sce->master_collection);
		direct_link_collection(fd, sce->master_collection);
		/* Needed because this is an ID outside of Main. */
		sce->master_collection->id.py_instance = NULL;
	}

	/* insert into global old-new map for reading without UI (link_global accesses it again) */
	link_glob_list(fd, &sce->view_layers);
	for (view_layer = sce->view_layers.first; view_layer; view_layer = view_layer->next) {
		direct_link_view_layer(fd, view_layer);
	}

	if (fd->memfile) {
		/* If it's undo try to recover the cache. */
		if (fd->scenemap) sce->eevee.light_cache = newsceadr(fd, sce->eevee.light_cache);
		else sce->eevee.light_cache = NULL;
	}
	else {
		/* else try to read the cache from file. */
		sce->eevee.light_cache = newdataadr(fd, sce->eevee.light_cache);
		if (sce->eevee.light_cache) {
			direct_link_lightcache(fd, sce->eevee.light_cache);
		}
	}

	sce->layer_properties = newdataadr(fd, sce->layer_properties);
	IDP_DirectLinkGroup_OrFree(&sce->layer_properties, (fd->flags & FD_FLAGS_SWITCH_ENDIAN), fd);
}

/* ****************** READ GREASE PENCIL ***************** */

/* relink's grease pencil data's refs */
static void lib_link_gpencil(FileData *fd, Main *main)
{
	/* Relink all datablock linked by GP datablock */
	for (bGPdata *gpd = main->gpencil.first; gpd; gpd = gpd->id.next) {
		if (gpd->id.tag & LIB_TAG_NEED_LINK) {
			/* Layers */
			for (bGPDlayer *gpl = gpd->layers.first; gpl; gpl = gpl->next) {
				/* Layer -> Parent References */
				gpl->parent = newlibadr(fd, gpd->id.lib, gpl->parent);
			}

			/* Datablock Stuff */
			IDP_LibLinkProperty(gpd->id.properties, fd);
			lib_link_animdata(fd, &gpd->id, gpd->adt);

			/* materials */
			for (int a = 0; a < gpd->totcol; a++) {
				gpd->mat[a] = newlibadr_us(fd, gpd->id.lib, gpd->mat[a]);
			}

			gpd->id.tag &= ~LIB_TAG_NEED_LINK;
		}
	}
}

/* relinks grease-pencil data - used for direct_link and old file linkage */
static void direct_link_gpencil(FileData *fd, bGPdata *gpd)
{
	bGPDlayer *gpl;
	bGPDframe *gpf;
	bGPDstroke *gps;
	bGPDpalette *palette;

	/* we must firstly have some grease-pencil data to link! */
	if (gpd == NULL)
		return;

	/* relink animdata */
	gpd->adt = newdataadr(fd, gpd->adt);
	direct_link_animdata(fd, gpd->adt);

	/* relink palettes (old palettes deprecated, only to convert old files) */
	link_list(fd, &gpd->palettes);
	if (gpd->palettes.first != NULL) {
		for (palette = gpd->palettes.first; palette; palette = palette->next) {
			link_list(fd, &palette->colors);
		}
	}

	/* materials */
	gpd->mat = newdataadr(fd, gpd->mat);
	test_pointer_array(fd, (void **)&gpd->mat);

	/* relink layers */
	link_list(fd, &gpd->layers);

	for (gpl = gpd->layers.first; gpl; gpl = gpl->next) {
		/* relink frames */
		link_list(fd, &gpl->frames);

		gpl->actframe = newdataadr(fd, gpl->actframe);

		gpl->runtime.icon_id = 0;

		for (gpf = gpl->frames.first; gpf; gpf = gpf->next) {
			/* relink strokes (and their points) */
			link_list(fd, &gpf->strokes);

			for (gps = gpf->strokes.first; gps; gps = gps->next) {
				/* relink stroke points array */
				gps->points = newdataadr(fd, gps->points);

				/* relink weight data */
				if (gps->dvert) {
					gps->dvert = newdataadr(fd, gps->dvert);
					direct_link_dverts(fd, gps->totpoints, gps->dvert);
				}

				/* the triangulation is not saved, so need to be recalculated */
				gps->triangles = NULL;
				gps->tot_triangles = 0;
				gps->flag |= GP_STROKE_RECALC_CACHES;
			}
		}
	}
}

/* *********** READ AREA **************** */

static void direct_link_panel_list(FileData *fd, ListBase *lb)
{
	link_list(fd, lb);

	for (Panel *pa = lb->first; pa; pa = pa->next) {
		pa->paneltab = newdataadr(fd, pa->paneltab);
		pa->runtime_flag = 0;
		pa->activedata = NULL;
		pa->type = NULL;
		direct_link_panel_list(fd, &pa->children);
	}
}

static void direct_link_region(FileData *fd, ARegion *ar, int spacetype)
{
	uiList *ui_list;

	direct_link_panel_list(fd, &ar->panels);

	link_list(fd, &ar->panels_category_active);

	link_list(fd, &ar->ui_lists);

	for (ui_list = ar->ui_lists.first; ui_list; ui_list = ui_list->next) {
		ui_list->type = NULL;
		ui_list->dyn_data = NULL;
		ui_list->properties = newdataadr(fd, ui_list->properties);
		IDP_DirectLinkGroup_OrFree(&ui_list->properties, (fd->flags & FD_FLAGS_SWITCH_ENDIAN), fd);
	}

	link_list(fd, &ar->ui_previews);

	if (spacetype == SPACE_EMPTY) {
		/* unkown space type, don't leak regiondata */
		ar->regiondata = NULL;
	}
	else if (ar->flag & RGN_FLAG_TEMP_REGIONDATA) {
		/* Runtime data, don't use. */
		ar->regiondata = NULL;
	}
	else {
		ar->regiondata = newdataadr(fd, ar->regiondata);
		if (ar->regiondata) {
			if (spacetype == SPACE_VIEW3D) {
				RegionView3D *rv3d = ar->regiondata;

				rv3d->localvd = newdataadr(fd, rv3d->localvd);
				rv3d->clipbb = newdataadr(fd, rv3d->clipbb);

				rv3d->depths = NULL;
				rv3d->gpuoffscreen = NULL;
				rv3d->render_engine = NULL;
				rv3d->sms = NULL;
				rv3d->smooth_timer = NULL;
			}
		}
	}

	ar->v2d.tab_offset = NULL;
	ar->v2d.tab_num = 0;
	ar->v2d.tab_cur = 0;
	ar->v2d.sms = NULL;
	ar->v2d.alpha_hor = ar->v2d.alpha_vert = 255; /* visible by default */
	BLI_listbase_clear(&ar->panels_category);
	BLI_listbase_clear(&ar->handlers);
	BLI_listbase_clear(&ar->uiblocks);
	ar->headerstr = NULL;
	ar->visible = 0;
	ar->type = NULL;
	ar->do_draw = 0;
	ar->gizmo_map = NULL;
	ar->regiontimer = NULL;
	ar->draw_buffer = NULL;
	memset(&ar->drawrct, 0, sizeof(ar->drawrct));
}

static void direct_link_area(FileData *fd, ScrArea *area)
{
	SpaceLink *sl;
	ARegion *ar;

	link_list(fd, &(area->spacedata));
	link_list(fd, &(area->regionbase));

	BLI_listbase_clear(&area->handlers);
	area->type = NULL;  /* spacetype callbacks */
	area->butspacetype = SPACE_EMPTY; /* Should always be unset so that rna_Area_type_get works correctly */
	area->region_active_win = -1;

	area->flag &= ~AREA_FLAG_ACTIVE_TOOL_UPDATE;

	area->global = newdataadr(fd, area->global);

	/* if we do not have the spacetype registered we cannot
	 * free it, so don't allocate any new memory for such spacetypes. */
	if (!BKE_spacetype_exists(area->spacetype)) {
		area->butspacetype = area->spacetype; /* Hint for versioning code to replace deprecated space types. */
		area->spacetype = SPACE_EMPTY;
	}

	for (ar = area->regionbase.first; ar; ar = ar->next) {
		direct_link_region(fd, ar, area->spacetype);
	}

	/* accident can happen when read/save new file with older version */
	/* 2.50: we now always add spacedata for info */
	if (area->spacedata.first == NULL) {
		SpaceInfo *sinfo = MEM_callocN(sizeof(SpaceInfo), "spaceinfo");
		area->spacetype = sinfo->spacetype = SPACE_INFO;
		BLI_addtail(&area->spacedata, sinfo);
	}
	/* add local view3d too */
	else if (area->spacetype == SPACE_VIEW3D) {
		blo_do_versions_view3d_split_250(area->spacedata.first, &area->regionbase);
	}

	for (sl = area->spacedata.first; sl; sl = sl->next) {
		link_list(fd, &(sl->regionbase));

		/* if we do not have the spacetype registered we cannot
		 * free it, so don't allocate any new memory for such spacetypes. */
		if (!BKE_spacetype_exists(sl->spacetype))
			sl->spacetype = SPACE_EMPTY;

		for (ar = sl->regionbase.first; ar; ar = ar->next)
			direct_link_region(fd, ar, sl->spacetype);

		if (sl->spacetype == SPACE_VIEW3D) {
			View3D *v3d = (View3D *)sl;

			v3d->flag |= V3D_INVALID_BACKBUF;

			if (v3d->gpd) {
				v3d->gpd = newdataadr(fd, v3d->gpd);
				direct_link_gpencil(fd, v3d->gpd);
			}
			v3d->localvd = newdataadr(fd, v3d->localvd);
			v3d->properties_storage = NULL;

			/* render can be quite heavy, set to solid on load */
			if (v3d->shading.type == OB_RENDER) {
				v3d->shading.type = OB_SOLID;
			}
			v3d->shading.prev_type = OB_SOLID;

			if (v3d->fx_settings.dof)
				v3d->fx_settings.dof = newdataadr(fd, v3d->fx_settings.dof);
			if (v3d->fx_settings.ssao)
				v3d->fx_settings.ssao = newdataadr(fd, v3d->fx_settings.ssao);

			blo_do_versions_view3d_split_250(v3d, &sl->regionbase);
		}
		else if (sl->spacetype == SPACE_IPO) {
			SpaceIpo *sipo = (SpaceIpo *)sl;

			sipo->ads = newdataadr(fd, sipo->ads);
			BLI_listbase_clear(&sipo->ghostCurves);
		}
		else if (sl->spacetype == SPACE_NLA) {
			SpaceNla *snla = (SpaceNla *)sl;

			snla->ads = newdataadr(fd, snla->ads);
		}
		else if (sl->spacetype == SPACE_OUTLINER) {
			SpaceOops *soops = (SpaceOops *)sl;

			/* use newdataadr_no_us and do not free old memory avoiding double
			 * frees and use of freed memory. this could happen because of a
			 * bug fixed in revision 58959 where the treestore memory address
			 * was not unique */
			TreeStore *ts = newdataadr_no_us(fd, soops->treestore);
			soops->treestore = NULL;
			if (ts) {
				TreeStoreElem *elems = newdataadr_no_us(fd, ts->data);

				soops->treestore = BLI_mempool_create(sizeof(TreeStoreElem), ts->usedelem,
				                                      512, BLI_MEMPOOL_ALLOW_ITER);
				if (ts->usedelem && elems) {
					int i;
					for (i = 0; i < ts->usedelem; i++) {
						TreeStoreElem *new_elem = BLI_mempool_alloc(soops->treestore);
						*new_elem = elems[i];
					}
				}
				/* we only saved what was used */
				soops->storeflag |= SO_TREESTORE_CLEANUP;   // at first draw
			}
			soops->treehash = NULL;
			soops->tree.first = soops->tree.last = NULL;
		}
		else if (sl->spacetype == SPACE_IMAGE) {
			SpaceImage *sima = (SpaceImage *)sl;

			sima->iuser.scene = NULL;
			sima->iuser.ok = 1;
			sima->scopes.waveform_1 = NULL;
			sima->scopes.waveform_2 = NULL;
			sima->scopes.waveform_3 = NULL;
			sima->scopes.vecscope = NULL;
			sima->scopes.ok = 0;

			/* WARNING: gpencil data is no longer stored directly in sima after 2.5
			 * so sacrifice a few old files for now to avoid crashes with new files!
			 * committed: r28002 */
#if 0
			sima->gpd = newdataadr(fd, sima->gpd);
			if (sima->gpd)
				direct_link_gpencil(fd, sima->gpd);
#endif
		}
		else if (sl->spacetype == SPACE_NODE) {
			SpaceNode *snode = (SpaceNode *)sl;

			if (snode->gpd) {
				snode->gpd = newdataadr(fd, snode->gpd);
				direct_link_gpencil(fd, snode->gpd);
			}

			link_list(fd, &snode->treepath);
			snode->edittree = NULL;
			snode->iofsd = NULL;
			BLI_listbase_clear(&snode->linkdrag);
		}
		else if (sl->spacetype == SPACE_TEXT) {
			SpaceText *st = (SpaceText *)sl;

			st->drawcache = NULL;
			st->scroll_accum[0] = 0.0f;
			st->scroll_accum[1] = 0.0f;
		}
		else if (sl->spacetype == SPACE_SEQ) {
			SpaceSeq *sseq = (SpaceSeq *)sl;

			/* grease pencil data is not a direct data and can't be linked from direct_link*
			 * functions, it should be linked from lib_link* functions instead
			 *
			 * otherwise it'll lead to lost grease data on open because it'll likely be
			 * read from file after all other users of grease pencil and newdataadr would
			 * simple return NULL here (sergey)
			 */
#if 0
			if (sseq->gpd) {
				sseq->gpd = newdataadr(fd, sseq->gpd);
				direct_link_gpencil(fd, sseq->gpd);
			}
#endif
			sseq->scopes.reference_ibuf = NULL;
			sseq->scopes.zebra_ibuf = NULL;
			sseq->scopes.waveform_ibuf = NULL;
			sseq->scopes.sep_waveform_ibuf = NULL;
			sseq->scopes.vector_ibuf = NULL;
			sseq->scopes.histogram_ibuf = NULL;
			sseq->compositor = NULL;
		}
		else if (sl->spacetype == SPACE_BUTS) {
			SpaceButs *sbuts = (SpaceButs *)sl;

			sbuts->path = NULL;
			sbuts->texuser = NULL;
			sbuts->mainbo = sbuts->mainb;
			sbuts->mainbuser = sbuts->mainb;
		}
		else if (sl->spacetype == SPACE_CONSOLE) {
			SpaceConsole *sconsole = (SpaceConsole *)sl;
			ConsoleLine *cl, *cl_next;

			link_list(fd, &sconsole->scrollback);
			link_list(fd, &sconsole->history);

			//for (cl= sconsole->scrollback.first; cl; cl= cl->next)
			//	cl->line= newdataadr(fd, cl->line);

			/* comma expressions, (e.g. expr1, expr2, expr3) evaluate each expression,
			 * from left to right.  the right-most expression sets the result of the comma
			 * expression as a whole*/
			for (cl = sconsole->history.first; cl; cl = cl_next) {
				cl_next = cl->next;
				cl->line = newdataadr(fd, cl->line);
				if (cl->line) {
					/* the allocted length is not written, so reset here */
					cl->len_alloc = cl->len + 1;
				}
				else {
					BLI_remlink(&sconsole->history, cl);
					MEM_freeN(cl);
				}
			}
		}
		else if (sl->spacetype == SPACE_FILE) {
			SpaceFile *sfile = (SpaceFile *)sl;

			/* this sort of info is probably irrelevant for reloading...
			 * plus, it isn't saved to files yet!
			 */
			sfile->folders_prev = sfile->folders_next = NULL;
			sfile->files = NULL;
			sfile->layout = NULL;
			sfile->op = NULL;
			sfile->previews_timer = NULL;
			sfile->params = newdataadr(fd, sfile->params);
		}
		else if (sl->spacetype == SPACE_CLIP) {
			SpaceClip *sclip = (SpaceClip *)sl;

			sclip->scopes.track_search = NULL;
			sclip->scopes.track_preview = NULL;
			sclip->scopes.ok = 0;
		}
	}

	BLI_listbase_clear(&area->actionzones);

	area->v1 = newdataadr(fd, area->v1);
	area->v2 = newdataadr(fd, area->v2);
	area->v3 = newdataadr(fd, area->v3);
	area->v4 = newdataadr(fd, area->v4);
}

static void lib_link_area(FileData *fd, ID *parent_id, ScrArea *area)
{
	area->full = newlibadr(fd, parent_id->lib, area->full);

	memset(&area->runtime, 0x0, sizeof(area->runtime));

	for (SpaceLink *sl = area->spacedata.first; sl; sl = sl->next) {
		switch (sl->spacetype) {
			case SPACE_VIEW3D:
			{
				View3D *v3d = (View3D *)sl;

				v3d->camera = newlibadr(fd, parent_id->lib, v3d->camera);
				v3d->ob_centre = newlibadr(fd, parent_id->lib, v3d->ob_centre);

				if (v3d->localvd) {
					v3d->localvd->camera = newlibadr(fd, parent_id->lib, v3d->localvd->camera);
				}
				break;
			}
			case SPACE_IPO:
			{
				SpaceIpo *sipo = (SpaceIpo *)sl;
				bDopeSheet *ads = sipo->ads;

				if (ads) {
					ads->source = newlibadr(fd, parent_id->lib, ads->source);
					ads->filter_grp = newlibadr(fd, parent_id->lib, ads->filter_grp);
				}
				break;
			}
			case SPACE_BUTS:
			{
				SpaceButs *sbuts = (SpaceButs *)sl;
				sbuts->pinid = newlibadr(fd, parent_id->lib, sbuts->pinid);
				if (sbuts->pinid == NULL) {
					sbuts->flag &= ~SB_PIN_CONTEXT;
				}
				break;
			}
			case SPACE_FILE:
				break;
			case SPACE_ACTION:
			{
				SpaceAction *saction = (SpaceAction *)sl;
				bDopeSheet *ads = &saction->ads;

				if (ads) {
					ads->source = newlibadr(fd, parent_id->lib, ads->source);
					ads->filter_grp = newlibadr(fd, parent_id->lib, ads->filter_grp);
				}

				saction->action = newlibadr(fd, parent_id->lib, saction->action);
				break;
			}
			case SPACE_IMAGE:
			{
				SpaceImage *sima = (SpaceImage *)sl;

				sima->image = newlibadr_real_us(fd, parent_id->lib, sima->image);
				sima->mask_info.mask = newlibadr_real_us(fd, parent_id->lib, sima->mask_info.mask);

				/* NOTE: pre-2.5, this was local data not lib data, but now we need this as lib data
				 * so fingers crossed this works fine!
				 */
				sima->gpd = newlibadr_us(fd, parent_id->lib, sima->gpd);
				break;
			}
			case SPACE_SEQ:
			{
				SpaceSeq *sseq = (SpaceSeq *)sl;

				/* NOTE: pre-2.5, this was local data not lib data, but now we need this as lib data
				 * so fingers crossed this works fine!
				 */
				sseq->gpd = newlibadr_us(fd, parent_id->lib, sseq->gpd);
				break;
			}
			case SPACE_NLA:
			{
				SpaceNla *snla = (SpaceNla *)sl;
				bDopeSheet *ads = snla->ads;

				if (ads) {
					ads->source = newlibadr(fd, parent_id->lib, ads->source);
					ads->filter_grp = newlibadr(fd, parent_id->lib, ads->filter_grp);
				}
				break;
			}
			case SPACE_TEXT:
			{
				SpaceText *st = (SpaceText *)sl;

				st->text = newlibadr(fd, parent_id->lib, st->text);
				break;
			}
			case SPACE_SCRIPT:
			{
				SpaceScript *scpt = (SpaceScript *)sl;
				/*scpt->script = NULL; - 2.45 set to null, better re-run the script */
				if (scpt->script) {
					scpt->script = newlibadr(fd, parent_id->lib, scpt->script);
					if (scpt->script) {
						SCRIPT_SET_NULL(scpt->script);
					}
				}
				break;
			}
			case SPACE_OUTLINER:
			{
				SpaceOops *so = (SpaceOops *)sl;
				so->search_tse.id = newlibadr(fd, NULL, so->search_tse.id);

				if (so->treestore) {
					TreeStoreElem *tselem;
					BLI_mempool_iter iter;

					BLI_mempool_iternew(so->treestore, &iter);
					while ((tselem = BLI_mempool_iterstep(&iter))) {
						tselem->id = newlibadr(fd, NULL, tselem->id);
					}
					if (so->treehash) {
						/* rebuild hash table, because it depends on ids too */
						so->storeflag |= SO_TREESTORE_REBUILD;
					}
				}
				break;
			}
			case SPACE_NODE:
			{
				SpaceNode *snode = (SpaceNode *)sl;
				bNodeTreePath *path, *path_next;
				bNodeTree *ntree;

				/* node tree can be stored locally in id too, link this first */
				snode->id = newlibadr(fd, parent_id->lib, snode->id);
				snode->from = newlibadr(fd, parent_id->lib, snode->from);

				ntree = snode->id ? ntreeFromID(snode->id) : NULL;
				snode->nodetree = ntree ? ntree : newlibadr_us(fd, parent_id->lib, snode->nodetree);

				for (path = snode->treepath.first; path; path = path->next) {
					if (path == snode->treepath.first) {
						/* first nodetree in path is same as snode->nodetree */
						path->nodetree = snode->nodetree;
					}
					else
						path->nodetree = newlibadr_us(fd, parent_id->lib, path->nodetree);

					if (!path->nodetree)
						break;
				}

				/* remaining path entries are invalid, remove */
				for (; path; path = path_next) {
					path_next = path->next;

					BLI_remlink(&snode->treepath, path);
					MEM_freeN(path);
				}

				/* edittree is just the last in the path,
				 * set this directly since the path may have been shortened above */
				if (snode->treepath.last) {
					path = snode->treepath.last;
					snode->edittree = path->nodetree;
				}
				else {
					snode->edittree = NULL;
				}
				break;
			}
			case SPACE_CLIP:
			{
				SpaceClip *sclip = (SpaceClip *)sl;
				sclip->clip = newlibadr_real_us(fd, parent_id->lib, sclip->clip);
				sclip->mask_info.mask = newlibadr_real_us(fd, parent_id->lib, sclip->mask_info.mask);
				break;
			}
			default:
				break;
		}
	}
}

/**
 * \return false on error.
 */
static bool direct_link_area_map(FileData *fd, ScrAreaMap *area_map)
{
	link_list(fd, &area_map->vertbase);
	link_list(fd, &area_map->edgebase);
	link_list(fd, &area_map->areabase);
	for (ScrArea *area = area_map->areabase.first; area; area = area->next) {
		direct_link_area(fd, area);
	}

	/* edges */
	for (ScrEdge *se = area_map->edgebase.first; se; se = se->next) {
		se->v1 = newdataadr(fd, se->v1);
		se->v2 = newdataadr(fd, se->v2);
		BKE_screen_sort_scrvert(&se->v1, &se->v2);

		if (se->v1 == NULL) {
			BLI_remlink(&area_map->edgebase, se);

			return false;
		}
	}

	return true;
}

/* ************ READ WM ***************** */

static void direct_link_windowmanager(FileData *fd, wmWindowManager *wm)
{
	wmWindow *win;

	id_us_ensure_real(&wm->id);
	link_list(fd, &wm->windows);

	for (win = wm->windows.first; win; win = win->next) {
		win->parent = newdataadr(fd, win->parent);

		WorkSpaceInstanceHook *hook = win->workspace_hook;
		win->workspace_hook = newdataadr(fd, hook);

		/* we need to restore a pointer to this later when reading workspaces, so store in global oldnew-map */
		oldnewmap_insert(fd->globmap, hook, win->workspace_hook, 0);

		direct_link_area_map(fd, &win->global_areas);

		win->ghostwin = NULL;
		win->gpuctx = NULL;
		win->eventstate = NULL;
		win->cursor_keymap_status = NULL;
		win->tweak = NULL;
#ifdef WIN32
		win->ime_data = NULL;
#endif

		BLI_listbase_clear(&win->queue);
		BLI_listbase_clear(&win->handlers);
		BLI_listbase_clear(&win->modalhandlers);
		BLI_listbase_clear(&win->gesture);

		win->active = 0;

		win->cursor       = 0;
		win->lastcursor   = 0;
		win->modalcursor  = 0;
		win->grabcursor   = 0;
		win->addmousemove = true;
		win->stereo3d_format = newdataadr(fd, win->stereo3d_format);

		/* multiview always fallback to anaglyph at file opening
		 * otherwise quadbuffer saved files can break Blender */
		if (win->stereo3d_format) {
			win->stereo3d_format->display_mode = S3D_DISPLAY_ANAGLYPH;
		}
	}

	BLI_listbase_clear(&wm->timers);
	BLI_listbase_clear(&wm->operators);
	BLI_listbase_clear(&wm->paintcursors);
	BLI_listbase_clear(&wm->queue);
	BKE_reports_init(&wm->reports, RPT_STORE);

	BLI_listbase_clear(&wm->keyconfigs);
	wm->defaultconf = NULL;
	wm->addonconf = NULL;
	wm->userconf = NULL;
	wm->undo_stack = NULL;

	wm->message_bus = NULL;

	BLI_listbase_clear(&wm->jobs);
	BLI_listbase_clear(&wm->drags);

	wm->windrawable = NULL;
	wm->winactive = NULL;
	wm->initialized = 0;
	wm->op_undo_depth = 0;
	wm->is_interface_locked = 0;
}

static void lib_link_windowmanager(FileData *fd, Main *main)
{
	wmWindowManager *wm;
	wmWindow *win;

	for (wm = main->wm.first; wm; wm = wm->id.next) {
		if (wm->id.tag & LIB_TAG_NEED_LINK) {
			/* Note: WM IDProperties are never written to file, hence no need to read/link them here. */
			for (win = wm->windows.first; win; win = win->next) {
				if (win->workspace_hook) { /* NULL for old files */
					lib_link_workspace_instance_hook(fd, win->workspace_hook, &wm->id);
				}
				win->scene = newlibadr(fd, wm->id.lib, win->scene);
				/* deprecated, but needed for versioning (will be NULL'ed then) */
				win->screen = newlibadr(fd, NULL, win->screen);

				for (ScrArea *area = win->global_areas.areabase.first; area; area = area->next) {
					lib_link_area(fd, &wm->id, area);
				}
			}

			wm->id.tag &= ~LIB_TAG_NEED_LINK;
		}
	}
}

/* ****************** READ SCREEN ***************** */

/* note: file read without screens option G_FILE_NO_UI;
 * check lib pointers in call below */
static void lib_link_screen(FileData *fd, Main *main)
{
	for (bScreen *sc = main->screen.first; sc; sc = sc->id.next) {
		if (sc->id.tag & LIB_TAG_NEED_LINK) {
			IDP_LibLinkProperty(sc->id.properties, fd);

			/* deprecated, but needed for versioning (will be NULL'ed then) */
			sc->scene = newlibadr(fd, sc->id.lib, sc->scene);

			sc->animtimer = NULL; /* saved in rare cases */
			sc->tool_tip = NULL;
			sc->scrubbing = false;

			for (ScrArea *area = sc->areabase.first; area; area = area->next) {
				lib_link_area(fd, &sc->id, area);
			}
			sc->id.tag &= ~LIB_TAG_NEED_LINK;
		}
	}
}

/* how to handle user count on pointer restore */
typedef enum ePointerUserMode {
	USER_IGNORE = 0,  /* ignore user count */
	USER_REAL   = 1,  /* ensure at least one real user (fake user ignored) */
} ePointerUserMode;

static void restore_pointer_user(ID *id, ID *newid, ePointerUserMode user)
{
	BLI_assert(STREQ(newid->name + 2, id->name + 2));
	BLI_assert(newid->lib == id->lib);
	UNUSED_VARS_NDEBUG(id);

	if (user == USER_REAL) {
		id_us_ensure_real(newid);
	}
}

#ifndef USE_GHASH_RESTORE_POINTER
/**
 * A version of #restore_pointer_by_name that performs a full search (slow!).
 * Use only for limited lookups, when the overhead of
 * creating a #IDNameLib_Map for a single lookup isn't worthwhile.
 */
static void *restore_pointer_by_name_main(Main *mainp, ID *id, ePointerUserMode user)
{
	if (id) {
		ListBase *lb = which_libbase(mainp, GS(id->name));
		if (lb) {  /* there's still risk of checking corrupt mem (freed Ids in oops) */
			ID *idn = lb->first;
			for (; idn; idn = idn->next) {
				if (STREQ(idn->name + 2, id->name + 2)) {
					if (idn->lib == id->lib) {
						restore_pointer_user(id, idn, user);
						break;
					}
				}
			}
			return idn;
		}
	}
	return NULL;
}
#endif

/**
 * Only for undo files, or to restore a screen after reading without UI...
 *
 * \param user:
 * - USER_IGNORE: no usercount change
 * - USER_REAL: ensure a real user (even if a fake one is set)
 * \param id_map: lookup table, use when performing many lookups.
 * this could be made an optional argument (falling back to a full lookup),
 * however at the moment it's always available.
 */
static void *restore_pointer_by_name(struct IDNameLib_Map *id_map, ID *id, ePointerUserMode user)
{
#ifdef USE_GHASH_RESTORE_POINTER
	if (id) {
		/* use fast lookup when available */
		ID *idn = BKE_main_idmap_lookup_id(id_map, id);
		if (idn) {
			restore_pointer_user(id, idn, user);
		}
		return idn;
	}
	return NULL;
#else
	Main *mainp = BKE_main_idmap_main_get(id_map);
	return restore_pointer_by_name_main(mainp, id, user);
#endif
}

static void lib_link_seq_clipboard_pt_restore(ID *id, struct IDNameLib_Map *id_map)
{
	if (id) {
		/* clipboard must ensure this */
		BLI_assert(id->newid != NULL);
		id->newid = restore_pointer_by_name(id_map, id->newid, USER_REAL);
	}
}
static int lib_link_seq_clipboard_cb(Sequence *seq, void *arg_pt)
{
	struct IDNameLib_Map *id_map = arg_pt;

	lib_link_seq_clipboard_pt_restore((ID *)seq->scene, id_map);
	lib_link_seq_clipboard_pt_restore((ID *)seq->scene_camera, id_map);
	lib_link_seq_clipboard_pt_restore((ID *)seq->clip, id_map);
	lib_link_seq_clipboard_pt_restore((ID *)seq->mask, id_map);
	lib_link_seq_clipboard_pt_restore((ID *)seq->sound, id_map);
	return 1;
}

static void lib_link_clipboard_restore(struct IDNameLib_Map *id_map)
{
	/* update IDs stored in sequencer clipboard */
	BKE_sequencer_base_recursive_apply(&seqbase_clipboard, lib_link_seq_clipboard_cb, id_map);
}

static void lib_link_window_scene_data_restore(wmWindow *win, Scene *scene, ViewLayer *view_layer)
{
	bScreen *screen = BKE_workspace_active_screen_get(win->workspace_hook);

	for (ScrArea *area = screen->areabase.first; area; area = area->next) {
		for (SpaceLink *sl = area->spacedata.first; sl; sl = sl->next) {
			if (sl->spacetype == SPACE_VIEW3D) {
				View3D *v3d = (View3D *)sl;

				if (v3d->camera == NULL || v3d->scenelock) {
					v3d->camera = scene->camera;
				}

				if (v3d->localvd) {
					Base *base = NULL;

					v3d->localvd->camera = scene->camera;

					/* Localview can become invalid during undo/redo steps, so we exit it when no could be found. */
					for (base = view_layer->object_bases.first; base; base = base->next) {
						if (base->local_view_bits & v3d->local_view_uuid) {
							break;
						}
					}
					if (base == NULL) {
						MEM_freeN(v3d->localvd);
						v3d->localvd = NULL;
						v3d->local_view_uuid = 0;

						for (ARegion *ar = area->regionbase.first; ar; ar = ar->next) {
							if (ar->regiontype == RGN_TYPE_WINDOW) {
								RegionView3D *rv3d = ar->regiondata;
								if (rv3d->localvd) {
									MEM_freeN(rv3d->localvd);
									rv3d->localvd = NULL;
								}
							}
						}
					}
				}
			}
		}
	}
}

static void lib_link_workspace_layout_restore(struct IDNameLib_Map *id_map, Main *newmain, WorkSpaceLayout *layout)
{
	bScreen *screen = BKE_workspace_layout_screen_get(layout);

	/* avoid conflicts with 2.8x branch */
	{
		for (ScrArea *sa = screen->areabase.first; sa; sa = sa->next) {
			for (SpaceLink *sl = sa->spacedata.first; sl; sl = sl->next) {
				if (sl->spacetype == SPACE_VIEW3D) {
					View3D *v3d = (View3D *)sl;
					ARegion *ar;

					v3d->camera = restore_pointer_by_name(id_map, (ID *)v3d->camera, USER_REAL);
					v3d->ob_centre = restore_pointer_by_name(id_map, (ID *)v3d->ob_centre, USER_REAL);

					/* free render engines for now */
					for (ar = sa->regionbase.first; ar; ar = ar->next) {
						if (ar->regiontype == RGN_TYPE_WINDOW) {
							RegionView3D *rv3d = ar->regiondata;
							if (rv3d && rv3d->render_engine) {
								RE_engine_free(rv3d->render_engine);
								rv3d->render_engine = NULL;
							}
						}
					}
				}
				else if (sl->spacetype == SPACE_IPO) {
					SpaceIpo *sipo = (SpaceIpo *)sl;
					bDopeSheet *ads = sipo->ads;

					if (ads) {
						ads->source = restore_pointer_by_name(id_map, (ID *)ads->source, USER_REAL);

						if (ads->filter_grp)
							ads->filter_grp = restore_pointer_by_name(id_map, (ID *)ads->filter_grp, USER_IGNORE);
					}

					/* force recalc of list of channels (i.e. includes calculating F-Curve colors)
					 * thus preventing the "black curves" problem post-undo
					 */
					sipo->runtime.flag |= SIPO_RUNTIME_FLAG_NEED_CHAN_SYNC;
				}
				else if (sl->spacetype == SPACE_BUTS) {
					SpaceButs *sbuts = (SpaceButs *)sl;
					sbuts->pinid = restore_pointer_by_name(id_map, sbuts->pinid, USER_IGNORE);
					if (sbuts->pinid == NULL) {
						sbuts->flag &= ~SB_PIN_CONTEXT;
					}

					/* TODO: restore path pointers: T40046
					 * (complicated because this contains data pointers too, not just ID)*/
					MEM_SAFE_FREE(sbuts->path);
				}
				else if (sl->spacetype == SPACE_FILE) {
					SpaceFile *sfile = (SpaceFile *)sl;
					sfile->op = NULL;
					sfile->previews_timer = NULL;
				}
				else if (sl->spacetype == SPACE_ACTION) {
					SpaceAction *saction = (SpaceAction *)sl;

					saction->action = restore_pointer_by_name(id_map, (ID *)saction->action, USER_REAL);
					saction->ads.source = restore_pointer_by_name(id_map, (ID *)saction->ads.source, USER_REAL);

					if (saction->ads.filter_grp)
						saction->ads.filter_grp = restore_pointer_by_name(id_map, (ID *)saction->ads.filter_grp, USER_IGNORE);


					/* force recalc of list of channels, potentially updating the active action
					 * while we're at it (as it can only be updated that way) [#28962]
					 */
					saction->runtime.flag |= SACTION_RUNTIME_FLAG_NEED_CHAN_SYNC;
				}
				else if (sl->spacetype == SPACE_IMAGE) {
					SpaceImage *sima = (SpaceImage *)sl;

					sima->image = restore_pointer_by_name(id_map, (ID *)sima->image, USER_REAL);

					/* this will be freed, not worth attempting to find same scene,
					 * since it gets initialized later */
					sima->iuser.scene = NULL;

#if 0
					/* Those are allocated and freed by space code, no need to handle them here. */
					MEM_SAFE_FREE(sima->scopes.waveform_1);
					MEM_SAFE_FREE(sima->scopes.waveform_2);
					MEM_SAFE_FREE(sima->scopes.waveform_3);
					MEM_SAFE_FREE(sima->scopes.vecscope);
#endif
					sima->scopes.ok = 0;

					/* NOTE: pre-2.5, this was local data not lib data, but now we need this as lib data
					 * so assume that here we're doing for undo only...
					 */
					sima->gpd = restore_pointer_by_name(id_map, (ID *)sima->gpd, USER_REAL);
					sima->mask_info.mask = restore_pointer_by_name(id_map, (ID *)sima->mask_info.mask, USER_REAL);
				}
				else if (sl->spacetype == SPACE_SEQ) {
					SpaceSeq *sseq = (SpaceSeq *)sl;

					/* NOTE: pre-2.5, this was local data not lib data, but now we need this as lib data
					 * so assume that here we're doing for undo only...
					 */
					sseq->gpd = restore_pointer_by_name(id_map, (ID *)sseq->gpd, USER_REAL);
				}
				else if (sl->spacetype == SPACE_NLA) {
					SpaceNla *snla = (SpaceNla *)sl;
					bDopeSheet *ads = snla->ads;

					if (ads) {
						ads->source = restore_pointer_by_name(id_map, (ID *)ads->source, USER_REAL);

						if (ads->filter_grp)
							ads->filter_grp = restore_pointer_by_name(id_map, (ID *)ads->filter_grp, USER_IGNORE);
					}
				}
				else if (sl->spacetype == SPACE_TEXT) {
					SpaceText *st = (SpaceText *)sl;

					st->text = restore_pointer_by_name(id_map, (ID *)st->text, USER_REAL);
					if (st->text == NULL) st->text = newmain->text.first;
				}
				else if (sl->spacetype == SPACE_SCRIPT) {
					SpaceScript *scpt = (SpaceScript *)sl;

					scpt->script = restore_pointer_by_name(id_map, (ID *)scpt->script, USER_REAL);

					/*sc->script = NULL; - 2.45 set to null, better re-run the script */
					if (scpt->script) {
						SCRIPT_SET_NULL(scpt->script);
					}
				}
				else if (sl->spacetype == SPACE_OUTLINER) {
					SpaceOops *so = (SpaceOops *)sl;

					so->search_tse.id = restore_pointer_by_name(id_map, so->search_tse.id, USER_IGNORE);

					if (so->treestore) {
						TreeStoreElem *tselem;
						BLI_mempool_iter iter;

						BLI_mempool_iternew(so->treestore, &iter);
						while ((tselem = BLI_mempool_iterstep(&iter))) {
							/* Do not try to restore pointers to drivers/sequence/etc., can crash in undo case! */
							if (TSE_IS_REAL_ID(tselem)) {
								tselem->id = restore_pointer_by_name(id_map, tselem->id, USER_IGNORE);
							}
							else {
								tselem->id = NULL;
							}
						}
						if (so->treehash) {
							/* rebuild hash table, because it depends on ids too */
							so->storeflag |= SO_TREESTORE_REBUILD;
						}
					}
				}
				else if (sl->spacetype == SPACE_NODE) {
					SpaceNode *snode = (SpaceNode *)sl;
					bNodeTreePath *path, *path_next;
					bNodeTree *ntree;

					/* node tree can be stored locally in id too, link this first */
					snode->id = restore_pointer_by_name(id_map, snode->id, USER_REAL);
					snode->from = restore_pointer_by_name(id_map, snode->from, USER_IGNORE);

					ntree = snode->id ? ntreeFromID(snode->id) : NULL;
					snode->nodetree = ntree ? ntree : restore_pointer_by_name(id_map, (ID *)snode->nodetree, USER_REAL);

					for (path = snode->treepath.first; path; path = path->next) {
						if (path == snode->treepath.first) {
							/* first nodetree in path is same as snode->nodetree */
							path->nodetree = snode->nodetree;
						}
						else
							path->nodetree = restore_pointer_by_name(id_map, (ID *)path->nodetree, USER_REAL);

						if (!path->nodetree)
							break;
					}

					/* remaining path entries are invalid, remove */
					for (; path; path = path_next) {
						path_next = path->next;

						BLI_remlink(&snode->treepath, path);
						MEM_freeN(path);
					}

					/* edittree is just the last in the path,
					 * set this directly since the path may have been shortened above */
					if (snode->treepath.last) {
						path = snode->treepath.last;
						snode->edittree = path->nodetree;
					}
					else
						snode->edittree = NULL;
				}
				else if (sl->spacetype == SPACE_CLIP) {
					SpaceClip *sclip = (SpaceClip *)sl;

					sclip->clip = restore_pointer_by_name(id_map, (ID *)sclip->clip, USER_REAL);
					sclip->mask_info.mask = restore_pointer_by_name(id_map, (ID *)sclip->mask_info.mask, USER_REAL);

					sclip->scopes.ok = 0;
				}
			}
		}
	}
}

/**
 * Used to link a file (without UI) to the current UI.
 * Note that it assumes the old pointers in UI are still valid, so old Main is not freed.
 */
void blo_lib_link_restore(Main *newmain, wmWindowManager *curwm, Scene *curscene, ViewLayer *cur_view_layer)
{
	struct IDNameLib_Map *id_map = BKE_main_idmap_create(newmain);

	for (WorkSpace *workspace = newmain->workspaces.first; workspace; workspace = workspace->id.next) {
		ListBase *layouts = BKE_workspace_layouts_get(workspace);

		for (WorkSpaceLayout *layout = layouts->first; layout; layout = layout->next) {
			lib_link_workspace_layout_restore(id_map, newmain, layout);
		}
	}

	for (wmWindow *win = curwm->windows.first; win; win = win->next) {
		WorkSpace *workspace = BKE_workspace_active_get(win->workspace_hook);
		ID *workspace_id = (ID *)workspace;
		Scene *oldscene = win->scene;

		workspace = restore_pointer_by_name(id_map, workspace_id, USER_REAL);
		BKE_workspace_active_set(win->workspace_hook, workspace);
		win->scene = restore_pointer_by_name(id_map, (ID *)win->scene, USER_REAL);
		if (win->scene == NULL) {
			win->scene = curscene;
		}
		if (BKE_view_layer_find(win->scene, win->view_layer_name) == NULL) {
			STRNCPY(win->view_layer_name, cur_view_layer->name);
		}
		BKE_workspace_active_set(win->workspace_hook, workspace);

		/* keep cursor location through undo */
		copy_v3_v3(win->scene->cursor.location, oldscene->cursor.location);
		copy_qt_qt(win->scene->cursor.rotation, oldscene->cursor.rotation);
		lib_link_window_scene_data_restore(win, win->scene, cur_view_layer);

		BLI_assert(win->screen == NULL);
	}

	/* update IDs stored in all possible clipboards */
	lib_link_clipboard_restore(id_map);

	BKE_main_idmap_destroy(id_map);
}

/* for the saved 2.50 files without regiondata */
/* and as patch for 2.48 and older */
void blo_do_versions_view3d_split_250(View3D *v3d, ListBase *regions)
{
	ARegion *ar;

	for (ar = regions->first; ar; ar = ar->next) {
		if (ar->regiontype == RGN_TYPE_WINDOW && ar->regiondata == NULL) {
			RegionView3D *rv3d;

			rv3d = ar->regiondata = MEM_callocN(sizeof(RegionView3D), "region v3d patch");
			rv3d->persp = (char)v3d->persp;
			rv3d->view = (char)v3d->view;
			rv3d->dist = v3d->dist;
			copy_v3_v3(rv3d->ofs, v3d->ofs);
			copy_qt_qt(rv3d->viewquat, v3d->viewquat);
		}
	}
<<<<<<< HEAD
=======

	/* this was not initialized correct always */
	if (v3d->twtype == 0)
		v3d->twtype = V3D_MANIP_TRANSLATE;
	if (v3d->gridsubdiv == 0)
		v3d->gridsubdiv = 10;
}

static bool direct_link_screen(FileData *fd, bScreen *sc)
{
	ScrArea *sa;
	ScrVert *sv;
	ScrEdge *se;
	bool wrong_id = false;

	link_list(fd, &(sc->vertbase));
	link_list(fd, &(sc->edgebase));
	link_list(fd, &(sc->areabase));
	sc->regionbase.first = sc->regionbase.last = NULL;
	sc->context = NULL;

	sc->mainwin = sc->subwinactive = 0;  /* indices */
	sc->swap = 0;

	/* edges */
	for (se = sc->edgebase.first; se; se = se->next) {
		se->v1 = newdataadr(fd, se->v1);
		se->v2 = newdataadr(fd, se->v2);
		if ((intptr_t)se->v1 > (intptr_t)se->v2) {
			sv = se->v1;
			se->v1 = se->v2;
			se->v2 = sv;
		}

		if (se->v1 == NULL) {
			printf("Error reading Screen %s... removing it.\n", sc->id.name + 2);
			BLI_remlink(&sc->edgebase, se);
			wrong_id = true;
		}
	}

	/* areas */
	for (sa = sc->areabase.first; sa; sa = sa->next) {
		SpaceLink *sl;
		ARegion *ar;

		link_list(fd, &(sa->spacedata));
		link_list(fd, &(sa->regionbase));

		BLI_listbase_clear(&sa->handlers);
		sa->type = NULL;    /* spacetype callbacks */
		sa->region_active_win = -1;

		/* if we do not have the spacetype registered (game player), we cannot
		 * free it, so don't allocate any new memory for such spacetypes. */
		if (!BKE_spacetype_exists(sa->spacetype))
			sa->spacetype = SPACE_EMPTY;

		for (ar = sa->regionbase.first; ar; ar = ar->next)
			direct_link_region(fd, ar, sa->spacetype);

		/* accident can happen when read/save new file with older version */
		/* 2.50: we now always add spacedata for info */
		if (sa->spacedata.first == NULL) {
			SpaceInfo *sinfo = MEM_callocN(sizeof(SpaceInfo), "spaceinfo");
			sa->spacetype = sinfo->spacetype = SPACE_INFO;
			BLI_addtail(&sa->spacedata, sinfo);
		}
		/* add local view3d too */
		else if (sa->spacetype == SPACE_VIEW3D)
			blo_do_versions_view3d_split_250(sa->spacedata.first, &sa->regionbase);

		/* incase we set above */
		sa->butspacetype = sa->spacetype;

		for (sl = sa->spacedata.first; sl; sl = sl->next) {
			link_list(fd, &(sl->regionbase));

			/* if we do not have the spacetype registered (game player), we cannot
			 * free it, so don't allocate any new memory for such spacetypes. */
			if (!BKE_spacetype_exists(sl->spacetype))
				sl->spacetype = SPACE_EMPTY;

			for (ar = sl->regionbase.first; ar; ar = ar->next)
				direct_link_region(fd, ar, sl->spacetype);

			if (sl->spacetype == SPACE_VIEW3D) {
				View3D *v3d = (View3D *)sl;
				BGpic *bgpic;

				v3d->flag |= V3D_INVALID_BACKBUF;

				link_list(fd, &v3d->bgpicbase);

				/* should be do_versions except this doesnt fit well there */
				if (v3d->bgpic) {
					bgpic = newdataadr(fd, v3d->bgpic);
					BLI_addtail(&v3d->bgpicbase, bgpic);
					v3d->bgpic = NULL;
				}

				for (bgpic = v3d->bgpicbase.first; bgpic; bgpic = bgpic->next)
					bgpic->iuser.ok = 1;

				if (v3d->gpd) {
					v3d->gpd = newdataadr(fd, v3d->gpd);
					direct_link_gpencil(fd, v3d->gpd);
				}
				v3d->localvd = newdataadr(fd, v3d->localvd);
				BLI_listbase_clear(&v3d->afterdraw_transp);
				BLI_listbase_clear(&v3d->afterdraw_xray);
				BLI_listbase_clear(&v3d->afterdraw_xraytransp);
				v3d->properties_storage = NULL;
				v3d->defmaterial = NULL;

				/* render can be quite heavy, set to solid on load */
				if (v3d->drawtype == OB_RENDER)
					v3d->drawtype = OB_SOLID;
				v3d->prev_drawtype = OB_SOLID;

				if (v3d->fx_settings.dof)
					v3d->fx_settings.dof = newdataadr(fd, v3d->fx_settings.dof);
				if (v3d->fx_settings.ssao)
					v3d->fx_settings.ssao = newdataadr(fd, v3d->fx_settings.ssao);

				blo_do_versions_view3d_split_250(v3d, &sl->regionbase);
			}
			else if (sl->spacetype == SPACE_IPO) {
				SpaceIpo *sipo = (SpaceIpo *)sl;

				sipo->ads = newdataadr(fd, sipo->ads);
				BLI_listbase_clear(&sipo->runtime.ghost_curves);
			}
			else if (sl->spacetype == SPACE_NLA) {
				SpaceNla *snla = (SpaceNla *)sl;

				snla->ads = newdataadr(fd, snla->ads);
			}
			else if (sl->spacetype == SPACE_OUTLINER) {
				SpaceOops *soops = (SpaceOops *)sl;

				/* use newdataadr_no_us and do not free old memory avoiding double
				 * frees and use of freed memory. this could happen because of a
				 * bug fixed in revision 58959 where the treestore memory address
				 * was not unique */
				TreeStore *ts = newdataadr_no_us(fd, soops->treestore);
				soops->treestore = NULL;
				if (ts) {
					TreeStoreElem *elems = newdataadr_no_us(fd, ts->data);

					soops->treestore = BLI_mempool_create(sizeof(TreeStoreElem), ts->usedelem,
					                                      512, BLI_MEMPOOL_ALLOW_ITER);
					if (ts->usedelem && elems) {
						int i;
						for (i = 0; i < ts->usedelem; i++) {
							TreeStoreElem *new_elem = BLI_mempool_alloc(soops->treestore);
							*new_elem = elems[i];
						}
					}
					/* we only saved what was used */
					soops->storeflag |= SO_TREESTORE_CLEANUP;   // at first draw
				}
				soops->treehash = NULL;
				soops->tree.first = soops->tree.last = NULL;
			}
			else if (sl->spacetype == SPACE_IMAGE) {
				SpaceImage *sima = (SpaceImage *)sl;

				sima->iuser.scene = NULL;
				sima->iuser.ok = 1;
				sima->scopes.waveform_1 = NULL;
				sima->scopes.waveform_2 = NULL;
				sima->scopes.waveform_3 = NULL;
				sima->scopes.vecscope = NULL;
				sima->scopes.ok = 0;

				/* WARNING: gpencil data is no longer stored directly in sima after 2.5
				 * so sacrifice a few old files for now to avoid crashes with new files!
				 * committed: r28002 */
#if 0
				sima->gpd = newdataadr(fd, sima->gpd);
				if (sima->gpd)
					direct_link_gpencil(fd, sima->gpd);
#endif
			}
			else if (sl->spacetype == SPACE_NODE) {
				SpaceNode *snode = (SpaceNode *)sl;

				if (snode->gpd) {
					snode->gpd = newdataadr(fd, snode->gpd);
					direct_link_gpencil(fd, snode->gpd);
				}

				link_list(fd, &snode->treepath);
				snode->edittree = NULL;
				snode->iofsd = NULL;
				BLI_listbase_clear(&snode->linkdrag);
			}
			else if (sl->spacetype == SPACE_TEXT) {
				SpaceText *st = (SpaceText *)sl;

				st->drawcache = NULL;
				st->scroll_accum[0] = 0.0f;
				st->scroll_accum[1] = 0.0f;
			}
			else if (sl->spacetype == SPACE_TIME) {
				SpaceTime *stime = (SpaceTime *)sl;
				BLI_listbase_clear(&stime->caches);
			}
			else if (sl->spacetype == SPACE_LOGIC) {
				SpaceLogic *slogic = (SpaceLogic *)sl;

				/* XXX: this is new stuff, which shouldn't be directly linking to gpd... */
				if (slogic->gpd) {
					slogic->gpd = newdataadr(fd, slogic->gpd);
					direct_link_gpencil(fd, slogic->gpd);
				}
			}
			else if (sl->spacetype == SPACE_SEQ) {
				SpaceSeq *sseq = (SpaceSeq *)sl;

				/* grease pencil data is not a direct data and can't be linked from direct_link*
				 * functions, it should be linked from lib_link* functions instead
				 *
				 * otherwise it'll lead to lost grease data on open because it'll likely be
				 * read from file after all other users of grease pencil and newdataadr would
				 * simple return NULL here (sergey)
				 */
#if 0
				if (sseq->gpd) {
					sseq->gpd = newdataadr(fd, sseq->gpd);
					direct_link_gpencil(fd, sseq->gpd);
				}
#endif
				sseq->scopes.reference_ibuf = NULL;
				sseq->scopes.zebra_ibuf = NULL;
				sseq->scopes.waveform_ibuf = NULL;
				sseq->scopes.sep_waveform_ibuf = NULL;
				sseq->scopes.vector_ibuf = NULL;
				sseq->scopes.histogram_ibuf = NULL;
				sseq->compositor = NULL;
			}
			else if (sl->spacetype == SPACE_BUTS) {
				SpaceButs *sbuts = (SpaceButs *)sl;
>>>>>>> 9df2b6da

	/* this was not initialized correct always */
	if (v3d->gridsubdiv == 0)
		v3d->gridsubdiv = 10;
}

static bool direct_link_screen(FileData *fd, bScreen *sc)
{
	bool wrong_id = false;

	sc->regionbase.first = sc->regionbase.last = NULL;
	sc->context = NULL;
	sc->active_region = NULL;

	sc->preview = direct_link_preview_image(fd, sc->preview);

	if (!direct_link_area_map(fd, AREAMAP_FROM_SCREEN(sc))) {
		printf("Error reading Screen %s... removing it.\n", sc->id.name + 2);
		wrong_id = true;
	}

	return wrong_id;
}

/* ********** READ LIBRARY *************** */


static void direct_link_library(FileData *fd, Library *lib, Main *main)
{
	Main *newmain;

	/* check if the library was already read */
	for (newmain = fd->mainlist->first; newmain; newmain = newmain->next) {
		if (newmain->curlib) {
			if (BLI_path_cmp(newmain->curlib->filepath, lib->filepath) == 0) {
				blo_reportf_wrap(fd->reports, RPT_WARNING,
				                 TIP_("Library '%s', '%s' had multiple instances, save and reload!"),
				                 lib->name, lib->filepath);

				change_idid_adr(fd->mainlist, fd, lib, newmain->curlib);
/*				change_idid_adr_fd(fd, lib, newmain->curlib); */

				BLI_remlink(&main->library, lib);
				MEM_freeN(lib);

				/* Now, since Blender always expect **latest** Main pointer from fd->mainlist to be the active library
				 * Main pointer, where to add all non-library data-blocks found in file next, we have to switch that
				 * 'dupli' found Main to latest position in the list!
				 * Otherwise, you get weird disappearing linked data on a rather unconsistant basis.
				 * See also T53977 for reproducible case. */
				BLI_remlink(fd->mainlist, newmain);
				BLI_addtail(fd->mainlist, newmain);

				return;
			}
		}
	}

	/* make sure we have full path in lib->filepath */
	BLI_strncpy(lib->filepath, lib->name, sizeof(lib->name));
	BLI_cleanup_path(fd->relabase, lib->filepath);

//	printf("direct_link_library: name %s\n", lib->name);
//	printf("direct_link_library: filepath %s\n", lib->filepath);

	lib->packedfile = direct_link_packedfile(fd, lib->packedfile);

	/* new main */
	newmain = BKE_main_new();
	BLI_addtail(fd->mainlist, newmain);
	newmain->curlib = lib;

	lib->parent = NULL;
}

static void lib_link_library(FileData *UNUSED(fd), Main *main)
{
	Library *lib;
	for (lib = main->library.first; lib; lib = lib->id.next) {
		id_us_ensure_real(&lib->id);
	}
}

/* Always call this once you have loaded new library data to set the relative paths correctly in relation to the blend file */
static void fix_relpaths_library(const char *basepath, Main *main)
{
	Library *lib;
	/* BLO_read_from_memory uses a blank filename */
	if (basepath == NULL || basepath[0] == '\0') {
		for (lib = main->library.first; lib; lib = lib->id.next) {
			/* when loading a linked lib into a file which has not been saved,
			 * there is nothing we can be relative to, so instead we need to make
			 * it absolute. This can happen when appending an object with a relative
			 * link into an unsaved blend file. See [#27405].
			 * The remap relative option will make it relative again on save - campbell */
			if (BLI_path_is_rel(lib->name)) {
				BLI_strncpy(lib->name, lib->filepath, sizeof(lib->name));
			}
		}
	}
	else {
		for (lib = main->library.first; lib; lib = lib->id.next) {
			/* Libraries store both relative and abs paths, recreate relative paths,
			 * relative to the blend file since indirectly linked libs will be relative to their direct linked library */
			if (BLI_path_is_rel(lib->name)) {  /* if this is relative to begin with? */
				BLI_strncpy(lib->name, lib->filepath, sizeof(lib->name));
				BLI_path_rel(lib->name, basepath);
			}
		}
	}
}

/* ************ READ PROBE ***************** */

static void lib_link_lightprobe(FileData *fd, Main *main)
{
	for (LightProbe *prb = main->lightprobe.first; prb; prb = prb->id.next) {
		if (prb->id.tag & LIB_TAG_NEED_LINK) {
			IDP_LibLinkProperty(prb->id.properties, fd);
			lib_link_animdata(fd, &prb->id, prb->adt);

			prb->visibility_grp = newlibadr(fd, prb->id.lib, prb->visibility_grp);

			prb->id.tag &= ~LIB_TAG_NEED_LINK;
		}
	}
}

static void direct_link_lightprobe(FileData *fd, LightProbe *prb)
{
	prb->adt = newdataadr(fd, prb->adt);
	direct_link_animdata(fd, prb->adt);
}

/* ************ READ SPEAKER ***************** */

static void lib_link_speaker(FileData *fd, Main *main)
{
	for (Speaker *spk = main->speaker.first; spk; spk = spk->id.next) {
		if (spk->id.tag & LIB_TAG_NEED_LINK) {
			IDP_LibLinkProperty(spk->id.properties, fd);
			lib_link_animdata(fd, &spk->id, spk->adt);

			spk->sound = newlibadr_us(fd, spk->id.lib, spk->sound);

			spk->id.tag &= ~LIB_TAG_NEED_LINK;
		}
	}
}

static void direct_link_speaker(FileData *fd, Speaker *spk)
{
	spk->adt = newdataadr(fd, spk->adt);
	direct_link_animdata(fd, spk->adt);

#if 0
	spk->sound = newdataadr(fd, spk->sound);
	direct_link_sound(fd, spk->sound);
#endif
}

/* ************** READ SOUND ******************* */

static void direct_link_sound(FileData *fd, bSound *sound)
{
	sound->tags = 0;
	sound->handle = NULL;
	sound->playback_handle = NULL;

	/* versioning stuff, if there was a cache, then we enable caching: */
	if (sound->cache) {
		sound->flags |= SOUND_FLAGS_CACHING;
		sound->cache = NULL;
	}

	if (fd->soundmap) {
		sound->waveform = newsoundadr(fd, sound->waveform);
		sound->tags |= SOUND_TAGS_WAVEFORM_NO_RELOAD;
	}
	else {
		sound->waveform = NULL;
	}

	if (sound->spinlock) {
		sound->spinlock = MEM_mallocN(sizeof(SpinLock), "sound_spinlock");
		BLI_spin_init(sound->spinlock);
	}
	/* clear waveform loading flag */
	sound->tags &= ~SOUND_TAGS_WAVEFORM_LOADING;

	sound->packedfile = direct_link_packedfile(fd, sound->packedfile);
	sound->newpackedfile = direct_link_packedfile(fd, sound->newpackedfile);
}

static void lib_link_sound(FileData *fd, Main *main)
{
	for (bSound *sound = main->sound.first; sound; sound = sound->id.next) {
		if (sound->id.tag & LIB_TAG_NEED_LINK) {
			IDP_LibLinkProperty(sound->id.properties, fd);

			sound->ipo = newlibadr_us(fd, sound->id.lib, sound->ipo); // XXX deprecated - old animation system

			BKE_sound_load(main, sound);

			sound->id.tag &= ~LIB_TAG_NEED_LINK;
		}
	}
}

/* ***************** READ MOVIECLIP *************** */

static void direct_link_movieReconstruction(FileData *fd, MovieTrackingReconstruction *reconstruction)
{
	reconstruction->cameras = newdataadr(fd, reconstruction->cameras);
}

static void direct_link_movieTracks(FileData *fd, ListBase *tracksbase)
{
	MovieTrackingTrack *track;

	link_list(fd, tracksbase);

	for (track = tracksbase->first; track; track = track->next) {
		track->markers = newdataadr(fd, track->markers);
	}
}

static void direct_link_moviePlaneTracks(FileData *fd, ListBase *plane_tracks_base)
{
	MovieTrackingPlaneTrack *plane_track;

	link_list(fd, plane_tracks_base);

	for (plane_track = plane_tracks_base->first;
	     plane_track;
	     plane_track = plane_track->next)
	{
		int i;

		plane_track->point_tracks = newdataadr(fd, plane_track->point_tracks);
		test_pointer_array(fd, (void **)&plane_track->point_tracks);
		for (i = 0; i < plane_track->point_tracksnr; i++) {
			plane_track->point_tracks[i] = newdataadr(fd, plane_track->point_tracks[i]);
		}

		plane_track->markers = newdataadr(fd, plane_track->markers);
	}
}

static void direct_link_movieclip(FileData *fd, MovieClip *clip)
{
	MovieTracking *tracking = &clip->tracking;
	MovieTrackingObject *object;

	clip->adt = newdataadr(fd, clip->adt);

	if (fd->movieclipmap) clip->cache = newmclipadr(fd, clip->cache);
	else clip->cache = NULL;

	if (fd->movieclipmap) clip->tracking.camera.intrinsics = newmclipadr(fd, clip->tracking.camera.intrinsics);
	else clip->tracking.camera.intrinsics = NULL;

	direct_link_movieTracks(fd, &tracking->tracks);
	direct_link_moviePlaneTracks(fd, &tracking->plane_tracks);
	direct_link_movieReconstruction(fd, &tracking->reconstruction);

	clip->tracking.act_track = newdataadr(fd, clip->tracking.act_track);
	clip->tracking.act_plane_track = newdataadr(fd, clip->tracking.act_plane_track);

	clip->anim = NULL;
	clip->tracking_context = NULL;
	clip->tracking.stats = NULL;

	/* Needed for proper versioning, will be NULL for all newer files anyway. */
	clip->tracking.stabilization.rot_track = newdataadr(fd, clip->tracking.stabilization.rot_track);

	clip->tracking.dopesheet.ok = 0;
	BLI_listbase_clear(&clip->tracking.dopesheet.channels);
	BLI_listbase_clear(&clip->tracking.dopesheet.coverage_segments);

	link_list(fd, &tracking->objects);

	for (object = tracking->objects.first; object; object = object->next) {
		direct_link_movieTracks(fd, &object->tracks);
		direct_link_moviePlaneTracks(fd, &object->plane_tracks);
		direct_link_movieReconstruction(fd, &object->reconstruction);
	}
}

static void lib_link_movieTracks(FileData *fd, MovieClip *clip, ListBase *tracksbase)
{
	MovieTrackingTrack *track;

	for (track = tracksbase->first; track; track = track->next) {
		track->gpd = newlibadr_us(fd, clip->id.lib, track->gpd);
	}
}

static void lib_link_moviePlaneTracks(FileData *fd, MovieClip *clip, ListBase *tracksbase)
{
	MovieTrackingPlaneTrack *plane_track;

	for (plane_track = tracksbase->first; plane_track; plane_track = plane_track->next) {
		plane_track->image = newlibadr_us(fd, clip->id.lib, plane_track->image);
	}
}

static void lib_link_movieclip(FileData *fd, Main *main)
{
	for (MovieClip *clip = main->movieclip.first; clip; clip = clip->id.next) {
		if (clip->id.tag & LIB_TAG_NEED_LINK) {
			MovieTracking *tracking = &clip->tracking;

			IDP_LibLinkProperty(clip->id.properties, fd);
			lib_link_animdata(fd, &clip->id, clip->adt);

			clip->gpd = newlibadr_us(fd, clip->id.lib, clip->gpd);

			lib_link_movieTracks(fd, clip, &tracking->tracks);
			lib_link_moviePlaneTracks(fd, clip, &tracking->plane_tracks);

			for (MovieTrackingObject *object = tracking->objects.first; object; object = object->next) {
				lib_link_movieTracks(fd, clip, &object->tracks);
				lib_link_moviePlaneTracks(fd, clip, &object->plane_tracks);
			}

			clip->id.tag &= ~LIB_TAG_NEED_LINK;
		}
	}
}

/* ***************** READ MOVIECLIP *************** */

static void direct_link_mask(FileData *fd, Mask *mask)
{
	MaskLayer *masklay;

	mask->adt = newdataadr(fd, mask->adt);

	link_list(fd, &mask->masklayers);

	for (masklay = mask->masklayers.first; masklay; masklay = masklay->next) {
		MaskSpline *spline;
		MaskLayerShape *masklay_shape;

		/* can't use newdataadr since it's a pointer within an array */
		MaskSplinePoint *act_point_search = NULL;

		link_list(fd, &masklay->splines);

		for (spline = masklay->splines.first; spline; spline = spline->next) {
			MaskSplinePoint *points_old = spline->points;
			int i;

			spline->points = newdataadr(fd, spline->points);

			for (i = 0; i < spline->tot_point; i++) {
				MaskSplinePoint *point = &spline->points[i];

				if (point->tot_uw)
					point->uw = newdataadr(fd, point->uw);
			}

			/* detect active point */
			if ((act_point_search == NULL) &&
			    (masklay->act_point >= points_old) &&
			    (masklay->act_point <  points_old + spline->tot_point))
			{
				act_point_search = &spline->points[masklay->act_point - points_old];
			}
		}

		link_list(fd, &masklay->splines_shapes);

		for (masklay_shape = masklay->splines_shapes.first; masklay_shape; masklay_shape = masklay_shape->next) {
			masklay_shape->data = newdataadr(fd, masklay_shape->data);

			if (masklay_shape->tot_vert) {
				if (fd->flags & FD_FLAGS_SWITCH_ENDIAN) {
					BLI_endian_switch_float_array(masklay_shape->data,
					                              masklay_shape->tot_vert * sizeof(float) * MASK_OBJECT_SHAPE_ELEM_SIZE);

				}
			}
		}

		masklay->act_spline = newdataadr(fd, masklay->act_spline);
		masklay->act_point = act_point_search;
	}
}

static void lib_link_mask_parent(FileData *fd, Mask *mask, MaskParent *parent)
{
	parent->id = newlibadr_us(fd, mask->id.lib, parent->id);
}

static void lib_link_mask(FileData *fd, Main *main)
{
	for (Mask *mask = main->mask.first; mask; mask = mask->id.next) {
		if (mask->id.tag & LIB_TAG_NEED_LINK) {
			IDP_LibLinkProperty(mask->id.properties, fd);
			lib_link_animdata(fd, &mask->id, mask->adt);

			for (MaskLayer *masklay = mask->masklayers.first; masklay; masklay = masklay->next) {
				MaskSpline *spline;

				spline = masklay->splines.first;
				while (spline) {
					int i;

					for (i = 0; i < spline->tot_point; i++) {
						MaskSplinePoint *point = &spline->points[i];

						lib_link_mask_parent(fd, mask, &point->parent);
					}

					lib_link_mask_parent(fd, mask, &spline->parent);

					spline = spline->next;
				}
			}

			mask->id.tag &= ~LIB_TAG_NEED_LINK;
		}
	}
}

/* ************ READ LINE STYLE ***************** */

static void lib_link_linestyle(FileData *fd, Main *main)
{
	for (FreestyleLineStyle *linestyle = main->linestyle.first; linestyle; linestyle = linestyle->id.next) {
		if (linestyle->id.tag & LIB_TAG_NEED_LINK) {
			LineStyleModifier *m;

			IDP_LibLinkProperty(linestyle->id.properties, fd);
			lib_link_animdata(fd, &linestyle->id, linestyle->adt);

			for (m = linestyle->color_modifiers.first; m; m = m->next) {
				switch (m->type) {
					case LS_MODIFIER_DISTANCE_FROM_OBJECT:
					{
						LineStyleColorModifier_DistanceFromObject *cm = (LineStyleColorModifier_DistanceFromObject *)m;
						cm->target = newlibadr(fd, linestyle->id.lib, cm->target);
						break;
					}
				}
			}
			for (m = linestyle->alpha_modifiers.first; m; m = m->next) {
				switch (m->type) {
					case LS_MODIFIER_DISTANCE_FROM_OBJECT:
					{
						LineStyleAlphaModifier_DistanceFromObject *am = (LineStyleAlphaModifier_DistanceFromObject *)m;
						am->target = newlibadr(fd, linestyle->id.lib, am->target);
						break;
					}
				}
			}
			for (m = linestyle->thickness_modifiers.first; m; m = m->next) {
				switch (m->type) {
					case LS_MODIFIER_DISTANCE_FROM_OBJECT:
					{
						LineStyleThicknessModifier_DistanceFromObject *tm = (LineStyleThicknessModifier_DistanceFromObject *)m;
						tm->target = newlibadr(fd, linestyle->id.lib, tm->target);
						break;
					}
				}
			}
			for (int a = 0; a < MAX_MTEX; a++) {
				MTex *mtex = linestyle->mtex[a];
				if (mtex) {
					mtex->tex = newlibadr_us(fd, linestyle->id.lib, mtex->tex);
					mtex->object = newlibadr(fd, linestyle->id.lib, mtex->object);
				}
			}
			if (linestyle->nodetree) {
				lib_link_ntree(fd, &linestyle->id, linestyle->nodetree);
				linestyle->nodetree->id.lib = linestyle->id.lib;
			}

			linestyle->id.tag &= ~LIB_TAG_NEED_LINK;
		}
	}
}

static void direct_link_linestyle_color_modifier(FileData *fd, LineStyleModifier *modifier)
{
	switch (modifier->type) {
		case LS_MODIFIER_ALONG_STROKE:
		{
			LineStyleColorModifier_AlongStroke *m = (LineStyleColorModifier_AlongStroke *)modifier;
			m->color_ramp = newdataadr(fd, m->color_ramp);
			break;
		}
		case LS_MODIFIER_DISTANCE_FROM_CAMERA:
		{
			LineStyleColorModifier_DistanceFromCamera *m = (LineStyleColorModifier_DistanceFromCamera *)modifier;
			m->color_ramp = newdataadr(fd, m->color_ramp);
			break;
		}
		case LS_MODIFIER_DISTANCE_FROM_OBJECT:
		{
			LineStyleColorModifier_DistanceFromObject *m = (LineStyleColorModifier_DistanceFromObject *)modifier;
			m->color_ramp = newdataadr(fd, m->color_ramp);
			break;
		}
		case LS_MODIFIER_MATERIAL:
		{
			LineStyleColorModifier_Material *m = (LineStyleColorModifier_Material *)modifier;
			m->color_ramp = newdataadr(fd, m->color_ramp);
			break;
		}
		case LS_MODIFIER_TANGENT:
		{
			LineStyleColorModifier_Tangent *m = (LineStyleColorModifier_Tangent *)modifier;
			m->color_ramp = newdataadr(fd, m->color_ramp);
			break;
		}
		case LS_MODIFIER_NOISE:
		{
			LineStyleColorModifier_Noise *m = (LineStyleColorModifier_Noise *)modifier;
			m->color_ramp = newdataadr(fd, m->color_ramp);
			break;
		}
		case LS_MODIFIER_CREASE_ANGLE:
		{
			LineStyleColorModifier_CreaseAngle *m = (LineStyleColorModifier_CreaseAngle *)modifier;
			m->color_ramp = newdataadr(fd, m->color_ramp);
			break;
		}
		case LS_MODIFIER_CURVATURE_3D:
		{
			LineStyleColorModifier_Curvature_3D *m = (LineStyleColorModifier_Curvature_3D *)modifier;
			m->color_ramp = newdataadr(fd, m->color_ramp);
			break;
		}
	}
}

static void direct_link_linestyle_alpha_modifier(FileData *fd, LineStyleModifier *modifier)
{
	switch (modifier->type) {
		case LS_MODIFIER_ALONG_STROKE:
		{
			LineStyleAlphaModifier_AlongStroke *m = (LineStyleAlphaModifier_AlongStroke *)modifier;
			m->curve = newdataadr(fd, m->curve);
			direct_link_curvemapping(fd, m->curve);
			break;
		}
		case LS_MODIFIER_DISTANCE_FROM_CAMERA:
		{
			LineStyleAlphaModifier_DistanceFromCamera *m = (LineStyleAlphaModifier_DistanceFromCamera *)modifier;
			m->curve = newdataadr(fd, m->curve);
			direct_link_curvemapping(fd, m->curve);
			break;
		}
		case LS_MODIFIER_DISTANCE_FROM_OBJECT:
		{
			LineStyleAlphaModifier_DistanceFromObject *m = (LineStyleAlphaModifier_DistanceFromObject *)modifier;
			m->curve = newdataadr(fd, m->curve);
			direct_link_curvemapping(fd, m->curve);
			break;
		}
		case LS_MODIFIER_MATERIAL:
		{
			LineStyleAlphaModifier_Material *m = (LineStyleAlphaModifier_Material *)modifier;
			m->curve = newdataadr(fd, m->curve);
			direct_link_curvemapping(fd, m->curve);
			break;
		}
		case LS_MODIFIER_TANGENT:
		{
			LineStyleAlphaModifier_Tangent *m = (LineStyleAlphaModifier_Tangent *)modifier;
			m->curve = newdataadr(fd, m->curve);
			direct_link_curvemapping(fd, m->curve);
			break;
		}
		case LS_MODIFIER_NOISE:
		{
			LineStyleAlphaModifier_Noise *m = (LineStyleAlphaModifier_Noise *)modifier;
			m->curve = newdataadr(fd, m->curve);
			direct_link_curvemapping(fd, m->curve);
			break;
		}
		case LS_MODIFIER_CREASE_ANGLE:
		{
			LineStyleAlphaModifier_CreaseAngle *m = (LineStyleAlphaModifier_CreaseAngle *)modifier;
			m->curve = newdataadr(fd, m->curve);
			direct_link_curvemapping(fd, m->curve);
			break;
		}
		case LS_MODIFIER_CURVATURE_3D:
		{
			LineStyleAlphaModifier_Curvature_3D *m = (LineStyleAlphaModifier_Curvature_3D *)modifier;
			m->curve = newdataadr(fd, m->curve);
			direct_link_curvemapping(fd, m->curve);
			break;
		}
	}
}

static void direct_link_linestyle_thickness_modifier(FileData *fd, LineStyleModifier *modifier)
{
	switch (modifier->type) {
		case LS_MODIFIER_ALONG_STROKE:
		{
			LineStyleThicknessModifier_AlongStroke *m = (LineStyleThicknessModifier_AlongStroke *)modifier;
			m->curve = newdataadr(fd, m->curve);
			direct_link_curvemapping(fd, m->curve);
			break;
		}
		case LS_MODIFIER_DISTANCE_FROM_CAMERA:
		{
			LineStyleThicknessModifier_DistanceFromCamera *m = (LineStyleThicknessModifier_DistanceFromCamera *)modifier;
			m->curve = newdataadr(fd, m->curve);
			direct_link_curvemapping(fd, m->curve);
			break;
		}
		case LS_MODIFIER_DISTANCE_FROM_OBJECT:
		{
			LineStyleThicknessModifier_DistanceFromObject *m = (LineStyleThicknessModifier_DistanceFromObject *)modifier;
			m->curve = newdataadr(fd, m->curve);
			direct_link_curvemapping(fd, m->curve);
			break;
		}
		case LS_MODIFIER_MATERIAL:
		{
			LineStyleThicknessModifier_Material *m = (LineStyleThicknessModifier_Material *)modifier;
			m->curve = newdataadr(fd, m->curve);
			direct_link_curvemapping(fd, m->curve);
			break;
		}
		case LS_MODIFIER_TANGENT:
		{
			LineStyleThicknessModifier_Tangent *m = (LineStyleThicknessModifier_Tangent *)modifier;
			m->curve = newdataadr(fd, m->curve);
			direct_link_curvemapping(fd, m->curve);
			break;
		}
		case LS_MODIFIER_CREASE_ANGLE:
		{
			LineStyleThicknessModifier_CreaseAngle *m = (LineStyleThicknessModifier_CreaseAngle *)modifier;
			m->curve = newdataadr(fd, m->curve);
			direct_link_curvemapping(fd, m->curve);
			break;
		}
		case LS_MODIFIER_CURVATURE_3D:
		{
			LineStyleThicknessModifier_Curvature_3D *m = (LineStyleThicknessModifier_Curvature_3D *)modifier;
			m->curve = newdataadr(fd, m->curve);
			direct_link_curvemapping(fd, m->curve);
			break;
		}
	}
}

static void direct_link_linestyle_geometry_modifier(FileData *UNUSED(fd), LineStyleModifier *UNUSED(modifier))
{
}

static void direct_link_linestyle(FileData *fd, FreestyleLineStyle *linestyle)
{
	int a;
	LineStyleModifier *modifier;

	linestyle->adt = newdataadr(fd, linestyle->adt);
	direct_link_animdata(fd, linestyle->adt);
	link_list(fd, &linestyle->color_modifiers);
	for (modifier = linestyle->color_modifiers.first; modifier; modifier = modifier->next)
		direct_link_linestyle_color_modifier(fd, modifier);
	link_list(fd, &linestyle->alpha_modifiers);
	for (modifier = linestyle->alpha_modifiers.first; modifier; modifier = modifier->next)
		direct_link_linestyle_alpha_modifier(fd, modifier);
	link_list(fd, &linestyle->thickness_modifiers);
	for (modifier = linestyle->thickness_modifiers.first; modifier; modifier = modifier->next)
		direct_link_linestyle_thickness_modifier(fd, modifier);
	link_list(fd, &linestyle->geometry_modifiers);
	for (modifier = linestyle->geometry_modifiers.first; modifier; modifier = modifier->next)
		direct_link_linestyle_geometry_modifier(fd, modifier);
	for (a = 0; a < MAX_MTEX; a++) {
		linestyle->mtex[a] = newdataadr(fd, linestyle->mtex[a]);
	}
	linestyle->nodetree = newdataadr(fd, linestyle->nodetree);
	if (linestyle->nodetree) {
		direct_link_id(fd, &linestyle->nodetree->id);
		direct_link_nodetree(fd, linestyle->nodetree);
	}
}

/* ************** GENERAL & MAIN ******************** */


static const char *dataname(short id_code)
{
	switch (id_code) {
		case ID_OB: return "Data from OB";
		case ID_ME: return "Data from ME";
		case ID_IP: return "Data from IP";
		case ID_SCE: return "Data from SCE";
		case ID_MA: return "Data from MA";
		case ID_TE: return "Data from TE";
		case ID_CU: return "Data from CU";
		case ID_GR: return "Data from GR";
		case ID_AR: return "Data from AR";
		case ID_AC: return "Data from AC";
		case ID_LI: return "Data from LI";
		case ID_MB: return "Data from MB";
		case ID_IM: return "Data from IM";
		case ID_LT: return "Data from LT";
		case ID_LA: return "Data from LA";
		case ID_CA: return "Data from CA";
		case ID_KE: return "Data from KE";
		case ID_WO: return "Data from WO";
		case ID_SCR: return "Data from SCR";
		case ID_VF: return "Data from VF";
		case ID_TXT: return "Data from TXT";
		case ID_SPK: return "Data from SPK";
		case ID_LP: return "Data from LP";
		case ID_SO: return "Data from SO";
		case ID_NT: return "Data from NT";
		case ID_BR: return "Data from BR";
		case ID_PA: return "Data from PA";
		case ID_PAL: return "Data from PAL";
		case ID_PC: return "Data from PCRV";
		case ID_GD: return "Data from GD";
		case ID_WM: return "Data from WM";
		case ID_MC: return "Data from MC";
		case ID_MSK: return "Data from MSK";
		case ID_LS: return "Data from LS";
		case ID_CF: return "Data from CF";
		case ID_WS: return "Data from WS";
	}
	return "Data from Lib Block";

}

static BHead *read_data_into_oldnewmap(FileData *fd, BHead *bhead, const char *allocname)
{
	bhead = blo_nextbhead(fd, bhead);

	while (bhead && bhead->code == DATA) {
		void *data;
#if 0
		/* XXX DUMB DEBUGGING OPTION TO GIVE NAMES for guarded malloc errors */
		short *sp = fd->filesdna->structs[bhead->SDNAnr];
		char *tmp = malloc(100);
		allocname = fd->filesdna->types[sp[0]];
		strcpy(tmp, allocname);
		data = read_struct(fd, bhead, tmp);
#else
		data = read_struct(fd, bhead, allocname);
#endif

		if (data) {
			oldnewmap_insert(fd->datamap, bhead->old, data, 0);
		}

		bhead = blo_nextbhead(fd, bhead);
	}

	return bhead;
}

static BHead *read_libblock(FileData *fd, Main *main, BHead *bhead, const short tag, ID **r_id)
{
	/* this routine reads a libblock and its direct data. Use link functions to connect it all
	 */
	ID *id;
	ListBase *lb;
	const char *allocname;
	bool wrong_id = false;

	/* In undo case, most libs and linked data should be kept as is from previous state (see BLO_read_from_memfile).
	 * However, some needed by the snapshot being read may have been removed in previous one, and would go missing.
	 * This leads e.g. to desappearing objects in some undo/redo case, see T34446.
	 * That means we have to carefully check whether current lib or libdata already exits in old main, if it does
	 * we merely copy it over into new main area, otherwise we have to do a full read of that bhead... */
	if (fd->memfile && ELEM(bhead->code, ID_LI, ID_ID)) {
		const char *idname = bhead_id_name(fd, bhead);

		DEBUG_PRINTF("Checking %s...\n", idname);

		if (bhead->code == ID_LI) {
			Main *libmain = fd->old_mainlist->first;
			/* Skip oldmain itself... */
			for (libmain = libmain->next; libmain; libmain = libmain->next) {
				DEBUG_PRINTF("... against %s: ", libmain->curlib ? libmain->curlib->id.name : "<NULL>");
				if (libmain->curlib && STREQ(idname, libmain->curlib->id.name)) {
					Main *oldmain = fd->old_mainlist->first;
					DEBUG_PRINTF("FOUND!\n");
					/* In case of a library, we need to re-add its main to fd->mainlist, because if we have later
					 * a missing ID_ID, we need to get the correct lib it is linked to!
					 * Order is crucial, we cannot bulk-add it in BLO_read_from_memfile() like it used to be... */
					BLI_remlink(fd->old_mainlist, libmain);
					BLI_remlink_safe(&oldmain->library, libmain->curlib);
					BLI_addtail(fd->mainlist, libmain);
					BLI_addtail(&main->library, libmain->curlib);

					if (r_id) {
						*r_id = NULL;  /* Just in case... */
					}
					return blo_nextbhead(fd, bhead);
				}
				DEBUG_PRINTF("nothing...\n");
			}
		}
		else {
			DEBUG_PRINTF("... in %s (%s): ", main->curlib ? main->curlib->id.name : "<NULL>", main->curlib ? main->curlib->name : "<NULL>");
			if ((id = BKE_libblock_find_name(main, GS(idname), idname + 2))) {
				DEBUG_PRINTF("FOUND!\n");
				/* Even though we found our linked ID, there is no guarantee its address is still the same... */
				if (id != bhead->old) {
					oldnewmap_insert(fd->libmap, bhead->old, id, GS(id->name));
				}

				/* No need to do anything else for ID_ID, it's assumed already present in its lib's main... */
				if (r_id) {
					*r_id = NULL;  /* Just in case... */
				}
				return blo_nextbhead(fd, bhead);
			}
			DEBUG_PRINTF("nothing...\n");
		}
	}

	/* read libblock */
	id = read_struct(fd, bhead, "lib block");

	if (id) {
		const short idcode = GS(id->name);
		/* do after read_struct, for dna reconstruct */
		lb = which_libbase(main, idcode);
		if (lb) {
			oldnewmap_insert(fd->libmap, bhead->old, id, bhead->code);  /* for ID_ID check */
			BLI_addtail(lb, id);
		}
		else {
			/* unknown ID type */
			printf("%s: unknown id code '%c%c'\n", __func__, (idcode & 0xff), (idcode >> 8));
			MEM_freeN(id);
			id = NULL;
		}
	}

	if (r_id)
		*r_id = id;
	if (!id)
		return blo_nextbhead(fd, bhead);

	id->lib = main->curlib;
	id->us = ID_FAKE_USERS(id);
	id->icon_id = 0;
	id->newid = NULL;  /* Needed because .blend may have been saved with crap value here... */
	id->orig_id = NULL;
	id->recalc = 0;

	/* this case cannot be direct_linked: it's just the ID part */
	if (bhead->code == ID_ID) {
		/* That way, we know which datablock needs do_versions (required currently for linking). */
		id->tag = tag | LIB_TAG_NEED_LINK | LIB_TAG_NEW;

		return blo_nextbhead(fd, bhead);
	}

	/* need a name for the mallocN, just for debugging and sane prints on leaks */
	allocname = dataname(GS(id->name));

	/* read all data into fd->datamap */
	bhead = read_data_into_oldnewmap(fd, bhead, allocname);

	/* init pointers direct data */
	direct_link_id(fd, id);

	/* That way, we know which datablock needs do_versions (required currently for linking). */
	/* Note: doing this after driect_link_id(), which resets that field. */
	id->tag = tag | LIB_TAG_NEED_LINK | LIB_TAG_NEW;

	switch (GS(id->name)) {
		case ID_WM:
			direct_link_windowmanager(fd, (wmWindowManager *)id);
			break;
		case ID_SCR:
			wrong_id = direct_link_screen(fd, (bScreen *)id);
			break;
		case ID_SCE:
			direct_link_scene(fd, (Scene *)id);
			break;
		case ID_OB:
			direct_link_object(fd, (Object *)id);
			break;
		case ID_ME:
			direct_link_mesh(fd, (Mesh *)id);
			break;
		case ID_CU:
			direct_link_curve(fd, (Curve *)id);
			break;
		case ID_MB:
			direct_link_mball(fd, (MetaBall *)id);
			break;
		case ID_MA:
			direct_link_material(fd, (Material *)id);
			break;
		case ID_TE:
			direct_link_texture(fd, (Tex *)id);
			break;
		case ID_IM:
			direct_link_image(fd, (Image *)id);
			break;
		case ID_LA:
			direct_link_lamp(fd, (Lamp *)id);
			break;
		case ID_VF:
			direct_link_vfont(fd, (VFont *)id);
			break;
		case ID_TXT:
			direct_link_text(fd, (Text *)id);
			break;
		case ID_IP:
			direct_link_ipo(fd, (Ipo *)id);
			break;
		case ID_KE:
			direct_link_key(fd, (Key *)id);
			break;
		case ID_LT:
			direct_link_latt(fd, (Lattice *)id);
			break;
		case ID_WO:
			direct_link_world(fd, (World *)id);
			break;
		case ID_LI:
			direct_link_library(fd, (Library *)id, main);
			break;
		case ID_CA:
			direct_link_camera(fd, (Camera *)id);
			break;
		case ID_SPK:
			direct_link_speaker(fd, (Speaker *)id);
			break;
		case ID_SO:
			direct_link_sound(fd, (bSound *)id);
			break;
		case ID_LP:
			direct_link_lightprobe(fd, (LightProbe *)id);
			break;
		case ID_GR:
			direct_link_collection(fd, (Collection *)id);
			break;
		case ID_AR:
			direct_link_armature(fd, (bArmature *)id);
			break;
		case ID_AC:
			direct_link_action(fd, (bAction *)id);
			break;
		case ID_NT:
			direct_link_nodetree(fd, (bNodeTree *)id);
			break;
		case ID_BR:
			direct_link_brush(fd, (Brush *)id);
			break;
		case ID_PA:
			direct_link_particlesettings(fd, (ParticleSettings *)id);
			break;
		case ID_GD:
			direct_link_gpencil(fd, (bGPdata *)id);
			break;
		case ID_MC:
			direct_link_movieclip(fd, (MovieClip *)id);
			break;
		case ID_MSK:
			direct_link_mask(fd, (Mask *)id);
			break;
		case ID_LS:
			direct_link_linestyle(fd, (FreestyleLineStyle *)id);
			break;
		case ID_PAL:
			direct_link_palette(fd, (Palette *)id);
			break;
		case ID_PC:
			direct_link_paint_curve(fd, (PaintCurve *)id);
			break;
		case ID_CF:
			direct_link_cachefile(fd, (CacheFile *)id);
			break;
		case ID_WS:
			direct_link_workspace(fd, (WorkSpace *)id, main);
			break;
	}

	oldnewmap_free_unused(fd->datamap);
	oldnewmap_clear(fd->datamap);

	if (wrong_id) {
		BKE_libblock_free(main, id);
	}

	return (bhead);
}

/* note, this has to be kept for reading older files... */
/* also version info is written here */
static BHead *read_global(BlendFileData *bfd, FileData *fd, BHead *bhead)
{
	FileGlobal *fg = read_struct(fd, bhead, "Global");

	/* copy to bfd handle */
	bfd->main->subversionfile = fg->subversion;
	bfd->main->minversionfile = fg->minversion;
	bfd->main->minsubversionfile = fg->minsubversion;
	bfd->main->build_commit_timestamp = fg->build_commit_timestamp;
	BLI_strncpy(bfd->main->build_hash, fg->build_hash, sizeof(bfd->main->build_hash));

	bfd->fileflags = fg->fileflags;
	bfd->globalf = fg->globalf;
	BLI_strncpy(bfd->filename, fg->filename, sizeof(bfd->filename));

	/* error in 2.65 and older: main->name was not set if you save from startup (not after loading file) */
	if (bfd->filename[0] == 0) {
		if (fd->fileversion < 265 || (fd->fileversion == 265 && fg->subversion < 1))
			if ((G.fileflags & G_FILE_RECOVER) == 0)
				BLI_strncpy(bfd->filename, BKE_main_blendfile_path(bfd->main), sizeof(bfd->filename));

		/* early 2.50 version patch - filename not in FileGlobal struct at all */
		if (fd->fileversion <= 250)
			BLI_strncpy(bfd->filename, BKE_main_blendfile_path(bfd->main), sizeof(bfd->filename));
	}

	if (G.fileflags & G_FILE_RECOVER)
		BLI_strncpy(fd->relabase, fg->filename, sizeof(fd->relabase));

	bfd->curscreen = fg->curscreen;
	bfd->curscene = fg->curscene;
	bfd->cur_view_layer = fg->cur_view_layer;

	MEM_freeN(fg);

	fd->globalf = bfd->globalf;
	fd->fileflags = bfd->fileflags;

	return blo_nextbhead(fd, bhead);
}

/* note, this has to be kept for reading older files... */
static void link_global(FileData *fd, BlendFileData *bfd)
{
	bfd->cur_view_layer = newglobadr(fd, bfd->cur_view_layer);
	bfd->curscreen = newlibadr(fd, NULL, bfd->curscreen);
	bfd->curscene = newlibadr(fd, NULL, bfd->curscene);
	// this happens in files older than 2.35
	if (bfd->curscene == NULL) {
		if (bfd->curscreen) bfd->curscene = bfd->curscreen->scene;
	}
}

/* initialize userdef with non-UI dependency stuff */
/* other initializers (such as theme color defaults) go to resources.c */
static void do_versions_userdef(FileData *fd, BlendFileData *bfd)
{
	Main *bmain = bfd->main;
	UserDef *user = bfd->user;

	if (user == NULL) return;

	if (MAIN_VERSION_OLDER(bmain, 266, 4)) {
		bTheme *btheme;

		/* themes for Node and Sequence editor were not using grid color, but back. we copy this over then */
		for (btheme = user->themes.first; btheme; btheme = btheme->next) {
			copy_v4_v4_char(btheme->tnode.grid, btheme->tnode.back);
			copy_v4_v4_char(btheme->tseq.grid, btheme->tseq.back);
		}
	}

	if (!DNA_struct_elem_find(fd->filesdna, "UserDef", "WalkNavigation", "walk_navigation")) {
		user->walk_navigation.mouse_speed = 1.0f;
		user->walk_navigation.walk_speed = 2.5f;       /* m/s */
		user->walk_navigation.walk_speed_factor = 5.0f;
		user->walk_navigation.view_height =  1.6f;   /* m */
		user->walk_navigation.jump_height = 0.4f;      /* m */
		user->walk_navigation.teleport_time = 0.2f; /* s */
	}

	/* grease pencil multisamples */
	if (!DNA_struct_elem_find(fd->filesdna, "UserDef", "short", "gpencil_multisamples")) {
		user->gpencil_multisamples = 4;
	}

	/* tablet pressure threshold */
	if (!DNA_struct_elem_find(fd->filesdna, "UserDef", "float", "pressure_threshold_max")) {
		user->pressure_threshold_max = 1.0f;
	}
}

static void do_versions(FileData *fd, Library *lib, Main *main)
{
	/* WATCH IT!!!: pointers from libdata have not been converted */

	if (G.debug & G_DEBUG) {
		char build_commit_datetime[32];
		time_t temp_time = main->build_commit_timestamp;
		struct tm *tm = (temp_time) ? gmtime(&temp_time) : NULL;
		if (LIKELY(tm)) {
			strftime(build_commit_datetime, sizeof(build_commit_datetime), "%Y-%m-%d %H:%M", tm);
		}
		else {
			BLI_strncpy(build_commit_datetime, "unknown", sizeof(build_commit_datetime));
		}

		printf("read file %s\n  Version %d sub %d date %s hash %s\n",
		       fd->relabase, main->versionfile, main->subversionfile,
		       build_commit_datetime, main->build_hash);
	}

	blo_do_versions_pre250(fd, lib, main);
	blo_do_versions_250(fd, lib, main);
	blo_do_versions_260(fd, lib, main);
	blo_do_versions_270(fd, lib, main);
	blo_do_versions_280(fd, lib, main);

	/* WATCH IT!!!: pointers from libdata have not been converted yet here! */
	/* WATCH IT 2!: Userdef struct init see do_versions_userdef() above! */

	/* don't forget to set version number in BKE_blender_version.h! */
}

static void do_versions_after_linking(Main *main)
{
//	printf("%s for %s (%s), %d.%d\n", __func__, main->curlib ? main->curlib->name : main->name,
//	       main->curlib ? "LIB" : "MAIN", main->versionfile, main->subversionfile);

	do_versions_after_linking_270(main);
	do_versions_after_linking_280(main);
}

static void lib_link_all(FileData *fd, Main *main)
{
	oldnewmap_sort(fd);

	lib_link_id(fd, main);

	/* No load UI for undo memfiles */
	if (fd->memfile == NULL) {
		lib_link_windowmanager(fd, main);
	}
	/* DO NOT skip screens here, 3Dview may contains pointers to other ID data (like bgpic)! See T41411. */
	lib_link_screen(fd, main);
	lib_link_scene(fd, main);
	lib_link_object(fd, main);
	lib_link_mesh(fd, main);
	lib_link_curve(fd, main);
	lib_link_mball(fd, main);
	lib_link_material(fd, main);
	lib_link_texture(fd, main);
	lib_link_image(fd, main);
	lib_link_ipo(fd, main);        /* XXX deprecated... still needs to be maintained for version patches still */
	lib_link_key(fd, main);
	lib_link_world(fd, main);
	lib_link_lamp(fd, main);
	lib_link_latt(fd, main);
	lib_link_text(fd, main);
	lib_link_camera(fd, main);
	lib_link_speaker(fd, main);
	lib_link_lightprobe(fd, main);
	lib_link_sound(fd, main);
	lib_link_collection(fd, main);
	lib_link_armature(fd, main);
	lib_link_action(fd, main);
	lib_link_vfont(fd, main);
	lib_link_nodetree(fd, main);   /* has to be done after scene/materials, this will verify group nodes */
	lib_link_palette(fd, main);
	lib_link_brush(fd, main);
	lib_link_paint_curve(fd, main);
	lib_link_particlesettings(fd, main);
	lib_link_movieclip(fd, main);
	lib_link_mask(fd, main);
	lib_link_linestyle(fd, main);
	lib_link_gpencil(fd, main);
	lib_link_cachefiles(fd, main);
	lib_link_workspaces(fd, main);

	lib_link_library(fd, main);    /* only init users */
}

static void direct_link_keymapitem(FileData *fd, wmKeyMapItem *kmi)
{
	kmi->properties = newdataadr(fd, kmi->properties);
	IDP_DirectLinkGroup_OrFree(&kmi->properties, (fd->flags & FD_FLAGS_SWITCH_ENDIAN), fd);
	kmi->ptr = NULL;
	kmi->flag &= ~KMI_UPDATE;
}

static BHead *read_userdef(BlendFileData *bfd, FileData *fd, BHead *bhead)
{
	UserDef *user;
	wmKeyMap *keymap;
	wmKeyMapItem *kmi;
	wmKeyMapDiffItem *kmdi;
	bAddon *addon;

	bfd->user = user = read_struct(fd, bhead, "user def");

	/* User struct has separate do-version handling */
	user->versionfile = bfd->main->versionfile;
	user->subversionfile = bfd->main->subversionfile;

	/* read all data into fd->datamap */
	bhead = read_data_into_oldnewmap(fd, bhead, "user def");

	link_list(fd, &user->themes);
	link_list(fd, &user->user_keymaps);
	link_list(fd, &user->user_keyconfig_prefs);
	link_list(fd, &user->user_menus);
	link_list(fd, &user->addons);
	link_list(fd, &user->autoexec_paths);

	for (keymap = user->user_keymaps.first; keymap; keymap = keymap->next) {
		keymap->modal_items = NULL;
		keymap->poll = NULL;
		keymap->flag &= ~KEYMAP_UPDATE;

		link_list(fd, &keymap->diff_items);
		link_list(fd, &keymap->items);

		for (kmdi = keymap->diff_items.first; kmdi; kmdi = kmdi->next) {
			kmdi->remove_item = newdataadr(fd, kmdi->remove_item);
			kmdi->add_item = newdataadr(fd, kmdi->add_item);

			if (kmdi->remove_item)
				direct_link_keymapitem(fd, kmdi->remove_item);
			if (kmdi->add_item)
				direct_link_keymapitem(fd, kmdi->add_item);
		}

		for (kmi = keymap->items.first; kmi; kmi = kmi->next)
			direct_link_keymapitem(fd, kmi);
	}

	for (wmKeyConfigPref *kpt = user->user_keyconfig_prefs.first; kpt; kpt = kpt->next) {
		kpt->prop = newdataadr(fd, kpt->prop);
		IDP_DirectLinkGroup_OrFree(&kpt->prop, (fd->flags & FD_FLAGS_SWITCH_ENDIAN), fd);
	}

	for (bUserMenu *um = user->user_menus.first; um; um = um->next) {
		link_list(fd, &um->items);
		for (bUserMenuItem *umi = um->items.first; umi; umi = umi->next) {
			if (umi->type == USER_MENU_TYPE_OPERATOR) {
				bUserMenuItem_Op *umi_op = (bUserMenuItem_Op *)umi;
				umi_op->prop = newdataadr(fd, umi_op->prop);
				IDP_DirectLinkGroup_OrFree(&umi_op->prop, (fd->flags & FD_FLAGS_SWITCH_ENDIAN), fd);
			}
		}
	}

	for (addon = user->addons.first; addon; addon = addon->next) {
		addon->prop = newdataadr(fd, addon->prop);
		IDP_DirectLinkGroup_OrFree(&addon->prop, (fd->flags & FD_FLAGS_SWITCH_ENDIAN), fd);
	}

	// XXX
	user->uifonts.first = user->uifonts.last = NULL;

	link_list(fd, &user->uistyles);

	/* Don't read the active app template, use the default one. */
	user->app_template[0] = '\0';

	/* free fd->datamap again */
	oldnewmap_free_unused(fd->datamap);
	oldnewmap_clear(fd->datamap);

	return bhead;
}

BlendFileData *blo_read_file_internal(FileData *fd, const char *filepath)
{
	BHead *bhead = blo_firstbhead(fd);
	BlendFileData *bfd;
	ListBase mainlist = {NULL, NULL};

	bfd = MEM_callocN(sizeof(BlendFileData), "blendfiledata");
	bfd->main = BKE_main_new();
	BLI_addtail(&mainlist, bfd->main);
	fd->mainlist = &mainlist;

	bfd->main->versionfile = fd->fileversion;

	bfd->type = BLENFILETYPE_BLEND;
	BLI_strncpy(bfd->main->name, filepath, sizeof(bfd->main->name));

	if (G.background) {
		/* We only read & store .blend thumbnail in background mode
		 * (because we cannot re-generate it, no OpenGL available).
		 */
		const int *data = read_file_thumbnail(fd);

		if (data) {
			int width = data[0];
			int height = data[1];

			/* Protect against buffer overflow vulnerability. */
			if (BLEN_THUMB_SAFE_MEMSIZE(width, height)) {
				const size_t sz = BLEN_THUMB_MEMSIZE(width, height);
				bfd->main->blen_thumb = MEM_mallocN(sz, __func__);

				BLI_assert((sz - sizeof(*bfd->main->blen_thumb)) ==
				           (BLEN_THUMB_MEMSIZE_FILE(width, height) - (sizeof(*data) * 2)));
				bfd->main->blen_thumb->width = width;
				bfd->main->blen_thumb->height = height;
				memcpy(bfd->main->blen_thumb->rect, &data[2], sz - sizeof(*bfd->main->blen_thumb));
			}
		}
	}

	while (bhead) {
		switch (bhead->code) {
			case DATA:
			case DNA1:
			case TEST: /* used as preview since 2.5x */
			case REND:
				bhead = blo_nextbhead(fd, bhead);
				break;
			case GLOB:
				bhead = read_global(bfd, fd, bhead);
				break;
			case USER:
				if (fd->skip_flags & BLO_READ_SKIP_USERDEF) {
					bhead = blo_nextbhead(fd, bhead);
				}
				else {
					bhead = read_userdef(bfd, fd, bhead);
				}
				break;
			case ENDB:
				bhead = NULL;
				break;

			case ID_ID:
				/* Always adds to the most recently loaded ID_LI block, see direct_link_library.
				 * This is part of the file format definition. */
				if (fd->skip_flags & BLO_READ_SKIP_DATA) {
					bhead = blo_nextbhead(fd, bhead);
				}
				else {
					bhead = read_libblock(fd, mainlist.last, bhead, LIB_TAG_READ | LIB_TAG_EXTERN, NULL);
				}
				break;
			/* in 2.50+ files, the file identifier for screens is patched, forward compatibility */
			case ID_SCRN:
				bhead->code = ID_SCR;
				/* pass on to default */
				ATTR_FALLTHROUGH;
			default:
				if (fd->skip_flags & BLO_READ_SKIP_DATA) {
					bhead = blo_nextbhead(fd, bhead);
				}
				else {
					bhead = read_libblock(fd, bfd->main, bhead, LIB_TAG_LOCAL, NULL);
				}
		}
	}

	/* do before read_libraries, but skip undo case */
	if (fd->memfile == NULL) {
		do_versions(fd, NULL, bfd->main);
		do_versions_userdef(fd, bfd);
	}

	read_libraries(fd, &mainlist);

	blo_join_main(&mainlist);

	lib_link_all(fd, bfd->main);

	/* Skip in undo case. */
	if (fd->memfile == NULL) {
		/* Yep, second splitting... but this is a very cheap operation, so no big deal. */
		blo_split_main(&mainlist, bfd->main);
		for (Main *mainvar = mainlist.first; mainvar; mainvar = mainvar->next) {
			BLI_assert(mainvar->versionfile != 0);
			do_versions_after_linking(mainvar);
		}
		blo_join_main(&mainlist);
	}

	BKE_main_id_tag_all(bfd->main, LIB_TAG_NEW, false);

	/* Now that all our data-blocks are loaded, we can re-generate overrides from their references. */
	if (fd->memfile == NULL) {
		/* Do not apply in undo case! */
		lib_verify_nodetree(bfd->main, true);  /* Needed to ensure we have typeinfo in nodes... */
		BKE_main_override_static_update(bfd->main);
		BKE_collections_after_lib_link(bfd->main);
	}

	lib_verify_nodetree(bfd->main, true);
	fix_relpaths_library(fd->relabase, bfd->main); /* make all relative paths, relative to the open blend file */

	link_global(fd, bfd);   /* as last */

	fd->mainlist = NULL;  /* Safety, this is local variable, shall not be used afterward. */

	return bfd;
}

/* ************* APPEND LIBRARY ************** */

struct BHeadSort {
	BHead *bhead;
	const void *old;
};

static int verg_bheadsort(const void *v1, const void *v2)
{
	const struct BHeadSort *x1 = v1, *x2 = v2;

	if (x1->old > x2->old) return 1;
	else if (x1->old < x2->old) return -1;
	return 0;
}

static void sort_bhead_old_map(FileData *fd)
{
	BHead *bhead;
	struct BHeadSort *bhs;
	int tot = 0;

	for (bhead = blo_firstbhead(fd); bhead; bhead = blo_nextbhead(fd, bhead))
		tot++;

	fd->tot_bheadmap = tot;
	if (tot == 0) return;

	bhs = fd->bheadmap = MEM_malloc_arrayN(tot, sizeof(struct BHeadSort), "BHeadSort");

	for (bhead = blo_firstbhead(fd); bhead; bhead = blo_nextbhead(fd, bhead), bhs++) {
		bhs->bhead = bhead;
		bhs->old = bhead->old;
	}

	qsort(fd->bheadmap, tot, sizeof(struct BHeadSort), verg_bheadsort);
}

static BHead *find_previous_lib(FileData *fd, BHead *bhead)
{
	/* skip library datablocks in undo, see comment in read_libblock */
	if (fd->memfile)
		return NULL;

	for (; bhead; bhead = blo_prevbhead(fd, bhead)) {
		if (bhead->code == ID_LI)
			break;
	}

	return bhead;
}

static BHead *find_bhead(FileData *fd, void *old)
{
#if 0
	BHead *bhead;
#endif
	struct BHeadSort *bhs, bhs_s;

	if (!old)
		return NULL;

	if (fd->bheadmap == NULL)
		sort_bhead_old_map(fd);

	bhs_s.old = old;
	bhs = bsearch(&bhs_s, fd->bheadmap, fd->tot_bheadmap, sizeof(struct BHeadSort), verg_bheadsort);

	if (bhs)
		return bhs->bhead;

#if 0
	for (bhead = blo_firstbhead(fd); bhead; bhead = blo_nextbhead(fd, bhead)) {
		if (bhead->old == old)
			return bhead;
	}
#endif

	return NULL;
}

static BHead *find_bhead_from_code_name(FileData *fd, const short idcode, const char *name)
{
#ifdef USE_GHASH_BHEAD

	char idname_full[MAX_ID_NAME];

	*((short *)idname_full) = idcode;
	BLI_strncpy(idname_full + 2, name, sizeof(idname_full) - 2);

	return BLI_ghash_lookup(fd->bhead_idname_hash, idname_full);

#else
	BHead *bhead;

	for (bhead = blo_firstbhead(fd); bhead; bhead = blo_nextbhead(fd, bhead)) {
		if (bhead->code == idcode) {
			const char *idname_test = bhead_id_name(fd, bhead);
			if (STREQ(idname_test + 2, name)) {
				return bhead;
			}
		}
		else if (bhead->code == ENDB) {
			break;
		}
	}

	return NULL;
#endif
}

static BHead *find_bhead_from_idname(FileData *fd, const char *idname)
{
#ifdef USE_GHASH_BHEAD
	return BLI_ghash_lookup(fd->bhead_idname_hash, idname);
#else
	return find_bhead_from_code_name(fd, GS(idname), idname + 2);
#endif
}

static ID *is_yet_read(FileData *fd, Main *mainvar, BHead *bhead)
{
	const char *idname = bhead_id_name(fd, bhead);
	/* which_libbase can be NULL, intentionally not using idname+2 */
	return BLI_findstring(which_libbase(mainvar, GS(idname)), idname, offsetof(ID, name));
}

static void expand_doit_library(void *fdhandle, Main *mainvar, void *old)
{
	BHead *bhead;
	FileData *fd = fdhandle;
	ID *id;

	bhead = find_bhead(fd, old);
	if (bhead) {
		/* from another library? */
		if (bhead->code == ID_ID) {
			BHead *bheadlib = find_previous_lib(fd, bhead);

			if (bheadlib) {
				Library *lib = read_struct(fd, bheadlib, "Library");
				Main *ptr = blo_find_main(fd, lib->name, fd->relabase);

				if (ptr->curlib == NULL) {
					const char *idname = bhead_id_name(fd, bhead);

					blo_reportf_wrap(fd->reports, RPT_WARNING, TIP_("LIB: Data refers to main .blend file: '%s' from %s"),
					                 idname, mainvar->curlib->filepath);
					return;
				}
				else
					id = is_yet_read(fd, ptr, bhead);

				if (id == NULL) {
					read_libblock(fd, ptr, bhead, LIB_TAG_READ | LIB_TAG_INDIRECT, NULL);
					// commented because this can print way too much
					// if (G.debug & G_DEBUG) printf("expand_doit: other lib %s\n", lib->name);

					/* for outliner dependency only */
					ptr->curlib->parent = mainvar->curlib;
				}
				else {
					/* The line below was commented by Ton (I assume), when Hos did the merge from the orange branch. rev 6568
					 * This line is NEEDED, the case is that you have 3 blend files...
					 * user.blend, lib.blend and lib_indirect.blend - if user.blend already references a "tree" from
					 * lib_indirect.blend but lib.blend does too, linking in a Scene or Group from lib.blend can result in an
					 * empty without the dupli group referenced. Once you save and reload the group would appear. - Campbell */
					/* This crashes files, must look further into it */

					/* Update: the issue is that in file reading, the oldnewmap is OK, but for existing data, it has to be
					 * inserted in the map to be found! */

					/* Update: previously it was checking for id->tag & LIB_TAG_PRE_EXISTING, however that
					 * does not affect file reading. For file reading we may need to insert it into the libmap as well,
					 * because you might have two files indirectly linking the same datablock, and in that case
					 * we need this in the libmap for the fd of both those files.
					 *
					 * The crash that this check avoided earlier was because bhead->code wasn't properly passed in, making
					 * change_idid_adr not detect the mapping was for an ID_ID datablock. */
					oldnewmap_insert(fd->libmap, bhead->old, id, bhead->code);
					change_idid_adr_fd(fd, bhead->old, id);

					// commented because this can print way too much
					// if (G.debug & G_DEBUG) printf("expand_doit: already linked: %s lib: %s\n", id->name, lib->name);
				}

				MEM_freeN(lib);
			}
		}
		else {
			/* in 2.50+ file identifier for screens is patched, forward compatibility */
			if (bhead->code == ID_SCRN) {
				bhead->code = ID_SCR;
			}

			id = is_yet_read(fd, mainvar, bhead);
			if (id == NULL) {
				read_libblock(fd, mainvar, bhead, LIB_TAG_TESTIND, NULL);
			}
			else {
				/* this is actually only needed on UI call? when ID was already read before, and another append
				 * happens which invokes same ID... in that case the lookup table needs this entry */
				oldnewmap_insert(fd->libmap, bhead->old, id, bhead->code);
				// commented because this can print way too much
				// if (G.debug & G_DEBUG) printf("expand: already read %s\n", id->name);
			}
		}
	}
}

static BLOExpandDoitCallback expand_doit;

// XXX deprecated - old animation system
static void expand_ipo(FileData *fd, Main *mainvar, Ipo *ipo)
{
	IpoCurve *icu;
	for (icu = ipo->curve.first; icu; icu = icu->next) {
		if (icu->driver)
			expand_doit(fd, mainvar, icu->driver->ob);
	}
}

// XXX deprecated - old animation system
static void expand_constraint_channels(FileData *fd, Main *mainvar, ListBase *chanbase)
{
	bConstraintChannel *chan;
	for (chan = chanbase->first; chan; chan = chan->next) {
		expand_doit(fd, mainvar, chan->ipo);
	}
}

static void expand_id(FileData *fd, Main *mainvar, ID *id)
{
	if (id->override_static) {
		expand_doit(fd, mainvar, id->override_static->reference);
		expand_doit(fd, mainvar, id->override_static->storage);
	}
}

static void expand_idprops(FileData *fd, Main *mainvar, IDProperty *prop)
{
	if (!prop)
		return;

	switch (prop->type) {
		case IDP_ID:
			expand_doit(fd, mainvar, IDP_Id(prop));
			break;
		case IDP_IDPARRAY:
		{
			IDProperty *idp_array = IDP_IDPArray(prop);
			for (int i = 0; i < prop->len; i++) {
				expand_idprops(fd, mainvar, &idp_array[i]);
			}
			break;
		}
		case IDP_GROUP:
			for (IDProperty *loop = prop->data.group.first; loop; loop = loop->next) {
				expand_idprops(fd, mainvar, loop);
			}
			break;
	}
}

static void expand_fmodifiers(FileData *fd, Main *mainvar, ListBase *list)
{
	FModifier *fcm;

	for (fcm = list->first; fcm; fcm = fcm->next) {
		/* library data for specific F-Modifier types */
		switch (fcm->type) {
			case FMODIFIER_TYPE_PYTHON:
			{
				FMod_Python *data = (FMod_Python *)fcm->data;

				expand_doit(fd, mainvar, data->script);

				break;
			}
		}
	}
}

static void expand_fcurves(FileData *fd, Main *mainvar, ListBase *list)
{
	FCurve *fcu;

	for (fcu = list->first; fcu; fcu = fcu->next) {
		/* Driver targets if there is a driver */
		if (fcu->driver) {
			ChannelDriver *driver = fcu->driver;
			DriverVar *dvar;

			for (dvar = driver->variables.first; dvar; dvar = dvar->next) {
				DRIVER_TARGETS_LOOPER_BEGIN(dvar)
				{
					// TODO: only expand those that are going to get used?
					expand_doit(fd, mainvar, dtar->id);
				}
				DRIVER_TARGETS_LOOPER_END;
			}
		}

		/* F-Curve Modifiers */
		expand_fmodifiers(fd, mainvar, &fcu->modifiers);
	}
}

static void expand_action(FileData *fd, Main *mainvar, bAction *act)
{
	bActionChannel *chan;

	// XXX deprecated - old animation system --------------
	for (chan = act->chanbase.first; chan; chan = chan->next) {
		expand_doit(fd, mainvar, chan->ipo);
		expand_constraint_channels(fd, mainvar, &chan->constraintChannels);
	}
	// ---------------------------------------------------

	/* F-Curves in Action */
	expand_fcurves(fd, mainvar, &act->curves);

	for (TimeMarker *marker = act->markers.first; marker; marker = marker->next) {
		if (marker->camera) {
			expand_doit(fd, mainvar, marker->camera);
		}
	}
}

static void expand_keyingsets(FileData *fd, Main *mainvar, ListBase *list)
{
	KeyingSet *ks;
	KS_Path *ksp;

	/* expand the ID-pointers in KeyingSets's paths */
	for (ks = list->first; ks; ks = ks->next) {
		for (ksp = ks->paths.first; ksp; ksp = ksp->next) {
			expand_doit(fd, mainvar, ksp->id);
		}
	}
}

static void expand_animdata_nlastrips(FileData *fd, Main *mainvar, ListBase *list)
{
	NlaStrip *strip;

	for (strip = list->first; strip; strip = strip->next) {
		/* check child strips */
		expand_animdata_nlastrips(fd, mainvar, &strip->strips);

		/* check F-Curves */
		expand_fcurves(fd, mainvar, &strip->fcurves);

		/* check F-Modifiers */
		expand_fmodifiers(fd, mainvar, &strip->modifiers);

		/* relink referenced action */
		expand_doit(fd, mainvar, strip->act);
	}
}

static void expand_animdata(FileData *fd, Main *mainvar, AnimData *adt)
{
	NlaTrack *nlt;

	/* own action */
	expand_doit(fd, mainvar, adt->action);
	expand_doit(fd, mainvar, adt->tmpact);

	/* drivers - assume that these F-Curves have driver data to be in this list... */
	expand_fcurves(fd, mainvar, &adt->drivers);

	/* nla-data - referenced actions */
	for (nlt = adt->nla_tracks.first; nlt; nlt = nlt->next)
		expand_animdata_nlastrips(fd, mainvar, &nlt->strips);
}

static void expand_particlesettings(FileData *fd, Main *mainvar, ParticleSettings *part)
{
	int a;

	expand_doit(fd, mainvar, part->dup_ob);
	expand_doit(fd, mainvar, part->dup_group);
	expand_doit(fd, mainvar, part->eff_group);
	expand_doit(fd, mainvar, part->bb_ob);
	expand_doit(fd, mainvar, part->collision_group);

	if (part->adt)
		expand_animdata(fd, mainvar, part->adt);

	for (a = 0; a < MAX_MTEX; a++) {
		if (part->mtex[a]) {
			expand_doit(fd, mainvar, part->mtex[a]->tex);
			expand_doit(fd, mainvar, part->mtex[a]->object);
		}
	}

	if (part->effector_weights) {
		expand_doit(fd, mainvar, part->effector_weights->group);
	}

	if (part->pd) {
		expand_doit(fd, mainvar, part->pd->tex);
		expand_doit(fd, mainvar, part->pd->f_source);
	}
	if (part->pd2) {
		expand_doit(fd, mainvar, part->pd2->tex);
		expand_doit(fd, mainvar, part->pd2->f_source);
	}

	if (part->boids) {
		BoidState *state;
		BoidRule *rule;

		for (state = part->boids->states.first; state; state = state->next) {
			for (rule = state->rules.first; rule; rule = rule->next) {
				if (rule->type == eBoidRuleType_Avoid) {
					BoidRuleGoalAvoid *gabr = (BoidRuleGoalAvoid *)rule;
					expand_doit(fd, mainvar, gabr->ob);
				}
				else if (rule->type == eBoidRuleType_FollowLeader) {
					BoidRuleFollowLeader *flbr = (BoidRuleFollowLeader *)rule;
					expand_doit(fd, mainvar, flbr->ob);
				}
			}
		}
	}

	for (ParticleDupliWeight *dw = part->dupliweights.first; dw; dw = dw->next) {
		expand_doit(fd, mainvar, dw->ob);
	}
}

static void expand_collection(FileData *fd, Main *mainvar, Collection *collection)
{
	for (CollectionObject *cob = collection->gobject.first; cob; cob = cob->next) {
		expand_doit(fd, mainvar, cob->ob);
	}

	for (CollectionChild *child = collection->children.first; child; child = child->next) {
		expand_doit(fd, mainvar, child->collection);
	}

#ifdef USE_COLLECTION_COMPAT_28
	if (collection->collection != NULL) {
		expand_scene_collection(fd, mainvar, collection->collection);
	}
#endif
}

static void expand_key(FileData *fd, Main *mainvar, Key *key)
{
	expand_doit(fd, mainvar, key->ipo); // XXX deprecated - old animation system

	if (key->adt)
		expand_animdata(fd, mainvar, key->adt);
}

static void expand_nodetree(FileData *fd, Main *mainvar, bNodeTree *ntree)
{
	bNode *node;
	bNodeSocket *sock;

	if (ntree->adt)
		expand_animdata(fd, mainvar, ntree->adt);

	if (ntree->gpd)
		expand_doit(fd, mainvar, ntree->gpd);

	for (node = ntree->nodes.first; node; node = node->next) {
		if (node->id && node->type != CMP_NODE_R_LAYERS) {
			expand_doit(fd, mainvar, node->id);
		}

		expand_idprops(fd, mainvar, node->prop);

		for (sock = node->inputs.first; sock; sock = sock->next)
			expand_idprops(fd, mainvar, sock->prop);
		for (sock = node->outputs.first; sock; sock = sock->next)
			expand_idprops(fd, mainvar, sock->prop);
	}

	for (sock = ntree->inputs.first; sock; sock = sock->next)
		expand_idprops(fd, mainvar, sock->prop);
	for (sock = ntree->outputs.first; sock; sock = sock->next)
		expand_idprops(fd, mainvar, sock->prop);
}

static void expand_texture(FileData *fd, Main *mainvar, Tex *tex)
{
	expand_doit(fd, mainvar, tex->ima);
	expand_doit(fd, mainvar, tex->ipo); // XXX deprecated - old animation system

	if (tex->adt)
		expand_animdata(fd, mainvar, tex->adt);

	if (tex->nodetree)
		expand_nodetree(fd, mainvar, tex->nodetree);
}

static void expand_brush(FileData *fd, Main *mainvar, Brush *brush)
{
	expand_doit(fd, mainvar, brush->mtex.tex);
	expand_doit(fd, mainvar, brush->mask_mtex.tex);
	expand_doit(fd, mainvar, brush->clone.image);
	expand_doit(fd, mainvar, brush->paint_curve);
	if (brush->gpencil_settings != NULL) {
		expand_doit(fd, mainvar, brush->gpencil_settings->material);
	}
}

static void expand_material(FileData *fd, Main *mainvar, Material *ma)
{
	expand_doit(fd, mainvar, ma->ipo); // XXX deprecated - old animation system

	if (ma->adt)
		expand_animdata(fd, mainvar, ma->adt);

	if (ma->nodetree)
		expand_nodetree(fd, mainvar, ma->nodetree);

	if (ma->gp_style) {
		MaterialGPencilStyle *gp_style = ma->gp_style;
		expand_doit(fd, mainvar, gp_style->sima);
		expand_doit(fd, mainvar, gp_style->ima);
	}
}

static void expand_lamp(FileData *fd, Main *mainvar, Lamp *la)
{
	expand_doit(fd, mainvar, la->ipo); // XXX deprecated - old animation system

	if (la->adt)
		expand_animdata(fd, mainvar, la->adt);

	if (la->nodetree)
		expand_nodetree(fd, mainvar, la->nodetree);
}

static void expand_lattice(FileData *fd, Main *mainvar, Lattice *lt)
{
	expand_doit(fd, mainvar, lt->ipo); // XXX deprecated - old animation system
	expand_doit(fd, mainvar, lt->key);

	if (lt->adt)
		expand_animdata(fd, mainvar, lt->adt);
}


static void expand_world(FileData *fd, Main *mainvar, World *wrld)
{
	expand_doit(fd, mainvar, wrld->ipo); // XXX deprecated - old animation system

	if (wrld->adt)
		expand_animdata(fd, mainvar, wrld->adt);

	if (wrld->nodetree)
		expand_nodetree(fd, mainvar, wrld->nodetree);
}


static void expand_mball(FileData *fd, Main *mainvar, MetaBall *mb)
{
	int a;

	for (a = 0; a < mb->totcol; a++) {
		expand_doit(fd, mainvar, mb->mat[a]);
	}

	if (mb->adt)
		expand_animdata(fd, mainvar, mb->adt);
}

static void expand_curve(FileData *fd, Main *mainvar, Curve *cu)
{
	int a;

	for (a = 0; a < cu->totcol; a++) {
		expand_doit(fd, mainvar, cu->mat[a]);
	}

	expand_doit(fd, mainvar, cu->vfont);
	expand_doit(fd, mainvar, cu->vfontb);
	expand_doit(fd, mainvar, cu->vfonti);
	expand_doit(fd, mainvar, cu->vfontbi);
	expand_doit(fd, mainvar, cu->key);
	expand_doit(fd, mainvar, cu->ipo); // XXX deprecated - old animation system
	expand_doit(fd, mainvar, cu->bevobj);
	expand_doit(fd, mainvar, cu->taperobj);
	expand_doit(fd, mainvar, cu->textoncurve);

	if (cu->adt)
		expand_animdata(fd, mainvar, cu->adt);
}

static void expand_mesh(FileData *fd, Main *mainvar, Mesh *me)
{
	int a;

	if (me->adt)
		expand_animdata(fd, mainvar, me->adt);

	for (a = 0; a < me->totcol; a++) {
		expand_doit(fd, mainvar, me->mat[a]);
	}

	expand_doit(fd, mainvar, me->key);
	expand_doit(fd, mainvar, me->texcomesh);
}

/* temp struct used to transport needed info to expand_constraint_cb() */
typedef struct tConstraintExpandData {
	FileData *fd;
	Main *mainvar;
} tConstraintExpandData;
/* callback function used to expand constraint ID-links */
static void expand_constraint_cb(bConstraint *UNUSED(con), ID **idpoin, bool UNUSED(is_reference), void *userdata)
{
	tConstraintExpandData *ced = (tConstraintExpandData *)userdata;
	expand_doit(ced->fd, ced->mainvar, *idpoin);
}

static void expand_constraints(FileData *fd, Main *mainvar, ListBase *lb)
{
	tConstraintExpandData ced;
	bConstraint *curcon;

	/* relink all ID-blocks used by the constraints */
	ced.fd = fd;
	ced.mainvar = mainvar;

	BKE_constraints_id_loop(lb, expand_constraint_cb, &ced);

	/* deprecated manual expansion stuff */
	for (curcon = lb->first; curcon; curcon = curcon->next) {
		if (curcon->ipo)
			expand_doit(fd, mainvar, curcon->ipo); // XXX deprecated - old animation system
	}
}

static void expand_pose(FileData *fd, Main *mainvar, bPose *pose)
{
	bPoseChannel *chan;

	if (!pose)
		return;

	for (chan = pose->chanbase.first; chan; chan = chan->next) {
		expand_constraints(fd, mainvar, &chan->constraints);
		expand_idprops(fd, mainvar, chan->prop);
		expand_doit(fd, mainvar, chan->custom);
	}
}

static void expand_bones(FileData *fd, Main *mainvar, Bone *bone)
{
	expand_idprops(fd, mainvar, bone->prop);

	for (Bone *curBone = bone->childbase.first; curBone; curBone = curBone->next) {
		expand_bones(fd, mainvar, curBone);
	}
}

static void expand_armature(FileData *fd, Main *mainvar, bArmature *arm)
{
	if (arm->adt)
		expand_animdata(fd, mainvar, arm->adt);

	for (Bone *curBone = arm->bonebase.first; curBone; curBone = curBone->next) {
		expand_bones(fd, mainvar, curBone);
	}
}

static void expand_object_expandModifiers(
        void *userData, Object *UNUSED(ob), ID **idpoin, int UNUSED(cb_flag))
{
	struct { FileData *fd; Main *mainvar; } *data = userData;

	FileData *fd = data->fd;
	Main *mainvar = data->mainvar;

	expand_doit(fd, mainvar, *idpoin);
}

static void expand_object(FileData *fd, Main *mainvar, Object *ob)
{
	ParticleSystem *psys;
	bActionStrip *strip;
	PartEff *paf;
	int a;

	expand_doit(fd, mainvar, ob->data);

	/* expand_object_expandModifier() */
	if (ob->modifiers.first) {
		struct { FileData *fd; Main *mainvar; } data;
		data.fd = fd;
		data.mainvar = mainvar;

		modifiers_foreachIDLink(ob, expand_object_expandModifiers, (void *)&data);
	}

	/* expand_object_expandModifier() */
	if (ob->greasepencil_modifiers.first) {
		struct { FileData *fd; Main *mainvar; } data;
		data.fd = fd;
		data.mainvar = mainvar;

		BKE_gpencil_modifiers_foreachIDLink(ob, expand_object_expandModifiers, (void *)&data);
	}

	/* expand_object_expandShaderFx() */
	if (ob->shader_fx.first) {
		struct { FileData *fd; Main *mainvar; } data;
		data.fd = fd;
		data.mainvar = mainvar;

		BKE_shaderfx_foreachIDLink(ob, expand_object_expandModifiers, (void *)&data);
	}

	expand_pose(fd, mainvar, ob->pose);
	expand_doit(fd, mainvar, ob->poselib);
	expand_constraints(fd, mainvar, &ob->constraints);

	expand_doit(fd, mainvar, ob->gpd);

// XXX deprecated - old animation system (for version patching only)
	expand_doit(fd, mainvar, ob->ipo);
	expand_doit(fd, mainvar, ob->action);

	expand_constraint_channels(fd, mainvar, &ob->constraintChannels);

	for (strip = ob->nlastrips.first; strip; strip = strip->next) {
		expand_doit(fd, mainvar, strip->object);
		expand_doit(fd, mainvar, strip->act);
		expand_doit(fd, mainvar, strip->ipo);
	}
// XXX deprecated - old animation system (for version patching only)

	if (ob->adt)
		expand_animdata(fd, mainvar, ob->adt);

	for (a = 0; a < ob->totcol; a++) {
		expand_doit(fd, mainvar, ob->mat[a]);
	}

	paf = blo_do_version_give_parteff_245(ob);
	if (paf && paf->group)
		expand_doit(fd, mainvar, paf->group);

	if (ob->dup_group)
		expand_doit(fd, mainvar, ob->dup_group);

	if (ob->proxy)
		expand_doit(fd, mainvar, ob->proxy);
	if (ob->proxy_group)
		expand_doit(fd, mainvar, ob->proxy_group);

	for (psys = ob->particlesystem.first; psys; psys = psys->next)
		expand_doit(fd, mainvar, psys->part);

	if (ob->pd) {
		expand_doit(fd, mainvar, ob->pd->tex);
		expand_doit(fd, mainvar, ob->pd->f_source);
	}

	if (ob->soft) {
		expand_doit(fd, mainvar, ob->soft->collision_group);

		if (ob->soft->effector_weights) {
			expand_doit(fd, mainvar, ob->soft->effector_weights->group);
		}
	}

	if (ob->rigidbody_constraint) {
		expand_doit(fd, mainvar, ob->rigidbody_constraint->ob1);
		expand_doit(fd, mainvar, ob->rigidbody_constraint->ob2);
	}

	if (ob->currentlod) {
		LodLevel *level;
		for (level = ob->lodlevels.first; level; level = level->next) {
			expand_doit(fd, mainvar, level->source);
		}
	}
}

#ifdef USE_COLLECTION_COMPAT_28
static void expand_scene_collection(FileData *fd, Main *mainvar, SceneCollection *sc)
{
	for (LinkData *link = sc->objects.first; link; link = link->next) {
		expand_doit(fd, mainvar, link->data);
	}

	for (SceneCollection *nsc = sc->scene_collections.first; nsc; nsc = nsc->next) {
		expand_scene_collection(fd, mainvar, nsc);
	}
}
#endif

static void expand_scene(FileData *fd, Main *mainvar, Scene *sce)
{
	SceneRenderLayer *srl;
	FreestyleModuleConfig *module;
	FreestyleLineSet *lineset;

	for (Base *base_legacy = sce->base.first; base_legacy; base_legacy = base_legacy->next) {
		expand_doit(fd, mainvar, base_legacy->object);
	}
	expand_doit(fd, mainvar, sce->camera);
	expand_doit(fd, mainvar, sce->world);

	if (sce->adt)
		expand_animdata(fd, mainvar, sce->adt);
	expand_keyingsets(fd, mainvar, &sce->keyingsets);

	if (sce->set)
		expand_doit(fd, mainvar, sce->set);

	if (sce->nodetree)
		expand_nodetree(fd, mainvar, sce->nodetree);

	for (srl = sce->r.layers.first; srl; srl = srl->next) {
		expand_doit(fd, mainvar, srl->mat_override);
		for (module = srl->freestyleConfig.modules.first; module; module = module->next) {
			if (module->script)
				expand_doit(fd, mainvar, module->script);
		}
		for (lineset = srl->freestyleConfig.linesets.first; lineset; lineset = lineset->next) {
			if (lineset->group)
				expand_doit(fd, mainvar, lineset->group);
			expand_doit(fd, mainvar, lineset->linestyle);
		}
	}

	for (ViewLayer *view_layer = sce->view_layers.first; view_layer; view_layer = view_layer->next) {
		expand_idprops(fd, mainvar, view_layer->id_properties);

		for (module = view_layer->freestyle_config.modules.first; module; module = module->next) {
			if (module->script) {
				expand_doit(fd, mainvar, module->script);
			}
		}

		for (lineset = view_layer->freestyle_config.linesets.first; lineset; lineset = lineset->next) {
			if (lineset->group) {
				expand_doit(fd, mainvar, lineset->group);
			}
			expand_doit(fd, mainvar, lineset->linestyle);
		}
	}

	if (sce->gpd)
		expand_doit(fd, mainvar, sce->gpd);

	if (sce->ed) {
		Sequence *seq;

		SEQ_BEGIN(sce->ed, seq)
		{
			expand_idprops(fd, mainvar, seq->prop);

			if (seq->scene) expand_doit(fd, mainvar, seq->scene);
			if (seq->scene_camera) expand_doit(fd, mainvar, seq->scene_camera);
			if (seq->clip) expand_doit(fd, mainvar, seq->clip);
			if (seq->mask) expand_doit(fd, mainvar, seq->mask);
			if (seq->sound) expand_doit(fd, mainvar, seq->sound);
		} SEQ_END;
	}

	if (sce->rigidbody_world) {
		expand_doit(fd, mainvar, sce->rigidbody_world->group);
		expand_doit(fd, mainvar, sce->rigidbody_world->constraints);
	}

	for (TimeMarker *marker = sce->markers.first; marker; marker = marker->next) {
		if (marker->camera) {
			expand_doit(fd, mainvar, marker->camera);
		}
	}

	expand_doit(fd, mainvar, sce->clip);

#ifdef USE_COLLECTION_COMPAT_28
	if (sce->collection) {
		expand_scene_collection(fd, mainvar, sce->collection);
	}
#endif

	if (sce->master_collection) {
		expand_collection(fd, mainvar, sce->master_collection);
	}

	if (sce->r.bake.cage_object) {
		expand_doit(fd, mainvar, sce->r.bake.cage_object);
	}
}

static void expand_camera(FileData *fd, Main *mainvar, Camera *ca)
{
	expand_doit(fd, mainvar, ca->ipo); // XXX deprecated - old animation system

	if (ca->adt)
		expand_animdata(fd, mainvar, ca->adt);
}

static void expand_cachefile(FileData *fd, Main *mainvar, CacheFile *cache_file)
{
	if (cache_file->adt) {
		expand_animdata(fd, mainvar, cache_file->adt);
	}
}

static void expand_speaker(FileData *fd, Main *mainvar, Speaker *spk)
{
	expand_doit(fd, mainvar, spk->sound);

	if (spk->adt)
		expand_animdata(fd, mainvar, spk->adt);
}

static void expand_sound(FileData *fd, Main *mainvar, bSound *snd)
{
	expand_doit(fd, mainvar, snd->ipo); // XXX deprecated - old animation system
}

static void expand_lightprobe(FileData *fd, Main *mainvar, LightProbe *prb)
{
	if (prb->adt)
		expand_animdata(fd, mainvar, prb->adt);
}

static void expand_movieclip(FileData *fd, Main *mainvar, MovieClip *clip)
{
	if (clip->adt)
		expand_animdata(fd, mainvar, clip->adt);
}

static void expand_mask_parent(FileData *fd, Main *mainvar, MaskParent *parent)
{
	if (parent->id) {
		expand_doit(fd, mainvar, parent->id);
	}
}

static void expand_mask(FileData *fd, Main *mainvar, Mask *mask)
{
	MaskLayer *mask_layer;

	if (mask->adt)
		expand_animdata(fd, mainvar, mask->adt);

	for (mask_layer = mask->masklayers.first; mask_layer; mask_layer = mask_layer->next) {
		MaskSpline *spline;

		for (spline = mask_layer->splines.first; spline; spline = spline->next) {
			int i;

			for (i = 0; i < spline->tot_point; i++) {
				MaskSplinePoint *point = &spline->points[i];

				expand_mask_parent(fd, mainvar, &point->parent);
			}

			expand_mask_parent(fd, mainvar, &spline->parent);
		}
	}
}

static void expand_linestyle(FileData *fd, Main *mainvar, FreestyleLineStyle *linestyle)
{
	int a;
	LineStyleModifier *m;

	for (a = 0; a < MAX_MTEX; a++) {
		if (linestyle->mtex[a]) {
			expand_doit(fd, mainvar, linestyle->mtex[a]->tex);
			expand_doit(fd, mainvar, linestyle->mtex[a]->object);
		}
	}
	if (linestyle->nodetree)
		expand_nodetree(fd, mainvar, linestyle->nodetree);

	if (linestyle->adt)
		expand_animdata(fd, mainvar, linestyle->adt);
	for (m = linestyle->color_modifiers.first; m; m = m->next) {
		if (m->type == LS_MODIFIER_DISTANCE_FROM_OBJECT)
			expand_doit(fd, mainvar, ((LineStyleColorModifier_DistanceFromObject *)m)->target);
	}
	for (m = linestyle->alpha_modifiers.first; m; m = m->next) {
		if (m->type == LS_MODIFIER_DISTANCE_FROM_OBJECT)
			expand_doit(fd, mainvar, ((LineStyleAlphaModifier_DistanceFromObject *)m)->target);
	}
	for (m = linestyle->thickness_modifiers.first; m; m = m->next) {
		if (m->type == LS_MODIFIER_DISTANCE_FROM_OBJECT)
			expand_doit(fd, mainvar, ((LineStyleThicknessModifier_DistanceFromObject *)m)->target);
	}
}

static void expand_gpencil(FileData *fd, Main *mainvar, bGPdata *gpd)
{
	if (gpd->adt) {
		expand_animdata(fd, mainvar, gpd->adt);
	}

	for (bGPDlayer *gpl = gpd->layers.first; gpl; gpl = gpl->next) {
		expand_doit(fd, mainvar, gpl->parent);
	}

	for (int a = 0; a < gpd->totcol; a++) {
		expand_doit(fd, mainvar, gpd->mat[a]);
	}

}

static void expand_workspace(FileData *fd, Main *mainvar, WorkSpace *workspace)
{
	ListBase *layouts = BKE_workspace_layouts_get(workspace);

	for (WorkSpaceLayout *layout = layouts->first; layout; layout = layout->next) {
		expand_doit(fd, mainvar, BKE_workspace_layout_screen_get(layout));
	}
}

/**
 * Set the callback func used over all ID data found by \a BLO_expand_main func.
 *
 * \param expand_doit_func Called for each ID block it finds.
 */
void BLO_main_expander(BLOExpandDoitCallback expand_doit_func)
{
	expand_doit = expand_doit_func;
}

/**
 * Loop over all ID data in Main to mark relations.
 * Set (id->tag & LIB_TAG_NEED_EXPAND) to mark expanding. Flags get cleared after expanding.
 *
 * \param fdhandle usually filedata, or own handle.
 * \param mainvar the Main database to expand.
 */
void BLO_expand_main(void *fdhandle, Main *mainvar)
{
	ListBase *lbarray[MAX_LIBARRAY];
	FileData *fd = fdhandle;
	ID *id;
	int a;
	bool do_it = true;

	while (do_it) {
		do_it = false;

		a = set_listbasepointers(mainvar, lbarray);
		while (a--) {
			id = lbarray[a]->first;
			while (id) {
				if (id->tag & LIB_TAG_NEED_EXPAND) {
					expand_id(fd, mainvar, id);
					expand_idprops(fd, mainvar, id->properties);

					switch (GS(id->name)) {
						case ID_OB:
							expand_object(fd, mainvar, (Object *)id);
							break;
						case ID_ME:
							expand_mesh(fd, mainvar, (Mesh *)id);
							break;
						case ID_CU:
							expand_curve(fd, mainvar, (Curve *)id);
							break;
						case ID_MB:
							expand_mball(fd, mainvar, (MetaBall *)id);
							break;
						case ID_SCE:
							expand_scene(fd, mainvar, (Scene *)id);
							break;
						case ID_MA:
							expand_material(fd, mainvar, (Material *)id);
							break;
						case ID_TE:
							expand_texture(fd, mainvar, (Tex *)id);
							break;
						case ID_WO:
							expand_world(fd, mainvar, (World *)id);
							break;
						case ID_LT:
							expand_lattice(fd, mainvar, (Lattice *)id);
							break;
						case ID_LA:
							expand_lamp(fd, mainvar, (Lamp *)id);
							break;
						case ID_KE:
							expand_key(fd, mainvar, (Key *)id);
							break;
						case ID_CA:
							expand_camera(fd, mainvar, (Camera *)id);
							break;
						case ID_SPK:
							expand_speaker(fd, mainvar, (Speaker *)id);
							break;
						case ID_SO:
							expand_sound(fd, mainvar, (bSound *)id);
							break;
						case ID_LP:
							expand_lightprobe(fd, mainvar, (LightProbe *)id);
							break;
						case ID_AR:
							expand_armature(fd, mainvar, (bArmature *)id);
							break;
						case ID_AC:
							expand_action(fd, mainvar, (bAction *)id); // XXX deprecated - old animation system
							break;
						case ID_GR:
							expand_collection(fd, mainvar, (Collection *)id);
							break;
						case ID_NT:
							expand_nodetree(fd, mainvar, (bNodeTree *)id);
							break;
						case ID_BR:
							expand_brush(fd, mainvar, (Brush *)id);
							break;
						case ID_IP:
							expand_ipo(fd, mainvar, (Ipo *)id); // XXX deprecated - old animation system
							break;
						case ID_PA:
							expand_particlesettings(fd, mainvar, (ParticleSettings *)id);
							break;
						case ID_MC:
							expand_movieclip(fd, mainvar, (MovieClip *)id);
							break;
						case ID_MSK:
							expand_mask(fd, mainvar, (Mask *)id);
							break;
						case ID_LS:
							expand_linestyle(fd, mainvar, (FreestyleLineStyle *)id);
							break;
						case ID_GD:
							expand_gpencil(fd, mainvar, (bGPdata *)id);
							break;
						case ID_CF:
							expand_cachefile(fd, mainvar, (CacheFile *)id);
							break;
						case ID_WS:
							expand_workspace(fd, mainvar, (WorkSpace *)id);
							break;
						default:
							break;
					}

					do_it = true;
					id->tag &= ~LIB_TAG_NEED_EXPAND;

				}
				id = id->next;
			}
		}
	}
}


/* ***************************** */

static bool object_in_any_scene(Main *bmain, Object *ob)
{
	Scene *sce;

	for (sce = bmain->scene.first; sce; sce = sce->id.next) {
		if (BKE_scene_object_find(sce, ob)) {
			return true;
		}
	}

	return false;
}

static Collection *get_collection_active(
	Main *bmain, Scene *scene, ViewLayer *view_layer, const int flag)
{
	if (flag & FILE_ACTIVE_COLLECTION) {
		LayerCollection *lc = BKE_layer_collection_get_active(view_layer);
		return lc->collection;
	}
	else {
		return BKE_collection_add(bmain, scene->master_collection, NULL);
	}
}

static void add_loose_objects_to_scene(
        Main *mainvar, Main *bmain, Scene *scene, ViewLayer *view_layer, Library *lib, const short flag)
{
	const bool is_link = (flag & FILE_LINK) != 0;

	BLI_assert(scene);

	/* Give all objects which are LIB_TAG_INDIRECT a base, or for a collection when *lib has been set. */
	for (Object *ob = mainvar->object.first; ob; ob = ob->id.next) {
		if ((ob->id.tag & LIB_TAG_INDIRECT) && (ob->id.tag & LIB_TAG_PRE_EXISTING) == 0) {
			bool do_it = false;

			if (!is_link) {
				if (ob->id.us == 0) {
					do_it = true;
				}
				else if ((ob->id.lib == lib) && (object_in_any_scene(bmain, ob) == 0)) {
					/* When appending, make sure any indirectly loaded objects get a base, else they cant be accessed at all
					 * (see T27437). */
					do_it = true;
				}
			}

			if (do_it) {
				CLAMP_MIN(ob->id.us, 0);

				Collection *active_collection = get_collection_active(bmain, scene, view_layer, FILE_ACTIVE_COLLECTION);
				BKE_collection_object_add(bmain, active_collection, ob);
				Base *base = BKE_view_layer_base_find(view_layer, ob);
				BKE_scene_object_base_flag_sync_from_base(base);

				if (flag & FILE_AUTOSELECT) {
					/* Note that link_object_postprocess() already checks for FILE_AUTOSELECT flag,
					 * but it will miss objects from non-instantiated collections... */
					if (base->flag & BASE_SELECTABLE) {
						base->flag |= BASE_SELECTED;
						BKE_scene_object_base_flag_sync_from_base(base);
					}
					/* Do NOT make base active here! screws up GUI stuff, if you want it do it on src/ level. */
				}

				ob->id.tag &= ~LIB_TAG_INDIRECT;
				ob->id.tag |= LIB_TAG_EXTERN;
			}
		}
	}
}

static void add_collections_to_scene(
        Main *mainvar, Main *bmain, Scene *scene, ViewLayer *view_layer, Library *UNUSED(lib), const short flag)
{
	Collection *active_collection = get_collection_active(bmain, scene, view_layer, FILE_ACTIVE_COLLECTION);

	/* Give all objects which are tagged a base. */
	for (Collection *collection = mainvar->collection.first; collection; collection = collection->id.next) {
		if (collection->id.tag & LIB_TAG_DOIT) {
			if (flag & FILE_GROUP_INSTANCE) {
				/* Any indirect collection should not have been tagged. */
				BLI_assert((collection->id.tag & LIB_TAG_INDIRECT) == 0);

				/* BKE_object_add(...) messes with the selection. */
				Object *ob = BKE_object_add_only_object(bmain, OB_EMPTY, collection->id.name + 2);
				ob->type = OB_EMPTY;

				BKE_collection_object_add(bmain, active_collection, ob);
				Base *base = BKE_view_layer_base_find(view_layer, ob);

				if (base->flag & BASE_SELECTABLE) {
					base->flag |= BASE_SELECTED;
				}

				BKE_scene_object_base_flag_sync_from_base(base);
				DEG_id_tag_update(&ob->id, ID_RECALC_TRANSFORM | ID_RECALC_GEOMETRY | ID_RECALC_ANIMATION);
				view_layer->basact = base;

				/* Assign the collection. */
				ob->dup_group = collection;
				id_us_plus(&collection->id);
				ob->transflag |= OB_DUPLICOLLECTION;
				copy_v3_v3(ob->loc, scene->cursor.location);
			}
			else {
				/* Add collection as child of active collection. */
				BKE_collection_child_add(bmain, active_collection, collection);

				collection->id.tag &= ~LIB_TAG_INDIRECT;
				collection->id.tag |= LIB_TAG_EXTERN;
			}
		}
	}
}

static ID *create_placeholder(Main *mainvar, const short idcode, const char *idname, const short tag)
{
	ListBase *lb = which_libbase(mainvar, idcode);
	ID *ph_id = BKE_libblock_alloc_notest(idcode);

	*((short *)ph_id->name) = idcode;
	BLI_strncpy(ph_id->name + 2, idname, sizeof(ph_id->name) - 2);
	BKE_libblock_init_empty(ph_id);
	ph_id->lib = mainvar->curlib;
	ph_id->tag = tag | LIB_TAG_MISSING;
	ph_id->us = ID_FAKE_USERS(ph_id);
	ph_id->icon_id = 0;

	BLI_addtail(lb, ph_id);
	id_sort_by_name(lb, ph_id);

	return ph_id;
}

/* returns true if the item was found
 * but it may already have already been appended/linked */
static ID *link_named_part(
        Main *mainl, FileData *fd, const short idcode, const char *name, const int flag)
{
	BHead *bhead = find_bhead_from_code_name(fd, idcode, name);
	ID *id;

	const bool use_placeholders = (flag & BLO_LIBLINK_USE_PLACEHOLDERS) != 0;
	const bool force_indirect = (flag & BLO_LIBLINK_FORCE_INDIRECT) != 0;

	BLI_assert(BKE_idcode_is_linkable(idcode) && BKE_idcode_is_valid(idcode));

	if (bhead) {
		id = is_yet_read(fd, mainl, bhead);
		if (id == NULL) {
			/* not read yet */
			read_libblock(fd, mainl, bhead, force_indirect ? LIB_TAG_TESTIND : LIB_TAG_TESTEXT, &id);

			if (id) {
				/* sort by name in list */
				ListBase *lb = which_libbase(mainl, idcode);
				id_sort_by_name(lb, id);
			}
		}
		else {
			/* already linked */
			if (G.debug)
				printf("append: already linked\n");
			oldnewmap_insert(fd->libmap, bhead->old, id, bhead->code);
			if (!force_indirect && (id->tag & LIB_TAG_INDIRECT)) {
				id->tag &= ~LIB_TAG_INDIRECT;
				id->tag |= LIB_TAG_EXTERN;
			}
		}
	}
	else if (use_placeholders) {
		/* XXX flag part is weak! */
		id = create_placeholder(mainl, idcode, name, force_indirect ? LIB_TAG_INDIRECT : LIB_TAG_EXTERN);
	}
	else {
		id = NULL;
	}

	/* if we found the id but the id is NULL, this is really bad */
	BLI_assert(!((bhead != NULL) && (id == NULL)));

	return id;
}

static void link_object_postprocess(ID *id, Main *bmain, Scene *scene, ViewLayer *view_layer, const int flag)
{
	if (scene) {
		/* link to scene */
		Base *base;
		Object *ob;
		Collection *collection;

		ob = (Object *)id;
		ob->mode = OB_MODE_OBJECT;

		collection = get_collection_active(bmain, scene, view_layer, flag);
		BKE_collection_object_add(bmain, collection, ob);
		base = BKE_view_layer_base_find(view_layer, ob);
		BKE_scene_object_base_flag_sync_from_base(base);

		if (flag & FILE_AUTOSELECT) {
			if (base->flag & BASE_SELECTABLE) {
				base->flag |= BASE_SELECTED;
				BKE_scene_object_base_flag_sync_from_base(base);
			}
			/* do NOT make base active here! screws up GUI stuff, if you want it do it on src/ level */
		}
	}
}

/**
 * Simple reader for copy/paste buffers.
 */
void BLO_library_link_copypaste(Main *mainl, BlendHandle *bh)
{
	FileData *fd = (FileData *)(bh);
	BHead *bhead;

	for (bhead = blo_firstbhead(fd); bhead; bhead = blo_nextbhead(fd, bhead)) {
		ID *id = NULL;

		if (bhead->code == ENDB)
			break;
		if (ELEM(bhead->code, ID_OB, ID_GR)) {
			read_libblock(fd, mainl, bhead, LIB_TAG_TESTIND, &id);
		}


		if (id) {
			/* sort by name in list */
			ListBase *lb = which_libbase(mainl, GS(id->name));
			id_sort_by_name(lb, id);

			if (bhead->code == ID_OB) {
				/* Instead of instancing Base's directly, postpone until after collections are loaded
				 * otherwise the base's flag is set incorrectly when collections are used */
				Object *ob = (Object *)id;
				ob->mode = OB_MODE_OBJECT;
				/* ensure add_loose_objects_to_scene runs on this object */
				BLI_assert(id->us == 0);
			}
		}
	}
}

static ID *link_named_part_ex(
        Main *mainl, FileData *fd, const short idcode, const char *name, const int flag,
        Main *bmain, Scene *scene, ViewLayer *view_layer)
{
	ID *id = link_named_part(mainl, fd, idcode, name, flag);

	if (id && (GS(id->name) == ID_OB)) {    /* loose object: give a base */
		link_object_postprocess(id, bmain, scene, view_layer, flag);
	}
	else if (id && (GS(id->name) == ID_GR)) {
		/* tag as needing to be instantiated or linked */
		id->tag |= LIB_TAG_DOIT;
	}

	return id;
}

/**
 * Link a named datablock from an external blend file.
 *
 * \param mainl The main database to link from (not the active one).
 * \param bh The blender file handle.
 * \param idcode The kind of datablock to link.
 * \param name The name of the datablock (without the 2 char ID prefix).
 * \return the linked ID when found.
 */
ID *BLO_library_link_named_part(Main *mainl, BlendHandle **bh, const short idcode, const char *name)
{
	FileData *fd = (FileData *)(*bh);
	return link_named_part(mainl, fd, idcode, name, 0);
}

/**
 * Link a named datablock from an external blend file.
 * Optionally instantiate the object/collection in the scene when the flags are set.
 *
 * \param mainl The main database to link from (not the active one).
 * \param bh The blender file handle.
 * \param idcode The kind of datablock to link.
 * \param name The name of the datablock (without the 2 char ID prefix).
 * \param flag Options for linking, used for instantiating.
 * \param scene The scene in which to instantiate objects/collections (if NULL, no instantiation is done).
 * \param v3d The active View3D (only to define active layers for instantiated objects & collections, can be NULL).
 * \return the linked ID when found.
 */
ID *BLO_library_link_named_part_ex(
        Main *mainl, BlendHandle **bh,
        const short idcode, const char *name, const int flag,
        Main *bmain, Scene *scene, ViewLayer *view_layer)
{
	FileData *fd = (FileData *)(*bh);
	return link_named_part_ex(mainl, fd, idcode, name, flag, bmain, scene, view_layer);
}

static void link_id_part(ReportList *reports, FileData *fd, Main *mainvar, ID *id, ID **r_id)
{
	BHead *bhead = NULL;
	const bool is_valid = BKE_idcode_is_linkable(GS(id->name)) || ((id->tag & LIB_TAG_EXTERN) == 0);

	if (fd) {
		bhead = find_bhead_from_idname(fd, id->name);
	}

	id->tag &= ~LIB_TAG_READ;

	if (!is_valid) {
		blo_reportf_wrap(
		        reports, RPT_ERROR,
		        TIP_("LIB: %s: '%s' is directly linked from '%s' (parent '%s'), but is a non-linkable data type"),
		        BKE_idcode_to_name(GS(id->name)),
		        id->name + 2,
		        mainvar->curlib->filepath,
		        library_parent_filepath(mainvar->curlib));
	}

	if (bhead) {
		id->tag |= LIB_TAG_NEED_EXPAND;
		// printf("read lib block %s\n", id->name);
		read_libblock(fd, mainvar, bhead, id->tag, r_id);
	}
	else {
		blo_reportf_wrap(
		        reports, RPT_WARNING,
		        TIP_("LIB: %s: '%s' missing from '%s', parent '%s'"),
		        BKE_idcode_to_name(GS(id->name)),
		        id->name + 2,
		        mainvar->curlib->filepath,
		        library_parent_filepath(mainvar->curlib));

		/* Generate a placeholder for this ID (simplified version of read_libblock actually...). */
		if (r_id) {
			*r_id = is_valid ? create_placeholder(mainvar, GS(id->name), id->name + 2, id->tag) : NULL;
		}
	}
}

/* common routine to append/link something from a library */

static Main *library_link_begin(Main *mainvar, FileData **fd, const char *filepath)
{
	Main *mainl;

	(*fd)->mainlist = MEM_callocN(sizeof(ListBase), "FileData.mainlist");

	/* clear for collection instantiating tag */
	BKE_main_id_tag_listbase(&(mainvar->collection), LIB_TAG_DOIT, false);

	/* make mains */
	blo_split_main((*fd)->mainlist, mainvar);

	/* which one do we need? */
	mainl = blo_find_main(*fd, filepath, BKE_main_blendfile_path(mainvar));

	/* needed for do_version */
	mainl->versionfile = (*fd)->fileversion;
	read_file_version(*fd, mainl);
#ifdef USE_GHASH_BHEAD
	read_file_bhead_idname_map_create(*fd);
#endif

	return mainl;
}

/**
 * Initialize the BlendHandle for linking library data.
 *
 * \param mainvar The current main database, e.g. G_MAIN or CTX_data_main(C).
 * \param bh A blender file handle as returned by \a BLO_blendhandle_from_file or \a BLO_blendhandle_from_memory.
 * \param filepath Used for relative linking, copied to the \a lib->name.
 * \return the library Main, to be passed to \a BLO_library_append_named_part as \a mainl.
 */
Main *BLO_library_link_begin(Main *mainvar, BlendHandle **bh, const char *filepath)
{
	FileData *fd = (FileData *)(*bh);
	return library_link_begin(mainvar, &fd, filepath);
}

static void split_main_newid(Main *mainptr, Main *main_newid)
{
	/* We only copy the necessary subset of data in this temp main. */
	main_newid->versionfile = mainptr->versionfile;
	main_newid->subversionfile = mainptr->subversionfile;
	BLI_strncpy(main_newid->name, mainptr->name, sizeof(main_newid->name));
	main_newid->curlib = mainptr->curlib;

	ListBase *lbarray[MAX_LIBARRAY];
	ListBase *lbarray_newid[MAX_LIBARRAY];
	int i = set_listbasepointers(mainptr, lbarray);
	set_listbasepointers(main_newid, lbarray_newid);
	while (i--) {
		BLI_listbase_clear(lbarray_newid[i]);

		for (ID *id = lbarray[i]->first, *idnext; id; id = idnext) {
			idnext = id->next;

			if (id->tag & LIB_TAG_NEW) {
				BLI_remlink(lbarray[i], id);
				BLI_addtail(lbarray_newid[i], id);
			}
		}
	}
}

/* scene and v3d may be NULL. */
static void library_link_end(Main *mainl, FileData **fd, const short flag, Main *bmain, Scene *scene, ViewLayer *view_layer)
{
	Main *mainvar;
	Library *curlib;

	/* expander now is callback function */
	BLO_main_expander(expand_doit_library);

	/* make main consistent */
	BLO_expand_main(*fd, mainl);

	/* do this when expand found other libs */
	read_libraries(*fd, (*fd)->mainlist);

	curlib = mainl->curlib;

	/* make the lib path relative if required */
	if (flag & FILE_RELPATH) {
		/* use the full path, this could have been read by other library even */
		BLI_strncpy(curlib->name, curlib->filepath, sizeof(curlib->name));

		/* uses current .blend file as reference */
		BLI_path_rel(curlib->name, BKE_main_blendfile_path_from_global());
	}

	blo_join_main((*fd)->mainlist);
	mainvar = (*fd)->mainlist->first;
	mainl = NULL; /* blo_join_main free's mainl, cant use anymore */

	lib_link_all(*fd, mainvar);
	BKE_collections_after_lib_link(mainvar);

	/* Yep, second splitting... but this is a very cheap operation, so no big deal. */
	blo_split_main((*fd)->mainlist, mainvar);
	Main *main_newid = BKE_main_new();
	for (mainvar = ((Main *)(*fd)->mainlist->first)->next; mainvar; mainvar = mainvar->next) {
		BLI_assert(mainvar->versionfile != 0);
		/* We need to split out IDs already existing, or they will go again through do_versions - bad, very bad! */
		split_main_newid(mainvar, main_newid);

		do_versions_after_linking(main_newid);

		add_main_to_main(mainvar, main_newid);
	}
	BKE_main_free(main_newid);
	blo_join_main((*fd)->mainlist);
	mainvar = (*fd)->mainlist->first;
	MEM_freeN((*fd)->mainlist);

	BKE_main_id_tag_all(mainvar, LIB_TAG_NEW, false);

	lib_verify_nodetree(mainvar, false);
	fix_relpaths_library(BKE_main_blendfile_path(mainvar), mainvar); /* make all relative paths, relative to the open blend file */

	/* Give a base to loose objects and collections.
	 * Only directly linked objects & collections are instantiated by `BLO_library_link_named_part_ex()` & co,
	 * here we handle indirect ones and other possible edge-cases. */
	if (scene) {
		add_collections_to_scene(mainvar, bmain, scene, view_layer, curlib, flag);
		add_loose_objects_to_scene(mainvar, bmain, scene, view_layer, curlib, flag);
	}
	else {
		/* printf("library_append_end, scene is NULL (objects wont get bases)\n"); */
	}

	/* clear collection instantiating tag */
	BKE_main_id_tag_listbase(&(mainvar->collection), LIB_TAG_DOIT, false);

	/* patch to prevent switch_endian happens twice */
	if ((*fd)->flags & FD_FLAGS_SWITCH_ENDIAN) {
		blo_freefiledata(*fd);
		*fd = NULL;
	}
}

/**
 * Finalize linking from a given .blend file (library).
 * Optionally instance the indirect object/collection in the scene when the flags are set.
 * \note Do not use \a bh after calling this function, it may frees it.
 *
 * \param mainl The main database to link from (not the active one).
 * \param bh The blender file handle (WARNING! may be freed by this function!).
 * \param flag Options for linking, used for instantiating.
 * \param bmain The main database in which to instantiate objects/collections
 * \param scene The scene in which to instantiate objects/collections (if NULL, no instantiation is done).
 * \param view_layer The scene layer in which to instantiate objects/collections (if NULL, no instantiation is done).
 */
void BLO_library_link_end(Main *mainl, BlendHandle **bh, int flag, Main *bmain, Scene *scene, ViewLayer *view_layer)
{
	FileData *fd = (FileData *)(*bh);
	library_link_end(mainl, &fd, flag, bmain, scene, view_layer);
	*bh = (BlendHandle *)fd;
}

void *BLO_library_read_struct(FileData *fd, BHead *bh, const char *blockname)
{
	return read_struct(fd, bh, blockname);
}

/* ************* READ LIBRARY ************** */

static int mainvar_id_tag_any_check(Main *mainvar, const short tag)
{
	ListBase *lbarray[MAX_LIBARRAY];
	int a;

	a = set_listbasepointers(mainvar, lbarray);
	while (a--) {
		ID *id;

		for (id = lbarray[a]->first; id; id = id->next) {
			if (id->tag & tag) {
				return true;
			}
		}
	}
	return false;
}

static void read_libraries(FileData *basefd, ListBase *mainlist)
{
	Main *mainl = mainlist->first;
	Main *mainptr;
	ListBase *lbarray[MAX_LIBARRAY];
	GHash *loaded_ids = BLI_ghash_str_new(__func__);
	int a;
	bool do_it = true;

	/* expander now is callback function */
	BLO_main_expander(expand_doit_library);

	while (do_it) {
		do_it = false;

		/* test 1: read libdata */
		mainptr = mainl->next;
		while (mainptr) {
			if (mainvar_id_tag_any_check(mainptr, LIB_TAG_READ)) {
				// printf("found LIB_TAG_READ %s (%s)\n", mainptr->curlib->id.name, mainptr->curlib->name);

				FileData *fd = mainptr->curlib->filedata;

				if (fd == NULL) {

					/* printf and reports for now... its important users know this */

					/* if packed file... */
					if (mainptr->curlib->packedfile) {
						PackedFile *pf = mainptr->curlib->packedfile;

						blo_reportf_wrap(
						        basefd->reports, RPT_INFO, TIP_("Read packed library:  '%s', parent '%s'"),
						        mainptr->curlib->name,
						        library_parent_filepath(mainptr->curlib));
						fd = blo_openblendermemory(pf->data, pf->size, basefd->reports);


						/* needed for library_append and read_libraries */
						BLI_strncpy(fd->relabase, mainptr->curlib->filepath, sizeof(fd->relabase));
					}
					else {
						blo_reportf_wrap(
						        basefd->reports, RPT_INFO, TIP_("Read library:  '%s', '%s', parent '%s'"),
						        mainptr->curlib->filepath,
						        mainptr->curlib->name,
						        library_parent_filepath(mainptr->curlib));
						fd = blo_openblenderfile(mainptr->curlib->filepath, basefd->reports);
					}
					/* allow typing in a new lib path */
					if (G.debug_value == -666) {
						while (fd == NULL) {
							char newlib_path[FILE_MAX] = {0};
							printf("Missing library...'\n");
							printf("	current file: %s\n", BKE_main_blendfile_path_from_global());
							printf("	absolute lib: %s\n", mainptr->curlib->filepath);
							printf("	relative lib: %s\n", mainptr->curlib->name);
							printf("  enter a new path:\n");

							if (scanf("%1023s", newlib_path) > 0) {  /* Warning, keep length in sync with FILE_MAX! */
								BLI_strncpy(mainptr->curlib->name, newlib_path, sizeof(mainptr->curlib->name));
								BLI_strncpy(mainptr->curlib->filepath, newlib_path, sizeof(mainptr->curlib->filepath));
								BLI_cleanup_path(BKE_main_blendfile_path_from_global(), mainptr->curlib->filepath);

								fd = blo_openblenderfile(mainptr->curlib->filepath, basefd->reports);

								if (fd) {
									fd->mainlist = mainlist;
									printf("found: '%s', party on macuno!\n", mainptr->curlib->filepath);
								}
							}
						}
					}

					if (fd) {
						/* share the mainlist, so all libraries are added immediately in a
						 * single list. it used to be that all FileData's had their own list,
						 * but with indirectly linking this meant we didn't catch duplicate
						 * libraries properly */
						fd->mainlist = mainlist;

						fd->reports = basefd->reports;

						if (fd->libmap)
							oldnewmap_free(fd->libmap);

						fd->libmap = oldnewmap_new();

						mainptr->curlib->filedata = fd;
						mainptr->versionfile =  fd->fileversion;

						/* subversion */
						read_file_version(fd, mainptr);
#ifdef USE_GHASH_BHEAD
						read_file_bhead_idname_map_create(fd);
#endif

					}
					else {
						mainptr->curlib->filedata = NULL;
						mainptr->curlib->id.tag |= LIB_TAG_MISSING;
						/* Set lib version to current main one... Makes assert later happy. */
						mainptr->versionfile = mainptr->curlib->versionfile = mainl->versionfile;
						mainptr->subversionfile = mainptr->curlib->subversionfile = mainl->subversionfile;
					}

					if (fd == NULL) {
						blo_reportf_wrap(basefd->reports, RPT_WARNING, TIP_("Cannot find lib '%s'"),
						                 mainptr->curlib->filepath);
					}
				}
				if (fd) {
					do_it = true;
				}
				a = set_listbasepointers(mainptr, lbarray);
				while (a--) {
					ID *id = lbarray[a]->first;
					ListBase pending_free_ids = {NULL};

					while (id) {
						ID *idn = id->next;
						if (id->tag & LIB_TAG_READ) {
							BLI_remlink(lbarray[a], id);

							/* When playing with lib renaming and such, you may end with cases where you have
							 * more than one linked ID of the same data-block from same library.
							 * This is absolutely horrible, hence we use a ghash to ensure we go back to a single
							 * linked data when loading the file... */
							ID **realid = NULL;
							if (!BLI_ghash_ensure_p(loaded_ids, id->name, (void ***)&realid)) {
								link_id_part(basefd->reports, fd, mainptr, id, realid);
							}

							/* realid shall never be NULL - unless some source file/lib is broken
							 * (known case: some directly linked shapekey from a missing lib...). */
							/* BLI_assert(*realid != NULL); */

							change_idid_adr(mainlist, basefd, id, *realid);

							/* We cannot free old lib-ref placeholder ID here anymore, since we use its name
							 * as key in loaded_ids hass. */
							BLI_addtail(&pending_free_ids, id);
						}
						id = idn;
					}

					/* Clear GHash and free all lib-ref placeholders IDs of that type now. */
					BLI_ghash_clear(loaded_ids, NULL, NULL);
					BLI_freelistN(&pending_free_ids);
				}
				BLO_expand_main(fd, mainptr);
			}

			mainptr = mainptr->next;
		}
	}

	BLI_ghash_free(loaded_ids, NULL, NULL);
	loaded_ids = NULL;

	/* do versions, link, and free */
	Main *main_newid = BKE_main_new();
	for (mainptr = mainl->next; mainptr; mainptr = mainptr->next) {
		/* some mains still have to be read, then versionfile is still zero! */
		if (mainptr->versionfile) {
			/* We need to split out IDs already existing, or they will go again through do_versions - bad, very bad! */
			split_main_newid(mainptr, main_newid);

			if (mainptr->curlib->filedata) // can be zero... with shift+f1 append
				do_versions(mainptr->curlib->filedata, mainptr->curlib, main_newid);
			else
				do_versions(basefd, NULL, main_newid);

			add_main_to_main(mainptr, main_newid);
		}

		if (mainptr->curlib->filedata)
			lib_link_all(mainptr->curlib->filedata, mainptr);

		if (mainptr->curlib->filedata) blo_freefiledata(mainptr->curlib->filedata);
		mainptr->curlib->filedata = NULL;
	}
	BKE_main_free(main_newid);
}<|MERGE_RESOLUTION|>--- conflicted
+++ resolved
@@ -6812,7 +6812,7 @@
 			SpaceIpo *sipo = (SpaceIpo *)sl;
 
 			sipo->ads = newdataadr(fd, sipo->ads);
-			BLI_listbase_clear(&sipo->ghostCurves);
+			BLI_listbase_clear(&sipo->runtime.ghost_curves);
 		}
 		else if (sl->spacetype == SPACE_NLA) {
 			SpaceNla *snla = (SpaceNla *)sl;
@@ -7730,253 +7730,6 @@
 			copy_qt_qt(rv3d->viewquat, v3d->viewquat);
 		}
 	}
-<<<<<<< HEAD
-=======
-
-	/* this was not initialized correct always */
-	if (v3d->twtype == 0)
-		v3d->twtype = V3D_MANIP_TRANSLATE;
-	if (v3d->gridsubdiv == 0)
-		v3d->gridsubdiv = 10;
-}
-
-static bool direct_link_screen(FileData *fd, bScreen *sc)
-{
-	ScrArea *sa;
-	ScrVert *sv;
-	ScrEdge *se;
-	bool wrong_id = false;
-
-	link_list(fd, &(sc->vertbase));
-	link_list(fd, &(sc->edgebase));
-	link_list(fd, &(sc->areabase));
-	sc->regionbase.first = sc->regionbase.last = NULL;
-	sc->context = NULL;
-
-	sc->mainwin = sc->subwinactive = 0;  /* indices */
-	sc->swap = 0;
-
-	/* edges */
-	for (se = sc->edgebase.first; se; se = se->next) {
-		se->v1 = newdataadr(fd, se->v1);
-		se->v2 = newdataadr(fd, se->v2);
-		if ((intptr_t)se->v1 > (intptr_t)se->v2) {
-			sv = se->v1;
-			se->v1 = se->v2;
-			se->v2 = sv;
-		}
-
-		if (se->v1 == NULL) {
-			printf("Error reading Screen %s... removing it.\n", sc->id.name + 2);
-			BLI_remlink(&sc->edgebase, se);
-			wrong_id = true;
-		}
-	}
-
-	/* areas */
-	for (sa = sc->areabase.first; sa; sa = sa->next) {
-		SpaceLink *sl;
-		ARegion *ar;
-
-		link_list(fd, &(sa->spacedata));
-		link_list(fd, &(sa->regionbase));
-
-		BLI_listbase_clear(&sa->handlers);
-		sa->type = NULL;    /* spacetype callbacks */
-		sa->region_active_win = -1;
-
-		/* if we do not have the spacetype registered (game player), we cannot
-		 * free it, so don't allocate any new memory for such spacetypes. */
-		if (!BKE_spacetype_exists(sa->spacetype))
-			sa->spacetype = SPACE_EMPTY;
-
-		for (ar = sa->regionbase.first; ar; ar = ar->next)
-			direct_link_region(fd, ar, sa->spacetype);
-
-		/* accident can happen when read/save new file with older version */
-		/* 2.50: we now always add spacedata for info */
-		if (sa->spacedata.first == NULL) {
-			SpaceInfo *sinfo = MEM_callocN(sizeof(SpaceInfo), "spaceinfo");
-			sa->spacetype = sinfo->spacetype = SPACE_INFO;
-			BLI_addtail(&sa->spacedata, sinfo);
-		}
-		/* add local view3d too */
-		else if (sa->spacetype == SPACE_VIEW3D)
-			blo_do_versions_view3d_split_250(sa->spacedata.first, &sa->regionbase);
-
-		/* incase we set above */
-		sa->butspacetype = sa->spacetype;
-
-		for (sl = sa->spacedata.first; sl; sl = sl->next) {
-			link_list(fd, &(sl->regionbase));
-
-			/* if we do not have the spacetype registered (game player), we cannot
-			 * free it, so don't allocate any new memory for such spacetypes. */
-			if (!BKE_spacetype_exists(sl->spacetype))
-				sl->spacetype = SPACE_EMPTY;
-
-			for (ar = sl->regionbase.first; ar; ar = ar->next)
-				direct_link_region(fd, ar, sl->spacetype);
-
-			if (sl->spacetype == SPACE_VIEW3D) {
-				View3D *v3d = (View3D *)sl;
-				BGpic *bgpic;
-
-				v3d->flag |= V3D_INVALID_BACKBUF;
-
-				link_list(fd, &v3d->bgpicbase);
-
-				/* should be do_versions except this doesnt fit well there */
-				if (v3d->bgpic) {
-					bgpic = newdataadr(fd, v3d->bgpic);
-					BLI_addtail(&v3d->bgpicbase, bgpic);
-					v3d->bgpic = NULL;
-				}
-
-				for (bgpic = v3d->bgpicbase.first; bgpic; bgpic = bgpic->next)
-					bgpic->iuser.ok = 1;
-
-				if (v3d->gpd) {
-					v3d->gpd = newdataadr(fd, v3d->gpd);
-					direct_link_gpencil(fd, v3d->gpd);
-				}
-				v3d->localvd = newdataadr(fd, v3d->localvd);
-				BLI_listbase_clear(&v3d->afterdraw_transp);
-				BLI_listbase_clear(&v3d->afterdraw_xray);
-				BLI_listbase_clear(&v3d->afterdraw_xraytransp);
-				v3d->properties_storage = NULL;
-				v3d->defmaterial = NULL;
-
-				/* render can be quite heavy, set to solid on load */
-				if (v3d->drawtype == OB_RENDER)
-					v3d->drawtype = OB_SOLID;
-				v3d->prev_drawtype = OB_SOLID;
-
-				if (v3d->fx_settings.dof)
-					v3d->fx_settings.dof = newdataadr(fd, v3d->fx_settings.dof);
-				if (v3d->fx_settings.ssao)
-					v3d->fx_settings.ssao = newdataadr(fd, v3d->fx_settings.ssao);
-
-				blo_do_versions_view3d_split_250(v3d, &sl->regionbase);
-			}
-			else if (sl->spacetype == SPACE_IPO) {
-				SpaceIpo *sipo = (SpaceIpo *)sl;
-
-				sipo->ads = newdataadr(fd, sipo->ads);
-				BLI_listbase_clear(&sipo->runtime.ghost_curves);
-			}
-			else if (sl->spacetype == SPACE_NLA) {
-				SpaceNla *snla = (SpaceNla *)sl;
-
-				snla->ads = newdataadr(fd, snla->ads);
-			}
-			else if (sl->spacetype == SPACE_OUTLINER) {
-				SpaceOops *soops = (SpaceOops *)sl;
-
-				/* use newdataadr_no_us and do not free old memory avoiding double
-				 * frees and use of freed memory. this could happen because of a
-				 * bug fixed in revision 58959 where the treestore memory address
-				 * was not unique */
-				TreeStore *ts = newdataadr_no_us(fd, soops->treestore);
-				soops->treestore = NULL;
-				if (ts) {
-					TreeStoreElem *elems = newdataadr_no_us(fd, ts->data);
-
-					soops->treestore = BLI_mempool_create(sizeof(TreeStoreElem), ts->usedelem,
-					                                      512, BLI_MEMPOOL_ALLOW_ITER);
-					if (ts->usedelem && elems) {
-						int i;
-						for (i = 0; i < ts->usedelem; i++) {
-							TreeStoreElem *new_elem = BLI_mempool_alloc(soops->treestore);
-							*new_elem = elems[i];
-						}
-					}
-					/* we only saved what was used */
-					soops->storeflag |= SO_TREESTORE_CLEANUP;   // at first draw
-				}
-				soops->treehash = NULL;
-				soops->tree.first = soops->tree.last = NULL;
-			}
-			else if (sl->spacetype == SPACE_IMAGE) {
-				SpaceImage *sima = (SpaceImage *)sl;
-
-				sima->iuser.scene = NULL;
-				sima->iuser.ok = 1;
-				sima->scopes.waveform_1 = NULL;
-				sima->scopes.waveform_2 = NULL;
-				sima->scopes.waveform_3 = NULL;
-				sima->scopes.vecscope = NULL;
-				sima->scopes.ok = 0;
-
-				/* WARNING: gpencil data is no longer stored directly in sima after 2.5
-				 * so sacrifice a few old files for now to avoid crashes with new files!
-				 * committed: r28002 */
-#if 0
-				sima->gpd = newdataadr(fd, sima->gpd);
-				if (sima->gpd)
-					direct_link_gpencil(fd, sima->gpd);
-#endif
-			}
-			else if (sl->spacetype == SPACE_NODE) {
-				SpaceNode *snode = (SpaceNode *)sl;
-
-				if (snode->gpd) {
-					snode->gpd = newdataadr(fd, snode->gpd);
-					direct_link_gpencil(fd, snode->gpd);
-				}
-
-				link_list(fd, &snode->treepath);
-				snode->edittree = NULL;
-				snode->iofsd = NULL;
-				BLI_listbase_clear(&snode->linkdrag);
-			}
-			else if (sl->spacetype == SPACE_TEXT) {
-				SpaceText *st = (SpaceText *)sl;
-
-				st->drawcache = NULL;
-				st->scroll_accum[0] = 0.0f;
-				st->scroll_accum[1] = 0.0f;
-			}
-			else if (sl->spacetype == SPACE_TIME) {
-				SpaceTime *stime = (SpaceTime *)sl;
-				BLI_listbase_clear(&stime->caches);
-			}
-			else if (sl->spacetype == SPACE_LOGIC) {
-				SpaceLogic *slogic = (SpaceLogic *)sl;
-
-				/* XXX: this is new stuff, which shouldn't be directly linking to gpd... */
-				if (slogic->gpd) {
-					slogic->gpd = newdataadr(fd, slogic->gpd);
-					direct_link_gpencil(fd, slogic->gpd);
-				}
-			}
-			else if (sl->spacetype == SPACE_SEQ) {
-				SpaceSeq *sseq = (SpaceSeq *)sl;
-
-				/* grease pencil data is not a direct data and can't be linked from direct_link*
-				 * functions, it should be linked from lib_link* functions instead
-				 *
-				 * otherwise it'll lead to lost grease data on open because it'll likely be
-				 * read from file after all other users of grease pencil and newdataadr would
-				 * simple return NULL here (sergey)
-				 */
-#if 0
-				if (sseq->gpd) {
-					sseq->gpd = newdataadr(fd, sseq->gpd);
-					direct_link_gpencil(fd, sseq->gpd);
-				}
-#endif
-				sseq->scopes.reference_ibuf = NULL;
-				sseq->scopes.zebra_ibuf = NULL;
-				sseq->scopes.waveform_ibuf = NULL;
-				sseq->scopes.sep_waveform_ibuf = NULL;
-				sseq->scopes.vector_ibuf = NULL;
-				sseq->scopes.histogram_ibuf = NULL;
-				sseq->compositor = NULL;
-			}
-			else if (sl->spacetype == SPACE_BUTS) {
-				SpaceButs *sbuts = (SpaceButs *)sl;
->>>>>>> 9df2b6da
 
 	/* this was not initialized correct always */
 	if (v3d->gridsubdiv == 0)
