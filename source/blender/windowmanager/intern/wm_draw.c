--- conflicted
+++ resolved
@@ -51,11 +51,7 @@
 #include "ED_screen.h"
 #include "ED_view3d.h"
 
-<<<<<<< HEAD
-=======
 #include "GPU_context.h"
-#include "GPU_draw.h"
->>>>>>> 87062d4d
 #include "GPU_framebuffer.h"
 #include "GPU_immediate.h"
 #include "GPU_state.h"
@@ -1003,12 +999,8 @@
   wmWindowManager *wm = CTX_wm_manager(C);
   wmWindow *win;
 
-<<<<<<< HEAD
+  GPU_context_main_lock();
   BKE_image_free_unused_gpu_textures();
-=======
-  GPU_context_main_lock();
-  GPU_free_unused_buffers();
->>>>>>> 87062d4d
 
   for (win = wm->windows.first; win; win = win->next) {
 #ifdef WIN32
