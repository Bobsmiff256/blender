--- conflicted
+++ resolved
@@ -45,11 +45,8 @@
 	ExportSettings();
 
 	Scene *scene;
-<<<<<<< HEAD
 	SceneLayer *sl;  // Scene layer to export; all its objects will be exported, unless selected_only=true
-=======
 	SimpleLogger logger;
->>>>>>> 8647d5af
 
 	bool selected_only;
 	bool visible_layers_only;
