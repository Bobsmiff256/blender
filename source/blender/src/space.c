--- conflicted
+++ resolved
@@ -1260,12 +1260,8 @@
 				if (BPY_do_spacehandlers(sa, event, val, SPACEHANDLER_VIEW3D_EVENT))
 					return; /* return if event was processed (swallowed) by handler(s) */
 			}
-<<<<<<< HEAD
-			
+#endif
 			if(BIF_paintSketch(LEFTMOUSE)) return;
-=======
-#endif
->>>>>>> 481831bd
 			if(gpencil_do_paint(sa, L_MOUSE)) return;
 			if(BIF_do_manipulator(sa)) return;
 		}
