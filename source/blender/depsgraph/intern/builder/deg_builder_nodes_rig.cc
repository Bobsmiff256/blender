--- conflicted
+++ resolved
@@ -224,20 +224,20 @@
 
 	op_node = add_operation_node(&object->id,
 	                             DEG_NODE_TYPE_EVAL_POSE,
-<<<<<<< HEAD
+	                             function_bind(BKE_pose_eval_init_ik,
+	                                           _1,
+	                                           scene_cow,
+	                                           object_cow,
+	                                           object_cow->pose),
+	                             DEG_OPCODE_POSE_INIT_IK);
+
+	op_node = add_operation_node(&object->id,
+	                             DEG_NODE_TYPE_EVAL_POSE,
 	                             function_bind(BKE_pose_eval_flush,
 	                                           _1,
 	                                           scene_cow,
 	                                           object_cow,
 	                                           object_cow->pose),
-=======
-	                             function_bind(BKE_pose_eval_init_ik, _1, scene, ob, ob->pose),
-	                             DEG_OPCODE_POSE_INIT_IK);
-
-	op_node = add_operation_node(&ob->id,
-	                             DEG_NODE_TYPE_EVAL_POSE,
-	                             function_bind(BKE_pose_eval_flush, _1, scene, ob, ob->pose),
->>>>>>> 675cef0a
 	                             DEG_OPCODE_POSE_DONE);
 	op_node->set_as_exit();
 
