--- conflicted
+++ resolved
@@ -1540,7 +1540,7 @@
 		/* R.disprect.xmax - R.disprect.xmin rather then R.winx for border render */
 		R.panodxp= (re->winx - (best->disprect.xmin + best->disprect.xmax) )/2;
 		R.panodxv= ((viewplane->xmax-viewplane->xmin)*R.panodxp)/(float)(R.disprect.xmax - R.disprect.xmin);
-
+		
 		/* shift viewplane */
 		R.viewplane.xmin = viewplane->xmin + R.panodxv;
 		R.viewplane.xmax = viewplane->xmax + R.panodxv;
@@ -2932,7 +2932,7 @@
 		MEM_reset_peak_memory();
 		do_render_all_options(re);
 	}
-
+		
 	if(write_still) {
 		if(BKE_imtype_is_movie(scene->r.imtype)) {
 			/* operator checks this but incase its called from elsewhere */
@@ -2951,7 +2951,6 @@
 	G.rendering= 0;
 }
 
-<<<<<<< HEAD
 void RE_RenderFreestyleStrokes(Render *re, Main *bmain, Scene *scene)
 {
 	re->result_ok= 0;
@@ -2962,10 +2961,7 @@
 	re->result_ok= 1;
 }
 
-static int do_write_image_or_movie(Render *re, Scene *scene, bMovieHandle *mh, ReportList *reports)
-=======
 static int do_write_image_or_movie(Render *re, Scene *scene, bMovieHandle *mh, ReportList *reports, const char *name_override)
->>>>>>> 12afa64d
 {
 	char name[FILE_MAX];
 	RenderResult rres;
