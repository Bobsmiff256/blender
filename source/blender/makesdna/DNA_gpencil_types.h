/*
 * ***** BEGIN GPL LICENSE BLOCK *****
 *
 * This program is free software; you can redistribute it and/or
 * modify it under the terms of the GNU General Public License
 * as published by the Free Software Foundation; either version 2
 * of the License, or (at your option) any later version.
 *
 * This program is distributed in the hope that it will be useful,
 * but WITHOUT ANY WARRANTY; without even the implied warranty of
 * MERCHANTABILITY or FITNESS FOR A PARTICULAR PURPOSE.  See the
 * GNU General Public License for more details.
 *
 * You should have received a copy of the GNU General Public License
 * along with this program; if not, write to the Free Software Foundation,
 * Inc., 51 Franklin Street, Fifth Floor, Boston, MA 02110-1301, USA.
 *
 * The Original Code is Copyright (C) 2008, Blender Foundation.
 * This is a new part of Blender
 *
 * Contributor(s): Joshua Leung, Antonio Vazquez
 *
 * ***** END GPL LICENSE BLOCK *****
 */

/** \file DNA_gpencil_types.h
 *  \ingroup DNA
 */

#ifndef __DNA_GPENCIL_TYPES_H__
#define __DNA_GPENCIL_TYPES_H__

#include "DNA_listBase.h"
#include "DNA_ID.h"
#include "DNA_brush_types.h"

struct ARegion;
struct AnimData;
struct CurveMapping;
struct GHash;
struct MDeformVert;

#define GP_OBGPENCIL_DEFAULT_SIZE  0.2f
#define GP_DEFAULT_PIX_FACTOR 1.0f
#define GP_DEFAULT_GRID_LINES 4
#define GP_MAX_INPUT_SAMPLES 10

/* ***************************************** */
/* GP Stroke Points */

/* Grease-Pencil Annotations - 'Stroke Point'
 * -> Coordinates may either be 2d or 3d depending on settings at the time
 * -> Coordinates of point on stroke, in proportions of window size
 *    This assumes that the bottom-left corner is (0,0)
 */
typedef struct bGPDspoint {
	float x, y, z;			/* co-ordinates of point (usually 2d, but can be 3d as well) */
	float pressure;			/* pressure of input device (from 0 to 1) at this point */
	float strength;			/* color strength (used for alpha factor) */
	float time;				/* seconds since start of stroke */
	int flag;				/* additional options */

	float uv_fac;           /* factor of uv along the stroke */
	float uv_rot;           /* uv rotation for dot mode */
} bGPDspoint;

/* bGPDspoint->flag */
typedef enum eGPDspoint_Flag {
	/* stroke point is selected (for editing) */
	GP_SPOINT_SELECT	= (1 << 0),

	/* stroke point is tagged (for some editing operation) */
	GP_SPOINT_TAG       = (1 << 1),
	/* stroke point is temp tagged (for some editing operation) */
	GP_SPOINT_TEMP_TAG  = (1 << 2),
} eGPSPoint_Flag;

/* ***************************************** */
/* GP Fill - Triangle Tessellation Data */

/* Grease-Pencil Annotations - 'Triangle'
 * 	-> A triangle contains the index of three vertices for filling the stroke
 *	   This is only used if high quality fill is enabled
 */
typedef struct bGPDtriangle {
	/* indices for tessellated triangle used for GP Fill */
	unsigned int verts[3];
	/* texture coordinates for verts */
	float uv[3][2];
} bGPDtriangle;

/* ***************************************** */

/* ***************************************** */
/* GP Palettes (Deprecated - 2.78 - 2.79 only) */

/* color of palettes */
typedef struct bGPDpalettecolor {
	struct bGPDpalettecolor *next, *prev;
	char info[64];           /* Color name. Must be unique. */
	float color[4];
	float fill[4];           /* color that should be used for drawing "fills" for strokes */
	short flag;              /* settings for palette color */
	char  pad[6];            /* padding for compiler alignment error */
} bGPDpalettecolor;

/* bGPDpalettecolor->flag */
typedef enum eGPDpalettecolor_Flag {
	/* color is active */
	PC_COLOR_ACTIVE = (1 << 0),
	/* don't display color */
	PC_COLOR_HIDE = (1 << 1),
	/* protected from further editing */
	PC_COLOR_LOCKED = (1 << 2),
	/* do onion skinning */
	PC_COLOR_ONIONSKIN = (1 << 3),
	/* "volumetric" strokes */
	PC_COLOR_VOLUMETRIC = (1 << 4)
} eGPDpalettecolor_Flag;

/* palette of colors */
typedef struct bGPDpalette {
	struct bGPDpalette *next, *prev;

	/* pointer to individual colours */
	ListBase colors;
	char info[64];          /* Palette name. Must be unique. */

	short flag;
	char pad[6];            /* padding for compiler alignment error */
} bGPDpalette;

/* bGPDpalette->flag */
typedef enum eGPDpalette_Flag {
	/* palette is active */
	PL_PALETTE_ACTIVE = (1 << 0)
} eGPDpalette_Flag;

/* ***************************************** */
/* GP Strokes */

/* Runtime temp data for bGPDstroke */
typedef struct bGPDstroke_Runtime {
	/* runtime final colors (result of original colors and modifiers) */
	float tmp_stroke_rgba[4];
	float tmp_fill_rgba[4];

	/* temporary layer name only used during copy/paste to put the stroke in the original layer */
	char tmp_layerinfo[128];

	float multi_frame_falloff; /* runtime falloff factor (only for transform) */
} bGPDstroke_Runtime;

/* Grease-Pencil Annotations - 'Stroke'
 * -> A stroke represents a (simplified version) of the curve
 *    drawn by the user in one 'mousedown'->'mouseup' operation
 */
typedef struct bGPDstroke {
	struct bGPDstroke *next, *prev;

	bGPDspoint *points;		/* array of data-points for stroke */
	bGPDtriangle *triangles;/* tessellated triangles for GP Fill */
	int totpoints;          /* number of data-points in array */
	int tot_triangles;      /* number of triangles in array */

	short thickness;        /* thickness of stroke */
	short flag, pad[2];     /* various settings about this stroke */

	double inittime;		/* Init time of stroke */

	char colorname[128] DNA_DEPRECATED;    /* color name */

	int mat_nr;             /* material index */
	char pad_[4];

	struct MDeformVert *dvert;    /* vertex weight data */

	bGPDstroke_Runtime runtime;
	char pad_1[4];
} bGPDstroke;

/* bGPDstroke->flag */
typedef enum eGPDstroke_Flag {
	/* stroke is in 3d-space */
	GP_STROKE_3DSPACE		= (1 << 0),
	/* stroke is in 2d-space */
	GP_STROKE_2DSPACE		= (1 << 1),
	/* stroke is in 2d-space (but with special 'image' scaling) */
	GP_STROKE_2DIMAGE		= (1 << 2),
	/* stroke is selected */
	GP_STROKE_SELECT		= (1 << 3),
	/* Recalculate triangulation for high quality fill (when true, force a new recalc) */
	GP_STROKE_RECALC_CACHES = (1 << 4),
	/* Flag used to indicate that stroke is closed and draw edge between last and first point */
	GP_STROKE_CYCLIC = (1 << 7),
	/* Flag used to indicate that stroke is used for fill close and must use fill color for stroke and no fill area */
	GP_STROKE_NOFILL = (1 << 8),
	/* only for use with stroke-buffer (while drawing eraser) */
	GP_STROKE_ERASER		= (1 << 15)
} eGPDstroke_Flag;

/* ***************************************** */
/* GP Frame */

/* Runtime temp data for bGPDframe */
typedef struct bGPDframe_Runtime {
	float viewmatrix[4][4];     /* parent matrix for drawing */
} bGPDframe_Runtime;

/* Grease-Pencil Annotations - 'Frame'
 * -> Acts as storage for the 'image' formed by strokes
 */
typedef struct bGPDframe {
	struct bGPDframe *next, *prev;

	ListBase strokes;	/* list of the simplified 'strokes' that make up the frame's data */

	int framenum;		/* frame number of this frame */

	short flag;			/* temp settings */
	short key_type;		/* keyframe type (eBezTriple_KeyframeType) */

	bGPDframe_Runtime runtime;
} bGPDframe;

/* bGPDframe->flag */
typedef enum eGPDframe_Flag {
	/* frame is being painted on */
	GP_FRAME_PAINT		= (1 << 0),
	/* for editing in Action Editor */
	GP_FRAME_SELECT		= (1 << 1)
} eGPDframe_Flag;

/* ***************************************** */
/* GP Layer */

/* Runtime temp data for bGPDlayer */
typedef struct bGPDlayer_Runtime {
	struct bGPDframe *derived_array;/* runtime data created by modifiers */
	int icon_id;                    /* id for dynamic icon used to show annotation color preview for layer */
	int batch_index;                /* batch used for dupli instances */
	int len_derived;                /* len of the derived array */
	char pad_[4];
} bGPDlayer_Runtime;

/* Grease-Pencil Annotations - 'Layer' */
typedef struct bGPDlayer {
	struct bGPDlayer *next, *prev;

	ListBase frames;		/* list of annotations to display for frames (bGPDframe list) */
	bGPDframe *actframe;	/* active frame (should be the frame that is currently being displayed) */

	short flag;				/* settings for layer */
	short onion_flag;		/* Per-layer onion-skinning flags (eGPDlayer_OnionFlag) */

	float color[4];			/* Color for strokes in layers. Used for annotations, and for ruler (which uses GPencil internally) */
	float fill[4];			/* Fill color for strokes in layers. Not used anymore (was only for) */

	char info[128];			/* name/reference info for this layer (i.e. "director's comments, 12/3")
							 * needs to be kept unique, as it's used as the layer identifier */

	short thickness;		/* thickness to apply to strokes (Annotations) */
	short pass_index;       /* used to filter groups of layers in modifiers */

	struct Object *parent;  /* parent object */
	float inverse[4][4];    /* inverse matrix (only used if parented) */
	char parsubstr[64];     /* String describing subobject info, MAX_ID_NAME-2 */
	short partype;

	short line_change;      /* Thickness adjustment */
	float tintcolor[4];     /* Color used to tint layer, alpha value is used as factor */
	float opacity;          /* Opacity of the layer */
	char viewlayername[64]; /* Name of the layer used to filter render output */

	bGPDlayer_Runtime runtime;
} bGPDlayer;

/* bGPDlayer->flag */
typedef enum eGPDlayer_Flag {
	/* don't display layer */
	GP_LAYER_HIDE			= (1 << 0),
	/* protected from further editing */
	GP_LAYER_LOCKED			= (1 << 1),
	/* layer is 'active' layer being edited */
	GP_LAYER_ACTIVE			= (1 << 2),
	/* draw points of stroke for debugging purposes */
	GP_LAYER_DRAWDEBUG 		= (1 << 3),
	/* for editing in Action Editor */
	GP_LAYER_SELECT			= (1 << 5),
	/* current frame for layer can't be changed */
	GP_LAYER_FRAMELOCK		= (1 << 6),
	/* don't render xray (which is default) */
	GP_LAYER_NO_XRAY		= (1 << 7),
	/* "volumetric" strokes */
	GP_LAYER_VOLUMETRIC		= (1 << 10),
	/* Unlock color */
	GP_LAYER_UNLOCK_COLOR 	= (1 << 12),
} eGPDlayer_Flag;

/* bGPDlayer->onion_flag */
typedef enum eGPDlayer_OnionFlag {
	/* do onion skinning */
	GP_LAYER_ONIONSKIN = (1 << 0),
} eGPDlayer_OnionFlag;

/* ***************************************** */
/* GP Datablock */

/* Runtime temp data for bGPdata */
typedef struct bGPdata_Runtime {
	struct ARegion *ar;         /* last region where drawing was originated */
	void *sbuffer;				/* stroke buffer (can hold GP_STROKE_BUFFER_MAX) */

	/* GP Object drawing */
	float scolor[4];            /* buffer stroke color */
	float sfill[4];             /* buffer fill color */
	short mode;                 /* settings for color */
	short bstroke_style;        /* buffer style for drawing strokes (used to select shader type) */
	short bfill_style;          /* buffer style for filling areas (used to select shader type) */

	/* Stroke Buffer data (only used during paint-session)
	 * - buffer must be initialized before use, but freed after
	 *   whole paint operation is over
	 */
	short sbuffer_size;			/* number of elements currently in cache */
	short sbuffer_sflag;		/* flags for stroke that cache represents */
	char pad_[6];
} bGPdata_Runtime;

/* grid configuration */
typedef struct bGPgrid {
	float color[3];
	float scale[2];
	float offset[2];
	char _pad1[4];

	int   lines;
	char pad_[4];
} bGPgrid;

/* Grease-Pencil Annotations - 'DataBlock' */
typedef struct bGPdata {
	ID id;					/* Grease Pencil data is a datablock */
	struct AnimData *adt;   /* animation data - for animating draw settings */

	/* Grease-Pencil data */
	ListBase layers;		/* bGPDlayers */
	int flag;				/* settings for this datablock */

<<<<<<< HEAD
	short xray_mode;            /* xray mode for strokes (eGP_DepthOrdering) */
	char pad_1[2];

	/* Palettes */
	ListBase palettes DNA_DEPRECATED;    /* list of bGPDpalette's   - Deprecated (2.78 - 2.79 only) */

	/* 3D Viewport/Appearance Settings */
	float pixfactor;            /* factor to define pixel size conversion */
	float line_color[4];        /* color for edit line */
=======
	/* not-saved stroke buffer data (only used during paint-session)
	 * - buffer must be initialized before use, but freed after
	 *   whole paint operation is over
	 */
	short sbuffer_size;			/* number of elements currently in cache */
	short sbuffer_sflag;		/* flags for stroke that cache represents */
	void *sbuffer;				/* stroke buffer (can hold GP_STROKE_BUFFER_MAX) */
	float scolor[4];            /* buffer color using palettes */
	char  pad[6];               /* padding for compiler alignment error */
	short sflag;                /* settings for palette color */
>>>>>>> d7f55c4f

	/* Onion skinning */
	float onion_factor;         /* onion alpha factor change */
	int onion_mode;             /* onion skinning range (eGP_OnionModes) */
	int onion_flag;             /* onion skinning flags (eGPD_OnionFlag) */
	short gstep;			    /* Ghosts Before: max number of ghost frames to show between active frame and the one before it (0 = only the ghost itself) */
	short gstep_next;		    /* Ghosts After:  max number of ghost frames to show after active frame and the following it    (0 = only the ghost itself) */

	float gcolor_prev[3];	    /* optional color for ghosts before the active frame */
	float gcolor_next[3];	    /* optional color for ghosts after the active frame */

	float zdepth_offset;        /* offset for drawing over surfaces to keep strokes on top */
	struct Material **mat;      /* materials array */
	short totcol;               /* total materials */

	/* stats */
	short totlayer;
	short totframe;
	char pad_2[6];
	int   totstroke;
	int   totpoint;
	char pad_3[4];
	bGPgrid grid;

	bGPdata_Runtime runtime;
} bGPdata;

/* bGPdata->flag */
/* NOTE: A few flags have been deprecated since early 2.5,
 *       since they have been made redundant by interaction
 *       changes made during the porting process.
 */
typedef enum eGPdata_Flag {
	/* datablock is used for "annotations"
	 * NOTE: This flag used to be used in 2.4x, but should hardly ever have been set.
	 *       We can use this freely now, as all GP datablocks from pre-2.8 will get
	 *       set on file load (as many old use cases are for "annotations" only)
	 */
	GP_DATA_ANNOTATIONS = (1 << 0),

	/* show debugging info in viewport (i.e. status print) */
	GP_DATA_DISPINFO	= (1 << 1),
	/* in Action Editor, show as expanded channel */
	GP_DATA_EXPAND		= (1 << 2),

	/* is the block overriding all clicks? */
	/* GP_DATA_EDITPAINT = (1 << 3), */

/* ------------------------------------------------ DEPRECATED */
	/* new strokes are added in viewport space */
	GP_DATA_VIEWALIGN	= (1 << 4),

	/* Project into the screen's Z values */
	GP_DATA_DEPTH_VIEW	= (1 << 5),
	GP_DATA_DEPTH_STROKE = (1 << 6),

	GP_DATA_DEPTH_STROKE_ENDPOINTS = (1 << 7),
/* ------------------------------------------------ DEPRECATED */

	/* Stroke Editing Mode - Toggle to enable alternative keymap for easier editing of stroke points */
	GP_DATA_STROKE_EDITMODE	= (1 << 8),

	/* Main flag to switch onion skinning on/off */
	GP_DATA_SHOW_ONIONSKINS = (1 << 9),
	/* Draw a green and red point to indicate start and end of the stroke */
	GP_DATA_SHOW_DIRECTION = (1 << 10),

	/* Batch drawing cache need to be recalculated */
	GP_DATA_CACHE_IS_DIRTY = (1 << 11),

	/* Stroke Paint Mode - Toggle paint mode */
	GP_DATA_STROKE_PAINTMODE = (1 << 12),
	/* Stroke Editing Mode - Toggle sculpt mode */
	GP_DATA_STROKE_SCULPTMODE = (1 << 13),
	/* Stroke Editing Mode - Toggle weight paint mode */
	GP_DATA_STROKE_WEIGHTMODE = (1 << 14),

	/* keep stroke thickness unchanged when zoom change */
	GP_DATA_STROKE_KEEPTHICKNESS = (1 << 15),

	/* Allow edit several frames at the same time */
	GP_DATA_STROKE_MULTIEDIT = (1 << 16),

	/* Force fill recalc if use deformation modifiers.
	 * this is required if the stroke is deformed and the triangulation data is
	 * not valid.
	 */
	GP_DATA_STROKE_FORCE_RECALC = (1 << 17),
	/* Special mode drawing polygons */
	GP_DATA_STROKE_POLYGON = (1 << 18),
	/* Use adaptative UV scales */
	GP_DATA_UV_ADAPTATIVE = (1 << 19),
	/* Autolock not active layers */
	GP_DATA_AUTOLOCK_LAYERS = (1 << 20),
} eGPdata_Flag;

/* gpd->onion_flag */
typedef enum eGPD_OnionFlag {
	/* use custom color for ghosts before current frame */
	GP_ONION_GHOST_PREVCOL = (1 << 0),
	/* use custom color for ghosts after current frame */
	GP_ONION_GHOST_NEXTCOL = (1 << 1),
	/* always show onion skins (i.e. even during renders/animation playback) */
	GP_ONION_GHOST_ALWAYS = (1 << 2),
	/* use fade color in onion skin */
	GP_ONION_FADE = (1 << 3),
	/* Loop showing first frame after last frame */
	GP_ONION_LOOP = (1 << 4),
} eGPD_OnionFlag;

/* gpd->onion_mode */
typedef enum eGP_OnionModes {
	GP_ONION_MODE_ABSOLUTE = 0,
	GP_ONION_MODE_RELATIVE = 1,
	GP_ONION_MODE_SELECTED = 2,
} eGP_OnionModes;

/* xray modes (Depth Ordering) */
typedef enum eGP_DepthOrdering {
	GP_XRAY_FRONT = 0,
	GP_XRAY_3DSPACE = 1,
	GP_XRAY_BACK  = 2
} eGP_DepthOrdering;

/* ***************************************** */
/* Mode Checking Macros */

/* Check if 'multiedit sessions' is enabled */
#define GPENCIL_MULTIEDIT_SESSIONS_ON(gpd) \
	((gpd) && (gpd->flag & \
	           (GP_DATA_STROKE_EDITMODE | GP_DATA_STROKE_SCULPTMODE | GP_DATA_STROKE_WEIGHTMODE)) && \
	 (gpd->flag & GP_DATA_STROKE_MULTIEDIT))

/* Macros to check grease pencil modes */
#define GPENCIL_ANY_MODE(gpd) \
	((gpd) && (gpd->flag & \
	           (GP_DATA_STROKE_PAINTMODE | GP_DATA_STROKE_EDITMODE | \
	            GP_DATA_STROKE_SCULPTMODE | GP_DATA_STROKE_WEIGHTMODE)))
#define GPENCIL_EDIT_MODE(gpd) \
	((gpd) && (gpd->flag & GP_DATA_STROKE_EDITMODE))
#define GPENCIL_ANY_EDIT_MODE(gpd) \
	((gpd) && (gpd->flag & (GP_DATA_STROKE_EDITMODE | GP_DATA_STROKE_SCULPTMODE | GP_DATA_STROKE_WEIGHTMODE)))
#define GPENCIL_PAINT_MODE(gpd) \
	((gpd) && (gpd->flag & (GP_DATA_STROKE_PAINTMODE)))
#define GPENCIL_SCULPT_OR_WEIGHT_MODE(gpd) \
	((gpd) && (gpd->flag & (GP_DATA_STROKE_SCULPTMODE | GP_DATA_STROKE_WEIGHTMODE)))
#define GPENCIL_NONE_EDIT_MODE(gpd) \
	((gpd) && ((gpd->flag & (GP_DATA_STROKE_EDITMODE | GP_DATA_STROKE_SCULPTMODE | GP_DATA_STROKE_WEIGHTMODE)) == 0))
#define GPENCIL_LAZY_MODE(brush, shift) \
	(((brush) && ((brush->gpencil_settings->flag & GP_BRUSH_STABILIZE_MOUSE) && (shift == 0))) || \
	 (((brush->gpencil_settings->flag & GP_BRUSH_STABILIZE_MOUSE) == 0) && (shift == 1)))

#endif /*  __DNA_GPENCIL_TYPES_H__ */<|MERGE_RESOLUTION|>--- conflicted
+++ resolved
@@ -79,8 +79,8 @@
 /* GP Fill - Triangle Tessellation Data */
 
 /* Grease-Pencil Annotations - 'Triangle'
- * 	-> A triangle contains the index of three vertices for filling the stroke
- *	   This is only used if high quality fill is enabled
+ * -> A triangle contains the index of three vertices for filling the stroke
+ *    This is only used if high quality fill is enabled
  */
 typedef struct bGPDtriangle {
 	/* indices for tessellated triangle used for GP Fill */
@@ -347,7 +347,6 @@
 	ListBase layers;		/* bGPDlayers */
 	int flag;				/* settings for this datablock */
 
-<<<<<<< HEAD
 	short xray_mode;            /* xray mode for strokes (eGP_DepthOrdering) */
 	char pad_1[2];
 
@@ -357,18 +356,6 @@
 	/* 3D Viewport/Appearance Settings */
 	float pixfactor;            /* factor to define pixel size conversion */
 	float line_color[4];        /* color for edit line */
-=======
-	/* not-saved stroke buffer data (only used during paint-session)
-	 * - buffer must be initialized before use, but freed after
-	 *   whole paint operation is over
-	 */
-	short sbuffer_size;			/* number of elements currently in cache */
-	short sbuffer_sflag;		/* flags for stroke that cache represents */
-	void *sbuffer;				/* stroke buffer (can hold GP_STROKE_BUFFER_MAX) */
-	float scolor[4];            /* buffer color using palettes */
-	char  pad[6];               /* padding for compiler alignment error */
-	short sflag;                /* settings for palette color */
->>>>>>> d7f55c4f
 
 	/* Onion skinning */
 	float onion_factor;         /* onion alpha factor change */
