/**
 * blenlib/DNA_space_types.h (mar-2001 nzc)
 *	
 * $Id$ 
 *
 * ***** BEGIN GPL LICENSE BLOCK *****
 *
 * This program is free software; you can redistribute it and/or
 * modify it under the terms of the GNU General Public License
 * as published by the Free Software Foundation; either version 2
 * of the License, or (at your option) any later version.
 *
 * This program is distributed in the hope that it will be useful,
 * but WITHOUT ANY WARRANTY; without even the implied warranty of
 * MERCHANTABILITY or FITNESS FOR A PARTICULAR PURPOSE.  See the
 * GNU General Public License for more details.
 *
 * You should have received a copy of the GNU General Public License
 * along with this program; if not, write to the Free Software Foundation,
 * Inc., 59 Temple Place - Suite 330, Boston, MA  02111-1307, USA.
 *
 * The Original Code is Copyright (C) 2001-2002 by NaN Holding BV.
 * All rights reserved.
 *
 * The Original Code is: all of this file.
 *
 * Contributor(s): none yet.
 *
 * ***** END GPL LICENSE BLOCK *****
 */
#ifndef DNA_SPACE_TYPES_H
#define DNA_SPACE_TYPES_H

#include "DNA_listBase.h"
#include "DNA_vec_types.h"
#include "DNA_outliner_types.h"		/* for TreeStoreElem */
#include "DNA_image_types.h"	/* ImageUser */
/* Hum ... Not really nice... but needed for spacebuts. */
#include "DNA_view2d_types.h"

struct ID;
struct Text;
struct Script;
struct ImBuf;
struct Image;
struct SpaceIpo;
struct BlendHandle;
struct RenderInfo;
struct bNodeTree;
struct uiBlock;
struct FileList;
struct bGPdata;
struct bDopeSheet;
struct FileSelectParams;
struct FileLayout;
struct bScreen;
struct Scene;
struct wmOperator;
struct wmTimer;

	/**
	 * The base structure all the other spaces
	 * are derived (implicitly) from. Would be
	 * good to make this explicit.
	 */

typedef struct SpaceLink {
	struct SpaceLink *next, *prev;
	ListBase regionbase;		/* storage of regions for inactive spaces */
	int spacetype;
	float blockscale;			/* XXX depricate this */
	short blockhandler[8];		/* XXX depricate this */
} SpaceLink;

typedef struct SpaceInfo {
	SpaceLink *next, *prev;
	ListBase regionbase;		/* storage of regions for inactive spaces */
	int spacetype;
	float blockscale;

	short blockhandler[8];		/* XXX depricate this */
	
	struct bScreen *screen;		/* browse screen */
	struct Scene *scene;		/* browse scene */
	
} SpaceInfo;

/* 'Graph' Editor (formerly known as the IPO Editor) */
<<<<<<< HEAD
=======
/* XXX for now, we keep all old data... */
>>>>>>> 9241559a
typedef struct SpaceIpo {
	SpaceLink *next, *prev;
	ListBase regionbase;		/* storage of regions for inactive spaces */
	int spacetype;
	float blockscale;

	short blockhandler[8];
	View2D v2d; /* depricated, copied to region */
	
	struct bDopeSheet *ads;	/* settings for filtering animation data (NOTE: we use a pointer due to code-linking issues) */
	
	ListBase ghostCurves;	/* sampled snapshots of F-Curves used as in-session guides */
	
	short mode;				/* mode for the Graph editor (eGraphEdit_Mode) */
	short flag;				/* settings for Graph editor */
	short autosnap;			/* time-transform autosnapping settings for Graph editor (eAnimEdit_AutoSnap in DNA_action_types.h) */
	char pin, lock;			// XXX old, unused vars that are probably going to be depreceated soon...
} SpaceIpo;

typedef struct SpaceButs {
	SpaceLink *next, *prev;
	ListBase regionbase;		/* storage of regions for inactive spaces */
	int spacetype;
	float blockscale;
	
	short blockhandler[8];
	
	struct RenderInfo *ri;

	short cursens, curact;
	short align, preview;		/* align for panels, preview is signal to refresh */
	View2D v2d; /* depricated, copied to region */
	
	short mainb, menunr;	/* texnr and menunr have to remain shorts */
	short pin, mainbo;	
	void *lockpoin;
	
	short texnr;
	char texfrom, showgroup;
	
	short modeltype;
	short scriptblock;
	short scaflag;
	short re_align;
	
	short oldkeypress;		/* for keeping track of the sub tab key cycling */
	char flag, texact;
	
	void *path;				/* runtime */
	int pathflag, dataicon;	/* runtime */
	ID *pinid;
} SpaceButs;

typedef struct SpaceSeq {
	SpaceLink *next, *prev;
	ListBase regionbase;		/* storage of regions for inactive spaces */
	int spacetype;
	float blockscale;

	short blockhandler[8];

	View2D v2d; /* depricated, copied to region */
	
	float xof, yof;	/* offset for drawing the image preview */
	short mainb;
	short render_size;
	short chanshown;
	short zebra;
	int flag;
	float zoom;
	
	struct bGPdata *gpd;		/* grease-pencil data */
} SpaceSeq;

typedef struct FileSelectParams {
	char title[24]; /* title, also used for the text of the execute button */
	char dir[240]; /* directory */
	char file[80]; /* file */

	short flag; /* settings for filter, hiding files and display mode */
	short sort; /* sort order */
	short display; /* display mode flag */
	short filter; /* filter when (flags & FILE_FILTER) is true */

	/* XXX - temporary, better move to filelist */
	short active_bookmark;
	short pad;
	int	active_file;
	int selstate;

	/* XXX --- still unused -- */
	short f_fp; /* show font preview */
	short menu; /* currently selected option in pupmenu */
	char fp_str[8]; /* string to use for font preview */
	
	char *pupmenu; /* allows menu for save options - result stored in menup */
	
	/* XXX --- end unused -- */
} FileSelectParams;


typedef struct SpaceFile {
	SpaceLink *next, *prev;
	ListBase regionbase;		/* storage of regions for inactive spaces */
	int spacetype;
	int pad;

	struct FileSelectParams *params; /* config and input for file select */
	
	struct FileList *files; /* holds the list of files to show */

	ListBase *folders_prev; /* holds the list of previous directories to show */
	ListBase *folders_next; /* holds the list of next directories (pushed from previous) to show */

	/* operator that is invoking fileselect 
	   op->exec() will be called on the 'Load' button.
	   if operator provides op->cancel(), then this will be invoked
	   on the cancel button.
	*/
	struct wmOperator *op; 

	struct wmTimer *loadimage_timer;

	struct FileLayout *layout;
	
} SpaceFile;

typedef struct SpaceOops {
	SpaceLink *next, *prev;
	ListBase regionbase;		/* storage of regions for inactive spaces */
	int spacetype;
	float blockscale;

	short blockhandler[8];

	View2D v2d; /* depricated, copied to region */
	
	ListBase tree;
	struct TreeStore *treestore;
	
	/* search stuff */
	char search_string[32];
	struct TreeStoreElem search_tse;
	int search_flags, do_;
	
	short flag, outlinevis, storeflag, pad;
} SpaceOops;

typedef struct SpaceImage {
	SpaceLink *next, *prev;
	ListBase regionbase;		/* storage of regions for inactive spaces */
	int spacetype;

	float blockscale;
	short blockhandler[8];
	
	struct Image *image;
	struct ImageUser iuser;
	
	struct CurveMapping *cumap;
	short menunr, imanr, pad2;
	short curtile; /* the currently active tile of the image when tile is enabled, is kept in sync with the active faces tile */
	int flag;
	short imtypenr, lock;
	short pin, pad3;
	char dt_uv; /* UV draw type */
	char sticky; /* sticky selection type */
	char dt_uvstretch;
	char around;
	
	float xof, yof;					/* user defined offset, image is centered */
	float zoom, pad4;				/* user defined zoom level */
	float centx, centy;				/* storage for offset while render drawing */
	
	struct bGPdata *gpd;			/* grease pencil data */
} SpaceImage;

typedef struct SpaceNla {
	struct SpaceLink *next, *prev;
	ListBase regionbase;		/* storage of regions for inactive spaces */
	int spacetype;
	float blockscale;

	short blockhandler[8];

	short autosnap;			/* this uses the same settings as autosnap for Action Editor */
	short flag;
	int pad;
	
	struct bDopeSheet *ads;
	View2D v2d;	 /* depricated, copied to region */
} SpaceNla;

typedef struct SpaceText {
	SpaceLink *next, *prev;
	ListBase regionbase;		/* storage of regions for inactive spaces */
	int spacetype;
	float blockscale;

	short blockhandler[8];

	struct Text *text;	

	int top, viewlines;
	short flags, menunr;	

	int lheight;
	int left;
	int showlinenrs;
	int tabnumber;

	int showsyntax;
	short overwrite;
	short live_edit; /* run python while editing, evil */
	float pix_per_line;

	struct rcti txtscroll, txtbar;

	int wordwrap, doplugins;

	char findstr[256];		/* ST_MAX_FIND_STR */
	char replacestr[256];	/* ST_MAX_FIND_STR */
} SpaceText;

typedef struct Script {
	ID id;

	void *py_draw;
	void *py_event;
	void *py_button;
	void *py_browsercallback;
	void *py_globaldict;

	int flags, lastspace;
	char scriptname[256]; /* store the script file here so we can re-run it on loading blender, if "Enable Scripts" is on */
	char scriptarg[256];
} Script;
#define SCRIPT_SET_NULL(_script) _script->py_draw = _script->py_event = _script->py_button = _script->py_browsercallback = _script->py_globaldict = NULL; _script->flags = 0;
#define SCRIPT_RUNNING	0x01
#define SCRIPT_GUI		0x02
#define SCRIPT_FILESEL	0x04

typedef struct SpaceScript {
	SpaceLink *next, *prev;
	ListBase regionbase;		/* storage of regions for inactive spaces */
	int spacetype;
	float blockscale;
	struct Script *script;

	short flags, menunr;
	int pad1;
	
	void *but_refs;
} SpaceScript;

typedef struct SpaceTime {
	SpaceLink *next, *prev;
	ListBase regionbase;		/* storage of regions for inactive spaces */
	int spacetype;
	float blockscale;
	
	View2D v2d; /* depricated, copied to region */
	
	int flag, redraws;
	
} SpaceTime;

typedef struct SpaceNode {
	SpaceLink *next, *prev;
	ListBase regionbase;		/* storage of regions for inactive spaces */
	int spacetype;
	float blockscale;
	
	short blockhandler[8];
	
	View2D v2d; /* depricated, copied to region */
	
	struct ID *id, *from;		/* context, no need to save in file? well... pinning... */
	short flag, menunr;			/* menunr: browse id block in header */
	float aspect;
	void *curfont;
	
	float xof, yof;	/* offset for drawing the backdrop */
	float mx, my;	/* mousepos for drawing socketless link */
	
	struct bNodeTree *nodetree, *edittree;
	int treetype;			/* treetype: as same nodetree->type */
	short texfrom, pad;		/* texfrom object, world or brush */
	
	struct bGPdata *gpd;		/* grease-pencil data */
} SpaceNode;

/* snode->flag */
#define SNODE_BACKDRAW		2
#define SNODE_DISPGP		4

/* snode->texfrom */
#define SNODE_TEX_OBJECT	0
#define SNODE_TEX_WORLD		1
#define SNODE_TEX_BRUSH		2

typedef struct SpaceLogic {
	SpaceLink *next, *prev;
	ListBase regionbase;		/* storage of regions for inactive spaces */
	int spacetype;
	float blockscale;
	
	short blockhandler[8];
	
	short flag, scaflag;
	int pad;
	
	struct bGPdata *gpd;		/* grease-pencil data */
} SpaceLogic;


typedef struct SpaceImaSel {
	SpaceLink *next, *prev;
	ListBase regionbase;		/* storage of regions for inactive spaces */
	int spacetype;
	float blockscale;
	
	short blockhandler[8];

	View2D v2d; /* depricated, copied to region */

	struct FileList *files;

	/* specific stuff for drawing */
	char title[24];
	char dir[240];
	char file[80];

	short type, menu, flag, sort;

	void *curfont;
	int	active_file;

	int numtilesx;
	int numtilesy;

	int selstate;

	struct rcti viewrect;
	struct rcti bookmarkrect;

	float scrollpos; /* current position of scrollhandle */
	float scrollheight; /* height of the scrollhandle */
	float scrollarea; /* scroll region, scrollpos is from 0 to scrollarea */

	float aspect;
	unsigned short retval;		/* event */

	short ipotype;
	
	short filter;
	short active_bookmark;
	short pad, pad1;

	/* view settings */
	short prv_w;
	short prv_h;

	/* one day we'll add unions to dna */
	void (*returnfunc)(char *);
	void (*returnfunc_event)(unsigned short);
	void (*returnfunc_args)(char *, void *, void *);
	
	void *arg1, *arg2;
	short *menup;	/* pointer to menu result or ID browsing */
	char *pupmenu;	/* optional menu in header */

	struct ImBuf *img;
} SpaceImaSel;


/* view3d  Now in DNA_view3d_types.h */



/* **************** SPACE DEFINES ********************* */

/* button defines (deprecated) */
/* warning: the values of these defines are used in sbuts->tabs[8] */
/* sbuts->mainb new */
#define CONTEXT_SCENE	0
#define CONTEXT_OBJECT	1
#define CONTEXT_TYPES	2
#define CONTEXT_SHADING	3
#define CONTEXT_EDITING	4
#define CONTEXT_SCRIPT	5
#define CONTEXT_LOGIC	6

/* sbuts->mainb old (deprecated) */
#define BUTS_VIEW			0
#define BUTS_LAMP			1
#define BUTS_MAT			2
#define BUTS_TEX			3
#define BUTS_ANIM			4
#define BUTS_WORLD			5
#define BUTS_RENDER			6
#define BUTS_EDIT			7
#define BUTS_GAME			8
#define BUTS_FPAINT			9
#define BUTS_RADIO			10
#define BUTS_SCRIPT			11
#define BUTS_SOUND			12
#define BUTS_CONSTRAINT		13
#define BUTS_EFFECTS		14

/* sbuts->tab new (deprecated) */
#define TAB_SHADING_MAT 	0
#define TAB_SHADING_TEX 	1
#define TAB_SHADING_RAD 	2
#define TAB_SHADING_WORLD	3
#define TAB_SHADING_LAMP	4

#define TAB_OBJECT_OBJECT	0
#define TAB_OBJECT_PHYSICS 	1
#define TAB_OBJECT_PARTICLE	2

#define TAB_SCENE_RENDER	0
#define TAB_SCENE_WORLD     	1
#define TAB_SCENE_ANIM		2
#define TAB_SCENE_SOUND		3
#define TAB_SCENE_SEQUENCER	4


/* buts->mainb new */
#define BCONTEXT_SCENE		0
#define BCONTEXT_WORLD		1
#define BCONTEXT_OBJECT		2
#define BCONTEXT_DATA		3
#define BCONTEXT_MATERIAL	4
#define BCONTEXT_TEXTURE	5
#define BCONTEXT_PARTICLE	6
#define BCONTEXT_PHYSICS	7
#define BCONTEXT_GAME		8
#define BCONTEXT_BONE		9
#define BCONTEXT_MODIFIER	10
#define BCONTEXT_CONSTRAINT 12
#define BCONTEXT_TOT		13

/* sbuts->flag */
#define SB_PRV_OSA			1
#define SB_PIN_CONTEXT		2
#define SB_WORLD_TEX		4

/* sbuts->align */
#define BUT_FREE  		0
#define BUT_HORIZONTAL  1
#define BUT_VERTICAL    2
#define BUT_AUTO		3

/* sbuts->scaflag */		
#define BUTS_SENS_SEL		1
#define BUTS_SENS_ACT		2
#define BUTS_SENS_LINK		4
#define BUTS_CONT_SEL		8
#define BUTS_CONT_ACT		16
#define BUTS_CONT_LINK		32
#define BUTS_ACT_SEL		64
#define BUTS_ACT_ACT		128
#define BUTS_ACT_LINK		256
#define BUTS_SENS_STATE		512
#define BUTS_ACT_STATE		1024

/* FileSelectParams.display */
enum FileDisplayTypeE {
	FILE_SHORTDISPLAY = 1,
	FILE_LONGDISPLAY,
	FILE_IMGDISPLAY
};

/* FileSelectParams.sort */
enum FileSortTypeE {
	FILE_SORT_NONE = 0,
	FILE_SORT_ALPHA = 1,
	FILE_SORT_EXTENSION,
	FILE_SORT_TIME,
	FILE_SORT_SIZE
};

/* these values need to be hardcoded in structs, dna does not recognize defines */
/* also defined in BKE */
#define FILE_MAXDIR			160
#define FILE_MAXFILE		80
#define FILE_MAX			240

/* filesel types */
#define FILE_UNIX			8
#define FILE_BLENDER		8 /* dont display relative paths */
#define FILE_SPECIAL		9

#define FILE_LOADLIB		1
#define FILE_MAIN			2
#define FILE_LOADFONT		3

/* sfile->flag and simasel->flag */
#define FILE_SHOWSHORT		1
#define FILE_STRINGCODE		2
#define FILE_LINK			4
#define FILE_HIDE_DOT		8
#define FILE_AUTOSELECT		16
#define FILE_ACTIVELAY		32
#define FILE_ATCURSOR		64
#define FILE_SYNCPOSE		128
#define FILE_FILTER			256
#define FILE_BOOKMARKS		512

/* files in filesel list: 2=ACTIVE  */
#define HILITE				1
#define BLENDERFILE			4
#define PSXFILE				8
#define IMAGEFILE			16
#define MOVIEFILE			32
#define PYSCRIPTFILE		64
#define FTFONTFILE			128
#define SOUNDFILE			256
#define TEXTFILE			512
#define MOVIEFILE_ICON		1024 /* movie file that preview can't load */
#define FOLDERFILE			2048 /* represents folders for filtering */

/* SpaceImage->dt_uv */
#define SI_UVDT_OUTLINE	0
#define SI_UVDT_DASH	1
#define SI_UVDT_BLACK	2
#define SI_UVDT_WHITE	3

/* SpaceImage->dt_uvstretch */
#define SI_UVDT_STRETCH_ANGLE	0
#define SI_UVDT_STRETCH_AREA	1

/* SpaceImage->sticky
 * Note DISABLE should be 0, however would also need to re-arrange icon order,
 * also, sticky loc is the default mode so this means we dont need to 'do_versons' */
#define SI_STICKY_LOC		0
#define SI_STICKY_DISABLE	1
#define SI_STICKY_VERTEX	2

/* SpaceImage->flag */
#define SI_BE_SQUARE	1<<0
#define SI_EDITTILE		1<<1
#define SI_CLIP_UV		1<<2
#define SI_DRAWTOOL		1<<3
#define SI_DEPRECATED1  1<<4	/* stick UVs to others in the same location */
#define SI_DRAWSHADOW   1<<5
#define SI_SELACTFACE   1<<6	/* deprecated */
#define SI_DEPRECATED2	1<<7
#define SI_DEPRECATED3  1<<8	/* stick UV selection to mesh vertex (UVs wont always be touching) */
#define SI_COORDFLOATS  1<<9
#define SI_PIXELSNAP	1<<10
#define SI_LIVE_UNWRAP	1<<11
#define SI_USE_ALPHA	1<<12
#define SI_SHOW_ALPHA	1<<13
#define SI_SHOW_ZBUF	1<<14
		/* next two for render window dislay */
#define SI_PREVSPACE	1<<15
#define SI_FULLWINDOW	1<<16
#define SI_DEPRECATED4	1<<17
#define SI_DEPRECATED5	1<<18
		/* this means that the image is drawn until it reaches the view edge,
		 * in the image view, its unrelated to the 'tile' mode for texface */
#define SI_DRAW_TILE	1<<19 
#define SI_SMOOTH_UV	1<<20
#define SI_DRAW_STRETCH	1<<21
#define SI_DISPGP		1<<22
#define SI_DRAW_OTHER	1<<23

#define SI_COLOR_CORRECTION	1<<24

/* SpaceIpo->flag (Graph Editor Settings) */
#define SIPO_LOCK_VIEW			(1<<0)
#define SIPO_NOTRANSKEYCULL		(1<<1)
#define SIPO_NOHANDLES			(1<<2)
#define SIPO_NODRAWCFRANUM		(1<<3)
#define SIPO_DRAWTIME			(1<<4)

/* SpaceIpo->mode (Graph Editor Mode) */
enum {
		/* all animation curves (from all over Blender) */
	SIPO_MODE_ANIMATION	= 0,
		/* drivers only */
	SIPO_MODE_DRIVERS,
} eGraphEdit_Mode;

/* SpaceText flags (moved from DNA_text_types.h) */

#define ST_SCROLL_SELECT        0x0001 // scrollable
#define ST_CLEAR_NAMESPACE      0x0010 // clear namespace after script
                                       // execution (see BPY_main.c)
#define	ST_FIND_WRAP			0x0020
#define	ST_FIND_ALL				0x0040


/* stext->findstr/replacestr */
#define ST_MAX_FIND_STR		256

/* SpaceOops->flag */
#define SO_TESTBLOCKS	1
#define SO_NEWSELECTED	2
#define SO_HIDE_RESTRICTCOLS		4
#define SO_HIDE_KEYINGSETINFO		8

/* SpaceOops->outlinevis */
#define SO_ALL_SCENES	0
#define SO_CUR_SCENE	1
#define SO_VISIBLE		2
#define SO_SELECTED		3
#define SO_ACTIVE		4
#define SO_SAME_TYPE	5
#define SO_GROUPS		6
#define SO_LIBRARIES	7
#define SO_VERSE_SESSION	8
#define SO_VERSE_MS		9
#define SO_SEQUENCE		10
#define SO_DATABLOCKS	11
#define SO_USERDEF		12

/* SpaceOops->storeflag */
#define SO_TREESTORE_CLEANUP	1
		/* if set, it allows redraws. gets set for some allqueue events */
#define SO_TREESTORE_REDRAW		2

/* headerbuttons: 450-499 */

#define B_IMASELHOME		451
#define B_IMASELREMOVEBIP	452

#define C_BACK  0xBAAAAA
#define C_DARK  0x665656
#define C_DERK  0x766666
#define C_HI	0xCBBBBB
#define C_LO	0x544444

/* queue settings */
#define IMS_KNOW_WIN        1
#define IMS_KNOW_BIP        2
#define IMS_KNOW_DIR        4
#define IMS_DOTHE_INF		8
#define IMS_KNOW_INF	   16
#define IMS_DOTHE_IMA	   32
#define IMS_KNOW_IMA	   64
#define IMS_FOUND_BIP	  128
#define IMS_DOTHE_BIP	  256
#define IMS_WRITE_NO_BIP  512

/* imasel->mode */
#define IMS_NOIMA			0
#define IMS_IMA				1
#define IMS_ANIM			2
#define IMS_DIR				4
#define IMS_FILE			8
#define IMS_STRINGCODE		16

#define IMS_INDIR			1
#define IMS_INDIRSLI		2
#define IMS_INFILE			3
#define IMS_INFILESLI		4

/* nla->flag */
	// depreceated
#define SNLA_ALLKEYED		(1<<0)
	// depreceated
#define SNLA_ACTIVELAYERS	(1<<1)

#define SNLA_DRAWTIME		(1<<2)
#define SNLA_NOTRANSKEYCULL	(1<<3)
#define SNLA_NODRAWCFRANUM	(1<<4)

/* time->flag */
	/* show timing in frames instead of in seconds */
#define TIME_DRAWFRAMES		1
	/* temporary flag set when scrubbing time */
#define TIME_CFRA_NUM		2
	/* only keyframes from active/selected channels get shown */
#define TIME_ONLYACTSEL		4

/* time->redraws */
#define TIME_REGION				1
#define TIME_ALL_3D_WIN			2
#define TIME_ALL_ANIM_WIN		4
#define TIME_ALL_BUTS_WIN		8
#define TIME_WITH_SEQ_AUDIO		16
#define TIME_SEQ				32
#define TIME_ALL_IMAGE_WIN		64
#define TIME_CONTINUE_PHYSICS	128

/* sseq->mainb */
#define SEQ_DRAW_SEQUENCE         0
#define SEQ_DRAW_IMG_IMBUF        1
#define SEQ_DRAW_IMG_WAVEFORM     2
#define SEQ_DRAW_IMG_VECTORSCOPE  3
#define SEQ_DRAW_IMG_HISTOGRAM    4

/* sseq->flag */
#define SEQ_DRAWFRAMES   1
#define SEQ_MARKER_TRANS 2
#define SEQ_DRAW_COLOR_SEPERATED     4
#define SEQ_DRAW_SAFE_MARGINS        8
#define SEQ_DRAW_GPENCIL			16

/* space types, moved from DNA_screen_types.h */
enum {
	SPACE_EMPTY,
	SPACE_VIEW3D,
	SPACE_IPO,
	SPACE_OUTLINER,
	SPACE_BUTS,
	SPACE_FILE,
	SPACE_IMAGE,		
	SPACE_INFO,
	SPACE_SEQ,
	SPACE_TEXT,
	SPACE_IMASEL,
	SPACE_SOUND,
	SPACE_ACTION,
	SPACE_NLA,
	SPACE_SCRIPT,
	SPACE_TIME,
	SPACE_NODE,
	SPACE_LOGIC,
	SPACEICONMAX = SPACE_LOGIC
};

#endif<|MERGE_RESOLUTION|>--- conflicted
+++ resolved
@@ -86,10 +86,7 @@
 } SpaceInfo;
 
 /* 'Graph' Editor (formerly known as the IPO Editor) */
-<<<<<<< HEAD
-=======
 /* XXX for now, we keep all old data... */
->>>>>>> 9241559a
 typedef struct SpaceIpo {
 	SpaceLink *next, *prev;
 	ListBase regionbase;		/* storage of regions for inactive spaces */
