--- conflicted
+++ resolved
@@ -118,18 +118,9 @@
 	int lastframe;
 
 	/* texture page */
-<<<<<<< HEAD
 	short tpageflag;
 	short pad2;
 	unsigned int pad3;
-=======
-	short tpageflag, totbind;
-	short xrep, yrep;
-	short twsta, twend;
-	unsigned int bindcode[2]; /* only for current image... 2 = TEXTARGET_COUNT */
-	char pad1[4];
-	unsigned int *repbind;	/* for repeat of parts of images */
->>>>>>> a24b4e60
 
 	struct PackedFile *packedfile DNA_DEPRECATED; /* deprecated */
 	struct ListBase packedfiles;
@@ -137,12 +128,8 @@
 
 	int lastused;
 	short ok;
-<<<<<<< HEAD
 	short pad4[3];
-	
-=======
-
->>>>>>> a24b4e60
+
 	/* for generated images */
 	int gen_x, gen_y;
 	char gen_type, gen_flag;
@@ -195,13 +182,8 @@
 //#define IMA_TWINANIM		2 /* Deprecated */
 #define IMA_COLCYCLE		4	/* Deprecated */
 #define IMA_MIPMAP_COMPLETE 8   /* all mipmap levels in OpenGL texture set? */
-<<<<<<< HEAD
 //#define IMA_CLAMP_U			16 /* Deprecated */
 //#define IMA_CLAMP_V			32 /* Deprecated */
-=======
-#define IMA_CLAMP_U			16
-#define IMA_CLAMP_V			32
->>>>>>> a24b4e60
 #define IMA_TPAGE_REFRESH	64
 #define IMA_GLBIND_IS_DATA	128 /* opengl image texture bound as non-color data */
 
