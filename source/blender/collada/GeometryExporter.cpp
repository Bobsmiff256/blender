--- conflicted
+++ resolved
@@ -57,19 +57,12 @@
 {
 }
 
-<<<<<<< HEAD
-void GeometryExporter::exportGeom(struct Depsgraph *depsgraph, Scene *sce)
+void GeometryExporter::exportGeom(Main *bmain, struct Depsgraph *depsgraph, Scene *sce)
 {
 	openLibrary();
 
 	mDepsgraph = depsgraph;
-=======
-void GeometryExporter::exportGeom(Main *bmain, Scene *sce)
-{
-	openLibrary();
-
 	m_bmain = bmain;
->>>>>>> fd190699
 	mScene = sce;
 	GeometryFunctor gf;
 	gf.forEachMeshObjectInExportSet<GeometryExporter>(sce, *this, this->export_settings->export_set);
@@ -85,13 +78,10 @@
 #endif
 
 	bool use_instantiation = this->export_settings->use_object_instantiation;
-<<<<<<< HEAD
-	Mesh *me = bc_get_mesh_copy(mDepsgraph, mScene,
-=======
 	Mesh *me = bc_get_mesh_copy(
 					m_bmain,
+					mDepsgraph,
 					mScene,
->>>>>>> fd190699
 					ob,
 					this->export_settings->export_mesh_type,
 					this->export_settings->apply_modifiers,
