--- conflicted
+++ resolved
@@ -29,7 +29,7 @@
 {
 	Base *base= (Base*) sce->base.first;
 
-	while(base) {
+	while (base) {
 		Object *ob = base->object;
 
 		f(ob);
@@ -59,13 +59,11 @@
 	/* bool isMatAnim = false; */ /* UNUSED */
 
 	//Export transform animations
-	if (ob->adt && ob->adt->action)
-	{
+	if (ob->adt && ob->adt->action) {
 		fcu = (FCurve*)ob->adt->action->curves.first;
 
 		//transform matrix export for bones are temporarily disabled here.
-		if ( ob->type == OB_ARMATURE )
-		{
+		if ( ob->type == OB_ARMATURE ) {
 			bArmature *arm = (bArmature*)ob->data;
 			for (Bone *bone = (Bone*)arm->bonebase.first; bone; bone = bone->next)
 				write_bone_animation_matrix(ob, bone);
@@ -79,59 +77,63 @@
 				transformName = extract_transform_name( fcu->rna_path );
 
 			if ((!strcmp(transformName, "location") || !strcmp(transformName, "scale")) ||
-				(!strcmp(transformName, "rotation_euler") && ob->rotmode == ROT_MODE_EUL)||
-				(!strcmp(transformName, "rotation_quaternion"))) 
-				dae_animation(ob ,fcu, transformName, false);
+			    (!strcmp(transformName, "rotation_euler") && ob->rotmode == ROT_MODE_EUL)||
+			    (!strcmp(transformName, "rotation_quaternion")))
+			{
+				dae_animation(ob, fcu, transformName, false);
+			}
 			fcu = fcu->next;
 		}
 
 	}
 
 	//Export Lamp parameter animations
-	if ( (ob->type == OB_LAMP ) && ((Lamp*)ob ->data)->adt && ((Lamp*)ob ->data)->adt->action )
-	{
+	if ( (ob->type == OB_LAMP ) && ((Lamp*)ob ->data)->adt && ((Lamp*)ob ->data)->adt->action ) {
 		fcu = (FCurve*)(((Lamp*)ob ->data)->adt->action->curves.first);
 		while (fcu) {
 			transformName = extract_transform_name( fcu->rna_path );
 
-			if ((!strcmp(transformName, "color")) || (!strcmp(transformName, "spot_size"))|| (!strcmp(transformName, "spot_blend"))||
-				(!strcmp(transformName, "distance")) ) 
-				dae_animation(ob , fcu, transformName, true );
+			if ((!strcmp(transformName, "color")) || (!strcmp(transformName, "spot_size"))||
+			    (!strcmp(transformName, "spot_blend")) || (!strcmp(transformName, "distance")))
+			{
+				dae_animation(ob, fcu, transformName, true);
+			}
 			fcu = fcu->next;
 		}
 	}
 
 	//Export Camera parameter animations
-	if ( (ob->type == OB_CAMERA ) && ((Camera*)ob ->data)->adt && ((Camera*)ob ->data)->adt->action )
-	{		
+	if ( (ob->type == OB_CAMERA ) && ((Camera*)ob ->data)->adt && ((Camera*)ob ->data)->adt->action ) {
 		fcu = (FCurve*)(((Camera*)ob ->data)->adt->action->curves.first);
 		while (fcu) {
 			transformName = extract_transform_name( fcu->rna_path );
 
 			if ((!strcmp(transformName, "lens"))||
-				(!strcmp(transformName, "ortho_scale"))||
-				(!strcmp(transformName, "clip_end"))||(!strcmp(transformName, "clip_start"))) 
-				dae_animation(ob , fcu, transformName, true );
+			    (!strcmp(transformName, "ortho_scale"))||
+			    (!strcmp(transformName, "clip_end"))||(!strcmp(transformName, "clip_start")))
+			{
+				dae_animation(ob, fcu, transformName, true);
+			}
 			fcu = fcu->next;
 		}
 	}
 
 	//Export Material parameter animations.
-	for (int a = 0; a < ob->totcol; a++)
-	{
+	for (int a = 0; a < ob->totcol; a++) {
 		Material *ma = give_current_material(ob, a+1);
 		if (!ma) continue;
-		if (ma->adt && ma->adt->action)
-		{
+		if (ma->adt && ma->adt->action) {
 			/* isMatAnim = true; */
 			fcu = (FCurve*)ma->adt->action->curves.first;
 			while (fcu) {
 				transformName = extract_transform_name( fcu->rna_path );
 
-				if ((!strcmp(transformName, "specular_hardness"))||(!strcmp(transformName, "specular_color"))
-					||(!strcmp(transformName, "diffuse_color"))||(!strcmp(transformName, "alpha"))||
-					(!strcmp(transformName, "ior"))) 
-					dae_animation(ob ,fcu, transformName, true, ma );
+				if ((!strcmp(transformName, "specular_hardness"))||(!strcmp(transformName, "specular_color")) ||
+				    (!strcmp(transformName, "diffuse_color"))||(!strcmp(transformName, "alpha")) ||
+					(!strcmp(transformName, "ior")))
+				{
+					dae_animation(ob, fcu, transformName, true, ma );
+				}
 				fcu = fcu->next;
 			}
 		}
@@ -148,8 +150,7 @@
 	float *eul = (float*)MEM_callocN(sizeof(float) * fcu->totvert * 3, "quat output source values");
 	float temp_quat[4];
 	float temp_eul[3];
-	while(fcu)
-	{
+	while (fcu) {
 		char * transformName = extract_transform_name( fcu->rna_path );
 
 		if ( !strcmp(transformName, "rotation_quaternion") )	{ 
@@ -164,7 +165,7 @@
 		for ( int j = 0;j<4;j++)
 			temp_quat[j] = quat[(i*4)+j];
 
-		quat_to_eul(temp_eul,temp_quat);
+		quat_to_eul(temp_eul, temp_quat);
 
 		for (int k = 0;k<3;k++)
 			eul[i*3 + k] = temp_eul[k];
@@ -176,13 +177,13 @@
 }
 
 //Get proper name for bones
-std::string AnimationExporter::getObjectBoneName( Object* ob,const FCurve* fcu ) 
+std::string AnimationExporter::getObjectBoneName( Object* ob, const FCurve* fcu ) 
 {
 	//hard-way to derive the bone name from rna_path. Must find more compact method
 	std::string rna_path = std::string(fcu->rna_path);
 
 	char* boneName = strtok((char *)rna_path.c_str(), "\"");
-	boneName = strtok(NULL,"\"");
+	boneName = strtok(NULL, "\"");
 
 	if ( boneName != NULL )
 		return /*id_name(ob) + "_" +*/ std::string(boneName);
@@ -191,7 +192,7 @@
 }
 
 //convert f-curves to animation curves and write
-void AnimationExporter::dae_animation(Object* ob, FCurve *fcu, char* transformName , bool is_param, Material * ma )
+void AnimationExporter::dae_animation(Object* ob, FCurve *fcu, char* transformName, bool is_param, Material * ma )
 {
 	const char *axis_name = NULL;
 	char anim_id[200];
@@ -199,8 +200,7 @@
 	bool has_tangents = false;
 	bool quatRotation = false;
 
-	if ( !strcmp(transformName, "rotation_quaternion") )
-	{
+	if ( !strcmp(transformName, "rotation_quaternion") ) {
 		fprintf(stderr, "quaternion rotation curves are not supported. rotation curve will not be exported\n");
 		quatRotation = true;
 		return;
@@ -223,23 +223,20 @@
 		if (fcu->array_index < 3)
 			axis_name = axis_names[fcu->array_index];
 	}
-
-	//no axis name. single parameter.
-	else{
+	else {
+		/* no axis name. single parameter */
 		axis_name = "";
 	}
 
 	std::string ob_name = std::string("null");
 
 	//Create anim Id
-	if (ob->type == OB_ARMATURE) 
-	{   
-		ob_name =  getObjectBoneName( ob , fcu);
+	if (ob->type == OB_ARMATURE) {
+		ob_name =  getObjectBoneName(ob, fcu);
 		BLI_snprintf(anim_id, sizeof(anim_id), "%s_%s.%s", (char*)translate_id(ob_name).c_str(),
 			transformName, axis_name);
 	}
-	else 
-	{
+	else {
 		if (ma)
 			ob_name = id_name(ob) + "_material";
 		else
@@ -257,18 +254,17 @@
 	std::string output_id;
 
 	//quat rotations are skipped for now, because of complications with determining axis.
-	if (quatRotation) 
-	{
-		float * eul  = get_eul_source_for_quat(ob);
-		float * eul_axis = (float*)MEM_callocN(sizeof(float) * fcu->totvert, "quat output source values");
-		for ( int i = 0 ; i< fcu->totvert ; i++)
+	if (quatRotation) {
+		float *eul  = get_eul_source_for_quat(ob);
+		float *eul_axis = (float*)MEM_callocN(sizeof(float) * fcu->totvert, "quat output source values");
+		for (int i = 0 ; i< fcu->totvert ; i++) {
 			eul_axis[i] = eul[i*3 + fcu->array_index];
-		output_id= create_source_from_array(COLLADASW::InputSemantic::OUTPUT, eul_axis , fcu->totvert, quatRotation, anim_id, axis_name);
+		}
+		output_id= create_source_from_array(COLLADASW::InputSemantic::OUTPUT, eul_axis, fcu->totvert, quatRotation, anim_id, axis_name);
 		MEM_freeN(eul);
 		MEM_freeN(eul_axis);
 	}
-	else 
-	{
+	else {
 		output_id= create_source_from_fcurve(COLLADASW::InputSemantic::OUTPUT, fcu, anim_id, axis_name);
 	}
 	// create interpolations source
@@ -305,16 +301,9 @@
 	std::string target;
 
 	if ( !is_param )
-<<<<<<< HEAD
-		target = translate_id(ob_name)
-		+ "/" + get_transform_sid(fcu->rna_path, -1, axis_name, true);
-	else 
-	{
-=======
 		target = translate_id(ob_name) +
 		         "/" + get_transform_sid(fcu->rna_path, -1, axis_name, true);
 	else {
->>>>>>> e6a02281
 		if ( ob->type == OB_LAMP )
 			target = get_light_id(ob) +
 			         "/" + get_light_param_sid(fcu->rna_path, -1, axis_name, true);
@@ -355,8 +344,7 @@
 	//Check if current bone is deform
 	if ((bone->flag & BONE_NO_DEFORM) == 0 ) return true;
 	//Check child bones
-	else 
-	{   
+	else {
 		for (Bone *child = (Bone*)bone->childbase.first; child; child = child->next) {
 			//loop through all the children until deform bone is found, and then return
 			is_def = is_bone_deform_group(child);
@@ -375,16 +363,15 @@
 	//char prefix[256];
 
 	FCurve* fcu = (FCurve*)ob_arm->adt->action->curves.first;
-	while(fcu)
-	{
-		std::string bone_name = getObjectBoneName(ob_arm,fcu);
-		int val = BLI_strcasecmp((char*)bone_name.c_str(),bone->name);
+	while (fcu) {
+		std::string bone_name = getObjectBoneName(ob_arm, fcu);
+		int val = BLI_strcasecmp((char*)bone_name.c_str(), bone->name);
 		if (val==0) break;
 		fcu = fcu->next;
 	}
 
 	if (!(fcu)) return; 
-	bPoseChannel *pchan = get_pose_channel(ob_arm->pose, bone->name);
+	bPoseChannel *pchan = BKE_pose_channel_find_name(ob_arm->pose, bone->name);
 	if (!pchan)
 		return;
 
@@ -392,19 +379,19 @@
 
 	if (flag & ARM_RESTPOS) {
 		arm->flag &= ~ARM_RESTPOS;
-		where_is_pose(scene, ob_arm);
+		BKE_pose_where_is(scene, ob_arm);
 	}
 
 	if (fra.size()) {
-		dae_baked_animation(fra ,ob_arm, bone );
+		dae_baked_animation(fra, ob_arm, bone );
 	}
 
 	if (flag & ARM_RESTPOS) 
 		arm->flag = flag;
-	where_is_pose(scene, ob_arm);
-}
-
-void AnimationExporter::dae_baked_animation(std::vector<float> &fra, Object *ob_arm , Bone *bone)
+	BKE_pose_where_is(scene, ob_arm);
+}
+
+void AnimationExporter::dae_baked_animation(std::vector<float> &fra, Object *ob_arm, Bone *bone)
 {
 	std::string ob_name = id_name(ob_arm);
 	std::string bone_name = bone->name;
@@ -423,7 +410,7 @@
 
 	// create output source
 	std::string output_id;
-	output_id = create_4x4_source( fra, ob_arm , bone ,  anim_id);
+	output_id = create_4x4_source( fra, ob_arm, bone,  anim_id);
 
 	// create interpolations source
 	std::string interpolation_id = fake_interpolation_source(fra.size(), anim_id, "");
@@ -517,7 +504,7 @@
 
 std::string AnimationExporter::get_semantic_suffix(COLLADASW::InputSemantic::Semantics semantic)
 {
-	switch(semantic) {
+	switch (semantic) {
 		case COLLADASW::InputSemantic::INPUT:
 			return INPUT_SOURCE_ID_SUFFIX;
 		case COLLADASW::InputSemantic::OUTPUT:
@@ -537,7 +524,7 @@
 void AnimationExporter::add_source_parameters(COLLADASW::SourceBase::ParameterNameList& param,
 											  COLLADASW::InputSemantic::Semantics semantic, bool is_rot, const char *axis, bool transform)
 {
-	switch(semantic) {
+	switch (semantic) {
 		case COLLADASW::InputSemantic::INPUT:
 			param.push_back("TIME");
 			break;
@@ -550,8 +537,7 @@
 					param.push_back(axis);
 				}
 				else 
-					if ( transform )
-					{
+					if ( transform ) {
 						param.push_back("TRANSFORM");  
 					}
 					else { //assumes if axis isn't specified all axises are added
@@ -733,7 +719,7 @@
 	return source_id;
 }
 
-std::string AnimationExporter::create_4x4_source(std::vector<float> &frames , Object * ob_arm, Bone *bone , const std::string& anim_id)
+std::string AnimationExporter::create_4x4_source(std::vector<float> &frames, Object * ob_arm, Bone *bone, const std::string& anim_id)
 {
 	COLLADASW::InputSemantic::Semantics semantic = COLLADASW::InputSemantic::OUTPUT;
 	std::string source_id = anim_id + get_semantic_suffix(semantic);
@@ -753,7 +739,7 @@
 	bPoseChannel *pchan = NULL;
 	bPose *pose = ob_arm->pose;
 
-	pchan = get_pose_channel(pose, bone->name);
+	pchan = BKE_pose_channel_find_name(pose, bone->name);
 
 	if (!pchan)
 		return "";
@@ -767,10 +753,10 @@
 	for (it = frames.begin(); it != frames.end(); it++) {
 		float mat[4][4], ipar[4][4];
 
-		float ctime = BKE_frame_to_ctime(scene, *it);
-
-		BKE_animsys_evaluate_animdata(scene , &ob_arm->id, ob_arm->adt, ctime, ADT_RECALC_ANIM);
-		where_is_pose_bone(scene, ob_arm, pchan, ctime, 1);
+		float ctime = BKE_scene_frame_get_from_ctime(scene, *it);
+
+		BKE_animsys_evaluate_animdata(scene, &ob_arm->id, ob_arm->adt, ctime, ADT_RECALC_ANIM);
+		BKE_pose_where_is_bone(scene, ob_arm, pchan, ctime, 1);
 
 		// compute bone local mat
 		if (bone->parent) {
@@ -784,8 +770,7 @@
 		// SECOND_LIFE_COMPATIBILITY
 		// AFAIK animation to second life is via BVH, but no
 		// reason to not have the collada-animation be correct
-		if (export_settings->second_life)
-		{
+		if (export_settings->second_life) {
 			float temp[4][4];
 			copy_m4_m4(temp, bone->arm_mat);
 			temp[3][0] = temp[3][1] = temp[3][2] = 0.0f;
@@ -793,8 +778,7 @@
 
 			mult_m4_m4m4(mat, mat, temp);
 
-			if (bone->parent)
-			{
+			if (bone->parent) {
 				copy_m4_m4(temp, bone->parent->arm_mat);
 				temp[3][0] = temp[3][1] = temp[3][2] = 0.0f;
 
@@ -803,7 +787,7 @@
 		}
 
 		float outmat[4][4];
-		converter.mat4_to_dae(outmat,mat);
+		converter.mat4_to_dae(outmat, mat);
 
 
 		source.appendValues(outmat);
@@ -1134,7 +1118,7 @@
 {
 	Base *base= (Base*) sce->base.first;
 
-	while(base) {
+	while (base) {
 		Object *ob = base->object;
 
 		FCurve *fcu = 0;
@@ -1149,12 +1133,10 @@
 			fcu = (FCurve*)(((Camera*)ob ->data)->adt->action->curves.first);
 
 		//Check Material Effect parameter animations.
-		for (int a = 0; a < ob->totcol; a++)
-		{
+		for (int a = 0; a < ob->totcol; a++) {
 			Material *ma = give_current_material(ob, a+1);
 			if (!ma) continue;
-			if (ma->adt && ma->adt->action)
-			{
+			if (ma->adt && ma->adt->action) {
 				fcu = (FCurve*)ma->adt->action->curves.first;	
 			}
 		}
@@ -1224,7 +1206,7 @@
 
 	BLI_snprintf(prefix, sizeof(prefix), "pose.bones[\"%s\"]", bone->name);
 
-	bPoseChannel *pchan = get_pose_channel(ob_arm->pose, bone->name);
+	bPoseChannel *pchan = BKE_pose_channel_find_name(ob_arm->pose, bone->name);
 	if (!pchan)
 		return;
 	//Fill frame array with key frame values framed at \param:transform_type
@@ -1245,7 +1227,7 @@
 	// exit rest position
 	if (flag & ARM_RESTPOS) {
 		arm->flag &= ~ARM_RESTPOS;
-		where_is_pose(scene, ob_arm);
+		BKE_pose_where_is(scene, ob_arm);
 	}
 	//v array will hold all values which will be exported. 
 	if (fra.size()) {
@@ -1275,7 +1257,7 @@
 	// restore restpos
 	if (flag & ARM_RESTPOS) 
 		arm->flag = flag;
-	where_is_pose(scene, ob_arm);
+	BKE_pose_where_is(scene, ob_arm);
 }
 
 void AnimationExporter::sample_animation(float *v, std::vector<float> &frames, int type, Bone *bone, Object *ob_arm, bPoseChannel *pchan)
@@ -1283,7 +1265,7 @@
 	bPoseChannel *parchan = NULL;
 	bPose *pose = ob_arm->pose;
 
-	pchan = get_pose_channel(pose, bone->name);
+	pchan = BKE_pose_channel_find_name(pose, bone->name);
 
 	if (!pchan)
 		return;
@@ -1296,11 +1278,11 @@
 	for (it = frames.begin(); it != frames.end(); it++) {
 		float mat[4][4], ipar[4][4];
 
-		float ctime = BKE_frame_to_ctime(scene, *it);
-
-
-		BKE_animsys_evaluate_animdata(scene , &ob_arm->id, ob_arm->adt, ctime, ADT_RECALC_ANIM);
-		where_is_pose_bone(scene, ob_arm, pchan, ctime, 1);
+		float ctime = BKE_scene_frame_get_from_ctime(scene, *it);
+
+
+		BKE_animsys_evaluate_animdata(scene, &ob_arm->id, ob_arm->adt, ctime, ADT_RECALC_ANIM);
+		BKE_pose_where_is_bone(scene, ob_arm, pchan, ctime, 1);
 
 		// compute bone local mat
 		if (bone->parent) {
