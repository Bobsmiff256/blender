--- conflicted
+++ resolved
@@ -1,10 +1,5 @@
-<<<<<<< HEAD
-/**
- * $Id: bpy_rna_array.c 34304 2011-01-13 21:44:18Z campbellbarton $
-=======
 /*
  * $Id$
->>>>>>> 99ee18c6
  *
  * ***** BEGIN GPL LICENSE BLOCK *****
  *
