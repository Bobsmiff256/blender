/*
 * ***** BEGIN GPL LICENSE BLOCK *****
 *
 * This program is free software; you can redistribute it and/or
 * modify it under the terms of the GNU General Public License
 * as published by the Free Software Foundation; either version 2
 * of the License, or (at your option) any later version.
 *
 * This program is distributed in the hope that it will be useful,
 * but WITHOUT ANY WARRANTY; without even the implied warranty of
 * MERCHANTABILITY or FITNESS FOR A PARTICULAR PURPOSE.  See the
 * GNU General Public License for more details.
 *
 * You should have received a copy of the GNU General Public License
 * along with this program; if not, write to the Free Software  Foundation,
 * Inc., 51 Franklin Street, Fifth Floor, Boston, MA 02110-1301, USA.
 *
 * The Original Code is Copyright (C) 2009 by Nicholas Bishop
 * All rights reserved.
 *
 * The Original Code is: all of this file.
 *
 * Contributor(s): none yet.
 *
 * ***** END GPL LICENSE BLOCK *****
 */

/** \file blender/blenkernel/intern/paint.c
 *  \ingroup bke
 */

#include <stdlib.h>
#include <string.h>

#include "MEM_guardedalloc.h"

#include "DNA_object_types.h"
#include "DNA_mesh_types.h"
#include "DNA_meshdata_types.h"
#include "DNA_modifier_types.h"
#include "DNA_scene_types.h"
#include "DNA_brush_types.h"
#include "DNA_space_types.h"
#include "DNA_gpencil_types.h"
#include "DNA_workspace_types.h"

#include "BLI_bitmap.h"
#include "BLI_blenlib.h"
#include "BLI_utildefines.h"
#include "BLI_string_utils.h"
#include "BLI_math_vector.h"
#include "BLI_listbase.h"

#include "BLT_translation.h"

#include "BKE_animsys.h"
#include "BKE_brush.h"
#include "BKE_ccg.h"
#include "BKE_colortools.h"
#include "BKE_deform.h"
#include "BKE_main.h"
#include "BKE_context.h"
#include "BKE_crazyspace.h"
#include "BKE_global.h"
#include "BKE_gpencil.h"
#include "BKE_image.h"
#include "BKE_key.h"
#include "BKE_library.h"
#include "BKE_mesh.h"
#include "BKE_mesh_mapping.h"
#include "BKE_mesh_runtime.h"
#include "BKE_modifier.h"
#include "BKE_object.h"
#include "BKE_paint.h"
#include "BKE_pbvh.h"
#include "BKE_subdiv_ccg.h"
#include "BKE_subsurf.h"

#include "DEG_depsgraph.h"
#include "DEG_depsgraph_query.h"

#include "RNA_enum_types.h"

#include "bmesh.h"

const char PAINT_CURSOR_SCULPT[3] = {255, 100, 100};
const char PAINT_CURSOR_VERTEX_PAINT[3] = {255, 255, 255};
const char PAINT_CURSOR_WEIGHT_PAINT[3] = {200, 200, 255};
const char PAINT_CURSOR_TEXTURE_PAINT[3] = {255, 255, 255};

static eOverlayControlFlags overlay_flags = 0;

void BKE_paint_invalidate_overlay_tex(Scene *scene, ViewLayer *view_layer, const Tex *tex)
{
	Paint *p = BKE_paint_get_active(scene, view_layer);
	Brush *br = p->brush;

	if (!br)
		return;

	if (br->mtex.tex == tex)
		overlay_flags |= PAINT_INVALID_OVERLAY_TEXTURE_PRIMARY;
	if (br->mask_mtex.tex == tex)
		overlay_flags |= PAINT_INVALID_OVERLAY_TEXTURE_SECONDARY;
}

void BKE_paint_invalidate_cursor_overlay(Scene *scene, ViewLayer *view_layer, CurveMapping *curve)
{
	Paint *p = BKE_paint_get_active(scene, view_layer);
	Brush *br = p->brush;

	if (br && br->curve == curve)
		overlay_flags |= PAINT_INVALID_OVERLAY_CURVE;
}

void BKE_paint_invalidate_overlay_all(void)
{
	overlay_flags |= (PAINT_INVALID_OVERLAY_TEXTURE_SECONDARY |
	                  PAINT_INVALID_OVERLAY_TEXTURE_PRIMARY |
	                  PAINT_INVALID_OVERLAY_CURVE);
}

eOverlayControlFlags BKE_paint_get_overlay_flags(void)
{
	return overlay_flags;
}

void BKE_paint_set_overlay_override(eOverlayFlags flags)
{
	if (flags & BRUSH_OVERLAY_OVERRIDE_MASK) {
		if (flags & BRUSH_OVERLAY_CURSOR_OVERRIDE_ON_STROKE)
			overlay_flags |= PAINT_OVERLAY_OVERRIDE_CURSOR;
		if (flags & BRUSH_OVERLAY_PRIMARY_OVERRIDE_ON_STROKE)
			overlay_flags |= PAINT_OVERLAY_OVERRIDE_PRIMARY;
		if (flags & BRUSH_OVERLAY_SECONDARY_OVERRIDE_ON_STROKE)
			overlay_flags |= PAINT_OVERLAY_OVERRIDE_SECONDARY;
	}
	else {
		overlay_flags &= ~(PAINT_OVERRIDE_MASK);
	}
}

void BKE_paint_reset_overlay_invalid(eOverlayControlFlags flag)
{
	overlay_flags &= ~(flag);
}

Paint *BKE_paint_get_active_from_paintmode(Scene *sce, ePaintMode mode)
{
	if (sce) {
		ToolSettings *ts = sce->toolsettings;

		switch (mode) {
			case ePaintSculpt:
				return &ts->sculpt->paint;
			case ePaintVertex:
				return &ts->vpaint->paint;
			case ePaintWeight:
				return &ts->wpaint->paint;
			case ePaintTexture2D:
			case ePaintTexture3D:
				return &ts->imapaint.paint;
			case ePaintSculptUV:
				return &ts->uvsculpt->paint;
			case ePaintGpencil:
				return &ts->gp_paint->paint;
			case ePaintInvalid:
				return NULL;
			default:
				return &ts->imapaint.paint;
		}
	}

	return NULL;
}

const EnumPropertyItem *BKE_paint_get_tool_enum_from_paintmode(ePaintMode mode)
{
	switch (mode) {
		case ePaintSculpt:
			return rna_enum_brush_sculpt_tool_items;
		case ePaintVertex:
			return rna_enum_brush_vertex_tool_items;
		case ePaintWeight:
			return rna_enum_brush_weight_tool_items;
		case ePaintTexture2D:
		case ePaintTextureProjective:
			return rna_enum_brush_image_tool_items;
		case ePaintSculptUV:
			return NULL;
		case ePaintGpencil:
			return rna_enum_brush_gpencil_types_items;
		case ePaintInvalid:
			break;
	}
	return NULL;
}

const char *BKE_paint_get_tool_prop_id_from_paintmode(ePaintMode mode)
{
	switch (mode) {
		case ePaintSculpt: return "sculpt_tool";
		case ePaintVertex: return "vertex_tool";
		case ePaintWeight: return "weight_tool";
		case ePaintTexture2D:
		case ePaintTextureProjective: return "image_tool";
		case ePaintGpencil: return "gpencil_tool";
		default:
			/* invalid paint mode */
			return NULL;
	}
}

Paint *BKE_paint_get_active(Scene *sce, ViewLayer *view_layer)
{
	if (sce && view_layer) {
		ToolSettings *ts = sce->toolsettings;

		if (view_layer->basact && view_layer->basact->object) {
			switch (view_layer->basact->object->mode) {
				case OB_MODE_SCULPT:
					return &ts->sculpt->paint;
				case OB_MODE_VERTEX_PAINT:
					return &ts->vpaint->paint;
				case OB_MODE_WEIGHT_PAINT:
					return &ts->wpaint->paint;
				case OB_MODE_TEXTURE_PAINT:
					return &ts->imapaint.paint;
				case OB_MODE_GPENCIL_PAINT:
					return &ts->gp_paint->paint;
				case OB_MODE_EDIT:
					if (ts->use_uv_sculpt)
						return &ts->uvsculpt->paint;
					return &ts->imapaint.paint;
				default:
					break;
			}
		}

		/* default to image paint */
		return &ts->imapaint.paint;
	}

	return NULL;
}

Paint *BKE_paint_get_active_from_context(const bContext *C)
{
	Scene *sce = CTX_data_scene(C);
	ViewLayer *view_layer = CTX_data_view_layer(C);
	SpaceImage *sima;

	if (sce && view_layer) {
		ToolSettings *ts = sce->toolsettings;
		Object *obact = NULL;

		if (view_layer->basact && view_layer->basact->object)
			obact = view_layer->basact->object;

		if ((sima = CTX_wm_space_image(C)) != NULL) {
			if (obact && obact->mode == OB_MODE_EDIT) {
				if (sima->mode == SI_MODE_PAINT)
					return &ts->imapaint.paint;
				else if (ts->use_uv_sculpt)
					return &ts->uvsculpt->paint;
			}
			else {
				return &ts->imapaint.paint;
			}
		}
		else {
			return BKE_paint_get_active(sce, view_layer);
		}
	}

	return NULL;
}

ePaintMode BKE_paintmode_get_active_from_context(const bContext *C)
{
	Scene *sce = CTX_data_scene(C);
	ViewLayer *view_layer = CTX_data_view_layer(C);
	SpaceImage *sima;

	if (sce && view_layer) {
		ToolSettings *ts = sce->toolsettings;
		Object *obact = NULL;

		if (view_layer->basact && view_layer->basact->object)
			obact = view_layer->basact->object;

		if ((sima = CTX_wm_space_image(C)) != NULL) {
			if (obact && obact->mode == OB_MODE_EDIT) {
				if (sima->mode == SI_MODE_PAINT)
					return ePaintTexture2D;
				else if (ts->use_uv_sculpt)
					return ePaintSculptUV;
			}
			else {
				return ePaintTexture2D;
			}
		}
		else if (obact) {
			switch (obact->mode) {
				case OB_MODE_SCULPT:
					return ePaintSculpt;
				case OB_MODE_VERTEX_PAINT:
					return ePaintVertex;
				case OB_MODE_WEIGHT_PAINT:
					return ePaintWeight;
				case OB_MODE_TEXTURE_PAINT:
					return ePaintTexture3D;
				case OB_MODE_EDIT:
					if (ts->use_uv_sculpt)
						return ePaintSculptUV;
					return ePaintTexture2D;
				default:
					return ePaintTexture2D;
			}
		}
		else {
			/* default to image paint */
			return ePaintTexture2D;
		}
	}

	return ePaintInvalid;
}

ePaintMode BKE_paintmode_get_from_tool(const struct bToolRef *tref)
{
	if (tref->space_type == SPACE_VIEW3D) {
		switch (tref->mode) {
			case CTX_MODE_SCULPT:
				return ePaintSculpt;
			case CTX_MODE_PAINT_VERTEX:
				return ePaintVertex;
			case CTX_MODE_PAINT_WEIGHT:
				return ePaintWeight;
			case CTX_MODE_GPENCIL_PAINT:
				return ePaintGpencil;
			case CTX_MODE_PAINT_TEXTURE:
				return ePaintTextureProjective;
		}
	}
	else if (tref->space_type == SPACE_IMAGE) {
		switch (tref->mode) {
			case SI_MODE_PAINT:
				return ePaintTexture2D;
		}
	}

	return ePaintInvalid;
}

Brush *BKE_paint_brush(Paint *p)
{
	return p ? p->brush : NULL;
}

void BKE_paint_brush_set(Paint *p, Brush *br)
{
	if (p) {
		id_us_min((ID *)p->brush);
		id_us_plus((ID *)br);
		p->brush = br;

		BKE_paint_toolslots_brush_update(p);
	}
}

void BKE_paint_runtime_init(const ToolSettings *ts, Paint *paint)
{
	if (paint == &ts->imapaint.paint) {
		paint->runtime.tool_offset = offsetof(Brush, imagepaint_tool);
		paint->runtime.ob_mode = OB_MODE_TEXTURE_PAINT;
	}
	else if (paint == &ts->sculpt->paint) {
		paint->runtime.tool_offset = offsetof(Brush, sculpt_tool);
		paint->runtime.ob_mode = OB_MODE_SCULPT;
	}
	else if (paint == &ts->vpaint->paint) {
		paint->runtime.tool_offset = offsetof(Brush, vertexpaint_tool);
		paint->runtime.ob_mode = OB_MODE_VERTEX_PAINT;
	}
	else if (paint == &ts->wpaint->paint) {
		paint->runtime.tool_offset = offsetof(Brush, weightpaint_tool);
		paint->runtime.ob_mode = OB_MODE_WEIGHT_PAINT;
	}
	else if (paint == &ts->gp_paint->paint) {
		paint->runtime.tool_offset = offsetof(Brush, gpencil_tool);
		paint->runtime.ob_mode = OB_MODE_GPENCIL_PAINT;
	}
	else if (paint == &ts->uvsculpt->paint) {
		/* We don't use these yet. */
		paint->runtime.tool_offset = 0;
		paint->runtime.ob_mode = 0;
	}
	else {
		BLI_assert(0);
	}
}

uint BKE_paint_get_brush_tool_offset_from_paintmode(const ePaintMode mode)
{
	switch (mode) {
		case ePaintTexture2D:
		case ePaintTextureProjective:
			return offsetof(Brush, imagepaint_tool);
		case ePaintSculpt:
			return offsetof(Brush, sculpt_tool);
		case ePaintVertex:
			return offsetof(Brush, vertexpaint_tool);
		case ePaintWeight:
			return offsetof(Brush, weightpaint_tool);
		case ePaintGpencil:
			return offsetof(Brush, gpencil_tool);
		case ePaintSculptUV:
		case ePaintInvalid:
			break; /* We don't use these yet. */
	}
	return 0;
}

/** Free (or release) any data used by this paint curve (does not free the pcurve itself). */
void BKE_paint_curve_free(PaintCurve *pc)
{
	MEM_SAFE_FREE(pc->points);
	pc->tot_points = 0;
}

PaintCurve *BKE_paint_curve_add(Main *bmain, const char *name)
{
	PaintCurve *pc;

	pc = BKE_libblock_alloc(bmain, ID_PC, name, 0);

	return pc;
}

/**
 * Only copy internal data of PaintCurve ID from source to already allocated/initialized destination.
 * You probably nerver want to use that directly, use id_copy or BKE_id_copy_ex for typical needs.
 *
 * WARNING! This function will not handle ID user count!
 *
 * \param flag  Copying options (see BKE_library.h's LIB_ID_COPY_... flags for more).
 */
void BKE_paint_curve_copy_data(Main *UNUSED(bmain), PaintCurve *pc_dst, const PaintCurve *pc_src, const int UNUSED(flag))
{
	if (pc_src->tot_points != 0) {
		pc_dst->points = MEM_dupallocN(pc_src->points);
	}
}

PaintCurve *BKE_paint_curve_copy(Main *bmain, const PaintCurve *pc)
{
	PaintCurve *pc_copy;
	BKE_id_copy_ex(bmain, &pc->id, (ID **)&pc_copy, 0, false);
	return pc_copy;
}

void BKE_paint_curve_make_local(Main *bmain, PaintCurve *pc, const bool lib_local)
{
	BKE_id_make_local_generic(bmain, &pc->id, true, lib_local);
}

Palette *BKE_paint_palette(Paint *p)
{
	return p ? p->palette : NULL;
}

void BKE_paint_palette_set(Paint *p, Palette *palette)
{
	if (p) {
		id_us_min((ID *)p->palette);
		p->palette = palette;
		id_us_plus((ID *)p->palette);
	}
}

void BKE_paint_curve_set(Brush *br, PaintCurve *pc)
{
	if (br) {
		id_us_min((ID *)br->paint_curve);
		br->paint_curve = pc;
		id_us_plus((ID *)br->paint_curve);
	}
}

void BKE_paint_curve_clamp_endpoint_add_index(PaintCurve *pc, const int add_index)
{
	pc->add_index = (add_index || pc->tot_points == 1) ? (add_index + 1) : 0;
}

/* remove colour from palette. Must be certain color is inside the palette! */
void BKE_palette_color_remove(Palette *palette, PaletteColor *color)
{
	if (BLI_listbase_count_at_most(&palette->colors, palette->active_color) == palette->active_color) {
		palette->active_color--;
	}

	BLI_remlink(&palette->colors, color);

	if (palette->active_color < 0 && !BLI_listbase_is_empty(&palette->colors)) {
		palette->active_color = 0;
	}

	MEM_freeN(color);
}

void BKE_palette_clear(Palette *palette)
{
	BLI_freelistN(&palette->colors);
	palette->active_color = 0;
}

Palette *BKE_palette_add(Main *bmain, const char *name)
{
	Palette *palette = BKE_id_new(bmain, ID_PAL, name);
	return palette;
}

/**
 * Only copy internal data of Palette ID from source to already allocated/initialized destination.
 * You probably nerver want to use that directly, use id_copy or BKE_id_copy_ex for typical needs.
 *
 * WARNING! This function will not handle ID user count!
 *
 * \param flag  Copying options (see BKE_library.h's LIB_ID_COPY_... flags for more).
 */
void BKE_palette_copy_data(Main *UNUSED(bmain), Palette *palette_dst, const Palette *palette_src, const int UNUSED(flag))
{
	BLI_duplicatelist(&palette_dst->colors, &palette_src->colors);
}

Palette *BKE_palette_copy(Main *bmain, const Palette *palette)
{
	Palette *palette_copy;
	BKE_id_copy_ex(bmain, &palette->id, (ID **)&palette_copy, 0, false);
	return palette_copy;
}

void BKE_palette_make_local(Main *bmain, Palette *palette, const bool lib_local)
{
	BKE_id_make_local_generic(bmain, &palette->id, true, lib_local);
}

void BKE_palette_init(Palette *palette)
{
	/* Enable fake user by default. */
	id_fake_user_set(&palette->id);
}

/** Free (or release) any data used by this palette (does not free the palette itself). */
void BKE_palette_free(Palette *palette)
{
	BLI_freelistN(&palette->colors);
}

PaletteColor *BKE_palette_color_add(Palette *palette)
{
	PaletteColor *color = MEM_callocN(sizeof(*color), "Palette Color");
	BLI_addtail(&palette->colors, color);
	return color;
}

bool BKE_palette_is_empty(const struct Palette *palette)
{
	return BLI_listbase_is_empty(&palette->colors);
}

/* are we in vertex paint or weight paint face select mode? */
bool BKE_paint_select_face_test(Object *ob)
{
	return ( (ob != NULL) &&
	         (ob->type == OB_MESH) &&
	         (ob->data != NULL) &&
	         (((Mesh *)ob->data)->editflag & ME_EDIT_PAINT_FACE_SEL) &&
	         (ob->mode & (OB_MODE_VERTEX_PAINT | OB_MODE_WEIGHT_PAINT | OB_MODE_TEXTURE_PAINT))
	         );
}

/* are we in weight paint vertex select mode? */
bool BKE_paint_select_vert_test(Object *ob)
{
	return ( (ob != NULL) &&
	         (ob->type == OB_MESH) &&
	         (ob->data != NULL) &&
	         (((Mesh *)ob->data)->editflag & ME_EDIT_PAINT_VERT_SEL) &&
	         (ob->mode & OB_MODE_WEIGHT_PAINT || ob->mode & OB_MODE_VERTEX_PAINT)
	         );
}

/**
 * used to check if selection is possible
 * (when we don't care if its face or vert)
 */
bool BKE_paint_select_elem_test(Object *ob)
{
	return (BKE_paint_select_vert_test(ob) ||
	        BKE_paint_select_face_test(ob));
}

void BKE_paint_cavity_curve_preset(Paint *p, int preset)
{
	CurveMap *cm = NULL;

	if (!p->cavity_curve)
		p->cavity_curve = curvemapping_add(1, 0, 0, 1, 1);

	cm = p->cavity_curve->cm;
	cm->flag &= ~CUMA_EXTEND_EXTRAPOLATE;

	p->cavity_curve->preset = preset;
	curvemap_reset(cm, &p->cavity_curve->clipr, p->cavity_curve->preset, CURVEMAP_SLOPE_POSITIVE);
	curvemapping_changed(p->cavity_curve, false);
}

eObjectMode BKE_paint_object_mode_from_paintmode(ePaintMode mode)
{
	switch (mode) {
		case ePaintSculpt:
			return OB_MODE_SCULPT;
		case ePaintVertex:
			return OB_MODE_VERTEX_PAINT;
		case ePaintWeight:
			return OB_MODE_WEIGHT_PAINT;
<<<<<<< HEAD
=======
		case ePaintTexture3D:
			return OB_MODE_TEXTURE_PAINT;
>>>>>>> 59e70d5f
		case ePaintTexture2D:
		case ePaintTextureProjective:
			return OB_MODE_TEXTURE_PAINT;
		case ePaintSculptUV:
			return OB_MODE_EDIT;
		case ePaintInvalid:
		default:
			return 0;
	}
}

/**
 * Call when entering each respective paint mode.
 */
bool BKE_paint_ensure(const ToolSettings *ts, struct Paint **r_paint)
{
	Paint *paint = NULL;
	if (*r_paint) {
		/* Note: 'ts->imapaint' is ignored, it's not allocated. */
		BLI_assert(
		        ELEM(*r_paint,
		             &ts->gp_paint->paint,
		             &ts->sculpt->paint,
		             &ts->vpaint->paint,
		             &ts->wpaint->paint,
		             &ts->uvsculpt->paint));

#ifdef DEBUG
		struct Paint paint_test = **r_paint;
		BKE_paint_runtime_init(ts, *r_paint);
		/* Swap so debug doesn't hide errors when release fails. */
		SWAP(Paint, **r_paint, paint_test);
		BLI_assert(paint_test.runtime.ob_mode == (*r_paint)->runtime.ob_mode);
		BLI_assert(paint_test.runtime.tool_offset == (*r_paint)->runtime.tool_offset);
#endif
		return true;
	}

	if (ELEM(*r_paint, &ts->vpaint->paint, &ts->wpaint->paint)) {
		VPaint *data = MEM_callocN(sizeof(*data), __func__);
		paint = &data->paint;
	}
	else if (*r_paint == &ts->sculpt->paint) {
		Sculpt *data = MEM_callocN(sizeof(*data), __func__);
		paint = &data->paint;

		/* Turn on X plane mirror symmetry by default */
		paint->symmetry_flags |= PAINT_SYMM_X;

		/* Make sure at least dyntopo subdivision is enabled */
		data->flags |= SCULPT_DYNTOPO_SUBDIVIDE | SCULPT_DYNTOPO_COLLAPSE;
	}
	else if (*r_paint == &ts->gp_paint->paint) {
		GpPaint *data = MEM_callocN(sizeof(*data), __func__);
		paint = &data->paint;
	}
	else if (*r_paint == &ts->uvsculpt->paint) {
		UvSculpt *data = MEM_callocN(sizeof(*data), __func__);
		paint = &data->paint;
	}

	paint->flags |= PAINT_SHOW_BRUSH;

	BKE_paint_runtime_init(ts, paint);

	*r_paint = paint;
	return false;
}

void BKE_paint_init(Main *bmain, Scene *sce, ePaintMode mode, const char col[3])
{
	UnifiedPaintSettings *ups = &sce->toolsettings->unified_paint_settings;
	Brush *brush;
	Paint *paint = BKE_paint_get_active_from_paintmode(sce, mode);

	/* If there's no brush, create one */
	brush = BKE_paint_brush(paint);
	if (brush == NULL) {
		eObjectMode ob_mode = BKE_paint_object_mode_from_paintmode(mode);
		brush = BKE_brush_first_search(bmain, ob_mode);

		if (!brush) {
			brush = BKE_brush_add(bmain, "Brush", ob_mode);
			id_us_min(&brush->id);  /* fake user only */
		}
		BKE_paint_brush_set(paint, brush);
	}

	memcpy(paint->paint_cursor_col, col, 3);
	paint->paint_cursor_col[3] = 128;
	ups->last_stroke_valid = false;
	zero_v3(ups->average_stroke_accum);
	ups->average_stroke_counter = 0;
	if (!paint->cavity_curve)
		BKE_paint_cavity_curve_preset(paint, CURVE_PRESET_LINE);
}

void BKE_paint_free(Paint *paint)
{
	curvemapping_free(paint->cavity_curve);
	MEM_SAFE_FREE(paint->tool_slots);
}

/* called when copying scene settings, so even if 'src' and 'tar' are the same
 * still do a id_us_plus(), rather then if we were copying between 2 existing
 * scenes where a matching value should decrease the existing user count as
 * with paint_brush_set() */
void BKE_paint_copy(Paint *src, Paint *tar, const int flag)
{
	tar->brush = src->brush;
	tar->cavity_curve = curvemapping_copy(src->cavity_curve);
	tar->tool_slots = MEM_dupallocN(src->tool_slots);

	if ((flag & LIB_ID_CREATE_NO_USER_REFCOUNT) == 0) {
		id_us_plus((ID *)tar->brush);
		id_us_plus((ID *)tar->palette);
		if (src->tool_slots != NULL) {
			for (int i = 0; i < tar->tool_slots_len; i++) {
				id_us_plus((ID *)tar->tool_slots[i].brush);
			}
		}
	}
}

void BKE_paint_stroke_get_average(Scene *scene, Object *ob, float stroke[3])
{
	UnifiedPaintSettings *ups = &scene->toolsettings->unified_paint_settings;
	if (ups->last_stroke_valid && ups->average_stroke_counter > 0) {
		float fac = 1.0f / ups->average_stroke_counter;
		mul_v3_v3fl(stroke, ups->average_stroke_accum, fac);
	}
	else {
		copy_v3_v3(stroke, ob->obmat[3]);
	}
}

/* returns non-zero if any of the face's vertices
 * are hidden, zero otherwise */
bool paint_is_face_hidden(const MLoopTri *lt, const MVert *mvert, const MLoop *mloop)
{
	return ((mvert[mloop[lt->tri[0]].v].flag & ME_HIDE) ||
	        (mvert[mloop[lt->tri[1]].v].flag & ME_HIDE) ||
	        (mvert[mloop[lt->tri[2]].v].flag & ME_HIDE));
}

/* returns non-zero if any of the corners of the grid
 * face whose inner corner is at (x, y) are hidden,
 * zero otherwise */
bool paint_is_grid_face_hidden(const unsigned int *grid_hidden,
                              int gridsize, int x, int y)
{
	/* skip face if any of its corners are hidden */
	return (BLI_BITMAP_TEST(grid_hidden, y * gridsize + x) ||
	        BLI_BITMAP_TEST(grid_hidden, y * gridsize + x + 1) ||
	        BLI_BITMAP_TEST(grid_hidden, (y + 1) * gridsize + x + 1) ||
	        BLI_BITMAP_TEST(grid_hidden, (y + 1) * gridsize + x));
}

/* Return true if all vertices in the face are visible, false otherwise */
bool paint_is_bmesh_face_hidden(BMFace *f)
{
	BMLoop *l_iter;
	BMLoop *l_first;

	l_iter = l_first = BM_FACE_FIRST_LOOP(f);
	do {
		if (BM_elem_flag_test(l_iter->v, BM_ELEM_HIDDEN)) {
			return true;
		}
	} while ((l_iter = l_iter->next) != l_first);

	return false;
}

float paint_grid_paint_mask(const GridPaintMask *gpm, unsigned level,
                            unsigned x, unsigned y)
{
	int factor = BKE_ccg_factor(level, gpm->level);
	int gridsize = BKE_ccg_gridsize(gpm->level);

	return gpm->data[(y * factor) * gridsize + (x * factor)];
}

/* threshold to move before updating the brush rotation */
#define RAKE_THRESHHOLD 20

void paint_update_brush_rake_rotation(UnifiedPaintSettings *ups, Brush *brush, float rotation)
{
	if (brush->mtex.brush_angle_mode & MTEX_ANGLE_RAKE)
		ups->brush_rotation = rotation;
	else
		ups->brush_rotation = 0.0f;

	if (brush->mask_mtex.brush_angle_mode & MTEX_ANGLE_RAKE)
		ups->brush_rotation_sec = rotation;
	else
		ups->brush_rotation_sec = 0.0f;
}

bool paint_calculate_rake_rotation(UnifiedPaintSettings *ups, Brush *brush, const float mouse_pos[2])
{
	bool ok = false;
	if ((brush->mtex.brush_angle_mode & MTEX_ANGLE_RAKE) || (brush->mask_mtex.brush_angle_mode & MTEX_ANGLE_RAKE)) {
		const float r = RAKE_THRESHHOLD;
		float rotation;

		float dpos[2];
		sub_v2_v2v2(dpos, ups->last_rake, mouse_pos);

		if (len_squared_v2(dpos) >= r * r) {
			rotation = atan2f(dpos[0], dpos[1]);

			copy_v2_v2(ups->last_rake, mouse_pos);

			ups->last_rake_angle = rotation;

			paint_update_brush_rake_rotation(ups, brush, rotation);
			ok = true;
		}
		/* make sure we reset here to the last rotation to avoid accumulating
		 * values in case a random rotation is also added */
		else {
			paint_update_brush_rake_rotation(ups, brush, ups->last_rake_angle);
			ok = false;
		}
	}
	else {
		ups->brush_rotation = ups->brush_rotation_sec = 0.0f;
		ok = true;
	}
	return ok;
}

void BKE_sculptsession_free_deformMats(SculptSession *ss)
{
	MEM_SAFE_FREE(ss->orig_cos);
	MEM_SAFE_FREE(ss->deform_cos);
	MEM_SAFE_FREE(ss->deform_imats);
}

void BKE_sculptsession_free_vwpaint_data(struct SculptSession *ss)
{
	struct SculptVertexPaintGeomMap *gmap = NULL;
	if (ss->mode_type == OB_MODE_VERTEX_PAINT) {
		gmap = &ss->mode.vpaint.gmap;

		MEM_SAFE_FREE(ss->mode.vpaint.previous_color);
	}
	else if (ss->mode_type == OB_MODE_WEIGHT_PAINT) {
		gmap = &ss->mode.wpaint.gmap;

		MEM_SAFE_FREE(ss->mode.wpaint.alpha_weight);
		if (ss->mode.wpaint.dvert_prev) {
			BKE_defvert_array_free_elems(ss->mode.wpaint.dvert_prev, ss->totvert);
			MEM_freeN(ss->mode.wpaint.dvert_prev);
			ss->mode.wpaint.dvert_prev = NULL;
		}
	}
	else {
		return;
	}
	MEM_SAFE_FREE(gmap->vert_to_loop);
	MEM_SAFE_FREE(gmap->vert_map_mem);
	MEM_SAFE_FREE(gmap->vert_to_poly);
	MEM_SAFE_FREE(gmap->poly_map_mem);
}

/* Write out the sculpt dynamic-topology BMesh to the Mesh */
static void sculptsession_bm_to_me_update_data_only(Object *ob, bool reorder)
{
	SculptSession *ss = ob->sculpt;

	if (ss->bm) {
		if (ob->data) {
			BMIter iter;
			BMFace *efa;
			BM_ITER_MESH (efa, &iter, ss->bm, BM_FACES_OF_MESH) {
				BM_elem_flag_set(efa, BM_ELEM_SMOOTH, ss->bm_smooth_shading);
			}
			if (reorder)
				BM_log_mesh_elems_reorder(ss->bm, ss->bm_log);
			BM_mesh_bm_to_me(NULL, ss->bm, ob->data, (&(struct BMeshToMeshParams){.calc_object_remap = false}));
		}
	}
}

void BKE_sculptsession_bm_to_me(Object *ob, bool reorder)
{
	if (ob && ob->sculpt) {
		sculptsession_bm_to_me_update_data_only(ob, reorder);

		/* ensure the objects evaluated mesh doesn't hold onto arrays now realloc'd in the mesh [#34473] */
		DEG_id_tag_update(&ob->id, OB_RECALC_DATA);
	}
}

void BKE_sculptsession_bm_to_me_for_render(Object *object)
{
	if (object && object->sculpt) {
		if (object->sculpt->bm) {
			/* Ensure no points to old arrays are stored in DM
			 *
			 * Apparently, we could not use DEG_id_tag_update
			 * here because this will lead to the while object
			 * surface to disappear, so we'll release DM in place.
			 */
			BKE_object_free_derived_caches(object);

			if (object->sculpt->pbvh) {
				BKE_pbvh_free(object->sculpt->pbvh);
				object->sculpt->pbvh = NULL;
			}

			sculptsession_bm_to_me_update_data_only(object, false);

			/* In contrast with sculptsession_bm_to_me no need in
			 * DAG tag update here - derived mesh was freed and
			 * old pointers are nowhere stored.
			 */
		}
	}
}

void BKE_sculptsession_free(Object *ob)
{
	if (ob && ob->sculpt) {
		SculptSession *ss = ob->sculpt;

		if (ss->bm) {
			BKE_sculptsession_bm_to_me(ob, true);
			BM_mesh_free(ss->bm);
		}

		if (ss->pbvh)
			BKE_pbvh_free(ss->pbvh);
		MEM_SAFE_FREE(ss->pmap);
		MEM_SAFE_FREE(ss->pmap_mem);
		if (ss->bm_log)
			BM_log_free(ss->bm_log);

		if (ss->texcache)
			MEM_freeN(ss->texcache);

		if (ss->tex_pool)
			BKE_image_pool_free(ss->tex_pool);

		if (ss->layer_co)
			MEM_freeN(ss->layer_co);

		if (ss->orig_cos)
			MEM_freeN(ss->orig_cos);
		if (ss->deform_cos)
			MEM_freeN(ss->deform_cos);
		if (ss->deform_imats)
			MEM_freeN(ss->deform_imats);

		BKE_sculptsession_free_vwpaint_data(ob->sculpt);

		MEM_freeN(ss);

		ob->sculpt = NULL;
	}
}

/* Sculpt mode handles multires differently from regular meshes, but only if
 * it's the last modifier on the stack and it is not on the first level */
MultiresModifierData *BKE_sculpt_multires_active(Scene *scene, Object *ob)
{
	Mesh *me = (Mesh *)ob->data;
	ModifierData *md;
	VirtualModifierData virtualModifierData;

	if (ob->sculpt && ob->sculpt->bm) {
		/* can't combine multires and dynamic topology */
		return NULL;
	}

	if (!CustomData_get_layer(&me->ldata, CD_MDISPS)) {
		/* multires can't work without displacement layer */
		return NULL;
	}

	for (md = modifiers_getVirtualModifierList(ob, &virtualModifierData); md; md = md->next) {
		if (md->type == eModifierType_Multires) {
			MultiresModifierData *mmd = (MultiresModifierData *)md;

			if (!modifier_isEnabled(scene, md, eModifierMode_Realtime))
				continue;

			if (mmd->sculptlvl > 0) return mmd;
			else return NULL;
		}
	}

	return NULL;
}


/* Checks if there are any supported deformation modifiers active */
static bool sculpt_modifiers_active(Scene *scene, Sculpt *sd, Object *ob)
{
	ModifierData *md;
	Mesh *me = (Mesh *)ob->data;
	MultiresModifierData *mmd = BKE_sculpt_multires_active(scene, ob);
	VirtualModifierData virtualModifierData;

	if (mmd || ob->sculpt->bm)
		return false;

	/* non-locked shape keys could be handled in the same way as deformed mesh */
	if ((ob->shapeflag & OB_SHAPE_LOCK) == 0 && me->key && ob->shapenr)
		return true;

	md = modifiers_getVirtualModifierList(ob, &virtualModifierData);

	/* exception for shape keys because we can edit those */
	for (; md; md = md->next) {
		const ModifierTypeInfo *mti = modifierType_getInfo(md->type);
		if (!modifier_isEnabled(scene, md, eModifierMode_Realtime)) continue;
		if (ELEM(md->type, eModifierType_ShapeKey, eModifierType_Multires)) continue;

		if (mti->type == eModifierTypeType_OnlyDeform) return true;
		else if ((sd->flags & SCULPT_ONLY_DEFORM) == 0) return true;
	}

	return false;
}

/**
 * \param need_mask So that the evaluated mesh that is returned has mask data.
 */
void BKE_sculpt_update_mesh_elements(
        Depsgraph *depsgraph, Scene *scene, Sculpt *sd, Object *ob,
        bool need_pmap, bool need_mask)
{
	/* TODO(sergey): Make sure ob points to an original object. This is what it
	 * is supposed to be pointing to. The issue is, currently draw code takes
	 * care of PBVH creation, even though this is something up to dependency
	 * graph.
	 * Probably, we need to being back logic which was checking for sculpt mode
	 * and (re)create PBVH if needed in that case, similar to how DerivedMesh
	 * was handling this.
	 */
	ob = DEG_get_original_object(ob);
	Object *ob_eval = DEG_get_evaluated_object(depsgraph, ob);

	SculptSession *ss = ob->sculpt;
	Mesh *me = BKE_object_get_original_mesh(ob);
	MultiresModifierData *mmd = BKE_sculpt_multires_active(scene, ob);

	ss->modifiers_active = sculpt_modifiers_active(scene, sd, ob);
	ss->show_diffuse_color = (sd->flags & SCULPT_SHOW_DIFFUSE) != 0;
	ss->show_mask = (sd->flags & SCULPT_HIDE_MASK) == 0;

	ss->building_vp_handle = false;

	if (need_mask) {
		if (mmd == NULL) {
			if (!CustomData_has_layer(&me->vdata, CD_PAINT_MASK)) {
				BKE_sculpt_mask_layers_ensure(ob, NULL);
			}
		}
		else {
			if (!CustomData_has_layer(&me->ldata, CD_GRID_PAINT_MASK)) {
#if 1
				BKE_sculpt_mask_layers_ensure(ob, mmd);
#else			/* if we wanted to support adding mask data while multi-res painting, we would need to do this */
				if ((ED_sculpt_mask_layers_ensure(ob, mmd) & ED_SCULPT_MASK_LAYER_CALC_LOOP)) {
					/* remake the derived mesh */
					ob->recalc |= OB_RECALC_DATA;
					BKE_object_handle_update(scene, ob);
				}
#endif
			}
		}
	}

	/* tessfaces aren't used and will become invalid */
	BKE_mesh_tessface_clear(me);

	ss->kb = (mmd == NULL) ? BKE_keyblock_from_object(ob) : NULL;

	Mesh *me_eval = mesh_get_eval_final(depsgraph, scene, ob_eval, CD_MASK_BAREMESH);

	/* VWPaint require mesh info for loop lookup, so require sculpt mode here */
	if (mmd && ob->mode & OB_MODE_SCULPT) {
		ss->multires = mmd;
		ss->totvert = me_eval->totvert;
		ss->totpoly = me_eval->totpoly;
		ss->mvert = NULL;
		ss->mpoly = NULL;
		ss->mloop = NULL;
	}
	else {
		ss->totvert = me->totvert;
		ss->totpoly = me->totpoly;
		ss->mvert = me->mvert;
		ss->mpoly = me->mpoly;
		ss->mloop = me->mloop;
		ss->multires = NULL;
		ss->vmask = CustomData_get_layer(&me->vdata, CD_PAINT_MASK);
	}

	ss->subdiv_ccg = me_eval->runtime.subdiv_ccg;

	PBVH *pbvh = BKE_sculpt_object_pbvh_ensure(depsgraph, ob);
	BLI_assert(pbvh == ss->pbvh);
	UNUSED_VARS_NDEBUG(pbvh);
	MEM_SAFE_FREE(ss->pmap);
	MEM_SAFE_FREE(ss->pmap_mem);
	if (need_pmap && ob->type == OB_MESH) {
		BKE_mesh_vert_poly_map_create(
		            &ss->pmap, &ss->pmap_mem,
		            me->mpoly, me->mloop,
		            me->totvert, me->totpoly, me->totloop);
	}

	pbvh_show_diffuse_color_set(ss->pbvh, ss->show_diffuse_color);
	pbvh_show_mask_set(ss->pbvh, ss->show_mask);

	if (ss->modifiers_active) {
		if (!ss->orig_cos) {
			Object *object_orig = DEG_get_original_object(ob);
			int a;

			BKE_sculptsession_free_deformMats(ss);

			ss->orig_cos = (ss->kb) ? BKE_keyblock_convert_to_vertcos(ob, ss->kb) : BKE_mesh_vertexCos_get(me, NULL);

			BKE_crazyspace_build_sculpt(depsgraph, scene, object_orig, &ss->deform_imats, &ss->deform_cos);
			BKE_pbvh_apply_vertCos(ss->pbvh, ss->deform_cos, me->totvert);

			for (a = 0; a < me->totvert; ++a) {
				invert_m3(ss->deform_imats[a]);
			}
		}
	}
	else {
		BKE_sculptsession_free_deformMats(ss);
	}

	if (ss->kb != NULL && ss->deform_cos == NULL) {
		ss->deform_cos = BKE_keyblock_convert_to_vertcos(ob, ss->kb);
	}

	/* if pbvh is deformed, key block is already applied to it */
	if (ss->kb) {
		bool pbvh_deformed = BKE_pbvh_isDeformed(ss->pbvh);
		if (!pbvh_deformed || ss->deform_cos == NULL) {
			float (*vertCos)[3] = BKE_keyblock_convert_to_vertcos(ob, ss->kb);

			if (vertCos) {
				if (!pbvh_deformed) {
					/* apply shape keys coordinates to PBVH */
					BKE_pbvh_apply_vertCos(ss->pbvh, vertCos, me->totvert);
				}
				if (ss->deform_cos == NULL) {
					ss->deform_cos = vertCos;
				}
				if (vertCos != ss->deform_cos) {
					MEM_freeN(vertCos);
				}
			}
		}
	}

	/* 2.8x - avoid full mesh update! */
	BKE_mesh_batch_cache_dirty_tag(me, BKE_MESH_BATCH_DIRTY_SCULPT_COORDS);
}

int BKE_sculpt_mask_layers_ensure(Object *ob, MultiresModifierData *mmd)
{
	const float *paint_mask;
	Mesh *me = ob->data;
	int ret = 0;

	paint_mask = CustomData_get_layer(&me->vdata, CD_PAINT_MASK);

	/* if multires is active, create a grid paint mask layer if there
	 * isn't one already */
	if (mmd && !CustomData_has_layer(&me->ldata, CD_GRID_PAINT_MASK)) {
		GridPaintMask *gmask;
		int level = max_ii(1, mmd->sculptlvl);
		int gridsize = BKE_ccg_gridsize(level);
		int gridarea = gridsize * gridsize;
		int i, j;

		gmask = CustomData_add_layer(&me->ldata, CD_GRID_PAINT_MASK,
		                             CD_CALLOC, NULL, me->totloop);

		for (i = 0; i < me->totloop; i++) {
			GridPaintMask *gpm = &gmask[i];

			gpm->level = level;
			gpm->data = MEM_callocN(sizeof(float) * gridarea,
			                        "GridPaintMask.data");
		}

		/* if vertices already have mask, copy into multires data */
		if (paint_mask) {
			for (i = 0; i < me->totpoly; i++) {
				const MPoly *p = &me->mpoly[i];
				float avg = 0;

				/* mask center */
				for (j = 0; j < p->totloop; j++) {
					const MLoop *l = &me->mloop[p->loopstart + j];
					avg += paint_mask[l->v];
				}
				avg /= (float)p->totloop;

				/* fill in multires mask corner */
				for (j = 0; j < p->totloop; j++) {
					GridPaintMask *gpm = &gmask[p->loopstart + j];
					const MLoop *l = &me->mloop[p->loopstart + j];
					const MLoop *prev = ME_POLY_LOOP_PREV(me->mloop, p, j);
					const MLoop *next = ME_POLY_LOOP_NEXT(me->mloop, p, j);

					gpm->data[0] = avg;
					gpm->data[1] = (paint_mask[l->v] +
					                paint_mask[next->v]) * 0.5f;
					gpm->data[2] = (paint_mask[l->v] +
					                paint_mask[prev->v]) * 0.5f;
					gpm->data[3] = paint_mask[l->v];
				}
			}
		}

		ret |= SCULPT_MASK_LAYER_CALC_LOOP;
	}

	/* create vertex paint mask layer if there isn't one already */
	if (!paint_mask) {
		CustomData_add_layer(&me->vdata, CD_PAINT_MASK,
		                     CD_CALLOC, NULL, me->totvert);
		ret |= SCULPT_MASK_LAYER_CALC_VERT;
	}

	return ret;
}

void BKE_sculpt_toolsettings_data_ensure(struct Scene *scene)
{
	BKE_paint_ensure(scene->toolsettings, (Paint **)&scene->toolsettings->sculpt);

	Sculpt *sd = scene->toolsettings->sculpt;
	if (!sd->detail_size) {
		sd->detail_size = 12;
	}
	if (!sd->detail_percent) {
		sd->detail_percent = 25;
	}
	if (sd->constant_detail == 0.0f) {
		sd->constant_detail = 3.0f;
	}

	/* Set sane default tiling offsets */
	if (!sd->paint.tile_offset[0]) {
		sd->paint.tile_offset[0] = 1.0f;
	}
	if (!sd->paint.tile_offset[1]) {
		sd->paint.tile_offset[1] = 1.0f;
	}
	if (!sd->paint.tile_offset[2]) {
		sd->paint.tile_offset[2] = 1.0f;
	}
}

static bool check_sculpt_object_deformed(Object *object, const bool for_construction)
{
	bool deformed = false;

	/* Active modifiers means extra deformation, which can't be handled correct
	 * on birth of PBVH and sculpt "layer" levels, so use PBVH only for internal brush
	 * stuff and show final evaluated mesh so user would see actual object shape.
	 */
	deformed |= object->sculpt->modifiers_active;

	if (for_construction) {
		deformed |= object->sculpt->kb != NULL;
	}
	else {
		/* As in case with modifiers, we can't synchronize deformation made against
		 * PBVH and non-locked keyblock, so also use PBVH only for brushes and
		 * final DM to give final result to user.
		 */
		deformed |= object->sculpt->kb && (object->shapeflag & OB_SHAPE_LOCK) == 0;
	}

	return deformed;
}

static PBVH *build_pbvh_for_dynamic_topology(Object *ob)
{
	PBVH *pbvh = BKE_pbvh_new();
	BKE_pbvh_build_bmesh(pbvh, ob->sculpt->bm,
	                     ob->sculpt->bm_smooth_shading,
	                     ob->sculpt->bm_log, ob->sculpt->cd_vert_node_offset,
	                     ob->sculpt->cd_face_node_offset);
	pbvh_show_diffuse_color_set(pbvh, ob->sculpt->show_diffuse_color);
	pbvh_show_mask_set(pbvh, ob->sculpt->show_mask);
	return pbvh;
}

static PBVH *build_pbvh_from_regular_mesh(Object *ob, Mesh *me_eval_deform)
{
	Mesh *me = BKE_object_get_original_mesh(ob);
	const int looptris_num = poly_to_tri_count(me->totpoly, me->totloop);
	PBVH *pbvh = BKE_pbvh_new();

	MLoopTri *looptri = MEM_malloc_arrayN(
	        looptris_num, sizeof(*looptri), __func__);

	BKE_mesh_recalc_looptri(
	        me->mloop, me->mpoly,
	        me->mvert,
	        me->totloop, me->totpoly,
	        looptri);

	BKE_pbvh_build_mesh(
	        pbvh,
	        me->mpoly, me->mloop,
	        me->mvert, me->totvert, &me->vdata,
	        looptri, looptris_num);

	pbvh_show_diffuse_color_set(pbvh, ob->sculpt->show_diffuse_color);
	pbvh_show_mask_set(pbvh, ob->sculpt->show_mask);

	const bool is_deformed = check_sculpt_object_deformed(ob, true);
	if (is_deformed && me_eval_deform != NULL) {
		int totvert;
		float (*v_cos)[3] = BKE_mesh_vertexCos_get(me_eval_deform, &totvert);
		BKE_pbvh_apply_vertCos(pbvh, v_cos, totvert);
		MEM_freeN(v_cos);
	}

	return pbvh;
}

static PBVH *build_pbvh_from_ccg(Object *ob, SubdivCCG *subdiv_ccg)
{
	CCGKey key;
	BKE_subdiv_ccg_key_top_level(&key, subdiv_ccg);
	PBVH *pbvh = BKE_pbvh_new();
	BKE_pbvh_build_grids(
	        pbvh,
	        subdiv_ccg->grids, subdiv_ccg->num_grids,
	        &key,
	        (void **)subdiv_ccg->grid_faces,
	        subdiv_ccg->grid_flag_mats,
	        subdiv_ccg->grid_hidden);
	pbvh_show_diffuse_color_set(pbvh, ob->sculpt->show_diffuse_color);
	pbvh_show_mask_set(pbvh, ob->sculpt->show_mask);
	return pbvh;
}

PBVH *BKE_sculpt_object_pbvh_ensure(Depsgraph *depsgraph, Object *ob)
{
	if (ob == NULL || ob->sculpt == NULL) {
		return NULL;
	}
	PBVH *pbvh = ob->sculpt->pbvh;
	if (pbvh != NULL) {
		/* Nothing to do, PBVH is already up to date. */
		return pbvh;
	}

	if (ob->sculpt->bm != NULL) {
		/* Sculpting on a BMesh (dynamic-topology) gets a special PBVH. */
		pbvh = build_pbvh_for_dynamic_topology(ob);
	}
	else {
		Object *object_eval = DEG_get_evaluated_object(depsgraph, ob);
		Mesh *mesh_eval = object_eval->data;
		if (mesh_eval->runtime.subdiv_ccg != NULL) {
			pbvh = build_pbvh_from_ccg(ob, mesh_eval->runtime.subdiv_ccg);
		}
		else if (ob->type == OB_MESH) {
			Mesh *me_eval_deform = mesh_get_eval_deform(
			        depsgraph, DEG_get_evaluated_scene(depsgraph), ob, CD_MASK_BAREMESH);
			pbvh = build_pbvh_from_regular_mesh(ob, me_eval_deform);
		}
	}

	ob->sculpt->pbvh = pbvh;
	return pbvh;
}<|MERGE_RESOLUTION|>--- conflicted
+++ resolved
@@ -184,7 +184,7 @@
 		case ePaintWeight:
 			return rna_enum_brush_weight_tool_items;
 		case ePaintTexture2D:
-		case ePaintTextureProjective:
+		case ePaintTexture3D:
 			return rna_enum_brush_image_tool_items;
 		case ePaintSculptUV:
 			return NULL;
@@ -203,7 +203,7 @@
 		case ePaintVertex: return "vertex_tool";
 		case ePaintWeight: return "weight_tool";
 		case ePaintTexture2D:
-		case ePaintTextureProjective: return "image_tool";
+		case ePaintTexture3D: return "image_tool";
 		case ePaintGpencil: return "gpencil_tool";
 		default:
 			/* invalid paint mode */
@@ -340,7 +340,7 @@
 			case CTX_MODE_GPENCIL_PAINT:
 				return ePaintGpencil;
 			case CTX_MODE_PAINT_TEXTURE:
-				return ePaintTextureProjective;
+				return ePaintTexture3D;
 		}
 	}
 	else if (tref->space_type == SPACE_IMAGE) {
@@ -405,7 +405,7 @@
 {
 	switch (mode) {
 		case ePaintTexture2D:
-		case ePaintTextureProjective:
+		case ePaintTexture3D:
 			return offsetof(Brush, imagepaint_tool);
 		case ePaintSculpt:
 			return offsetof(Brush, sculpt_tool);
@@ -626,13 +626,8 @@
 			return OB_MODE_VERTEX_PAINT;
 		case ePaintWeight:
 			return OB_MODE_WEIGHT_PAINT;
-<<<<<<< HEAD
-=======
+		case ePaintTexture2D:
 		case ePaintTexture3D:
-			return OB_MODE_TEXTURE_PAINT;
->>>>>>> 59e70d5f
-		case ePaintTexture2D:
-		case ePaintTextureProjective:
 			return OB_MODE_TEXTURE_PAINT;
 		case ePaintSculptUV:
 			return OB_MODE_EDIT;
