--- conflicted
+++ resolved
@@ -203,7 +203,7 @@
 		dm= get_dm(scene, ob, em, dm, vertexCos, 0);
 	}
 	else {
-		dm= CDDM_copy(dm);
+		dm= CDDM_copy(dm, 0);
 		CDDM_apply_vert_coords(dm, vertexCos);
 	}
 
@@ -2986,18 +2986,7 @@
 					 ModifierData *md, Object *ob, DerivedMesh *derivedData,
       float (*vertexCos)[3], int numVerts, int useRenderParams, int isFinalCalc)
 {
-<<<<<<< HEAD
-	DerivedMesh *dm;
-
-	if(derivedData) dm = CDDM_copy(derivedData, 0);
-	else if(ob->type==OB_MESH) dm = CDDM_from_mesh(ob->data, ob);
-	else return;
-
-	CDDM_apply_vert_coords(dm, vertexCos);
-	CDDM_calc_normals(dm);
-=======
 	DerivedMesh *dm= get_cddm(md->scene, ob, NULL, derivedData, vertexCos);
->>>>>>> 3b1585b1
 
 	displaceModifier_do((DisplaceModifierData *)md, ob, dm,
 			     vertexCos, numVerts);
@@ -3010,17 +2999,7 @@
 					   ModifierData *md, Object *ob, BMEditMesh *editData,
 	DerivedMesh *derivedData, float (*vertexCos)[3], int numVerts)
 {
-<<<<<<< HEAD
-	DerivedMesh *dm;
-
-	if(derivedData) dm = CDDM_copy(derivedData, 0);
-	else dm = CDDM_from_BMEditMesh(editData, ob->data);
-
-	CDDM_apply_vert_coords(dm, vertexCos);
-	CDDM_calc_normals(dm);
-=======
 	DerivedMesh *dm= get_cddm(md->scene, ob, editData, derivedData, vertexCos);
->>>>>>> 3b1585b1
 
 	displaceModifier_do((DisplaceModifierData *)md, ob, dm,
 			     vertexCos, numVerts);
@@ -3674,17 +3653,7 @@
 				       ModifierData *md, Object *ob, DerivedMesh *derivedData,
 	   float (*vertexCos)[3], int numVerts, int useRenderParams, int isFinalCalc)
 {
-<<<<<<< HEAD
-	DerivedMesh *dm;
-
-	if(derivedData) dm = CDDM_copy(derivedData, 0);
-	else dm = CDDM_from_mesh(ob->data, ob);
-
-	CDDM_apply_vert_coords(dm, vertexCos);
-	CDDM_calc_normals(dm);
-=======
 	DerivedMesh *dm= get_dm(md->scene, ob, NULL, derivedData, NULL, 0);
->>>>>>> 3b1585b1
 
 	smoothModifier_do((SmoothModifierData *)md, ob, dm,
 			   vertexCos, numVerts);
@@ -3697,17 +3666,7 @@
 					 ModifierData *md, Object *ob, BMEditMesh *editData,
       DerivedMesh *derivedData, float (*vertexCos)[3], int numVerts)
 {
-<<<<<<< HEAD
-	DerivedMesh *dm;
-
-	if(derivedData) dm = CDDM_copy(derivedData, 0);
-	else dm = CDDM_from_BMEditMesh(editData, ob->data);
-
-	CDDM_apply_vert_coords(dm, vertexCos);
-	CDDM_calc_normals(dm);
-=======
 	DerivedMesh *dm= get_dm(md->scene, ob, editData, derivedData, NULL, 0);
->>>>>>> 3b1585b1
 
 	smoothModifier_do((SmoothModifierData *)md, ob, dm,
 			   vertexCos, numVerts);
@@ -4284,12 +4243,6 @@
 	DerivedMesh *dm = get_dm(md->scene, ob, editData, derivedData, NULL, 0);
 	CastModifierData *cmd = (CastModifierData *)md;
 
-<<<<<<< HEAD
-	if (!dm && ob->type == OB_MESH)
-		dm = CDDM_from_BMEditMesh(editData, ob->data);
-
-=======
->>>>>>> 3b1585b1
 	if (cmd->type == MOD_CAST_TYPE_CUBOID) {
 		castModifier_cuboid_do(cmd, ob, dm, vertexCos, numVerts);
 	} else { /* MOD_CAST_TYPE_SPHERE or MOD_CAST_TYPE_CYLINDER */
@@ -4689,22 +4642,10 @@
 	DerivedMesh *dm= derivedData;
 	WaveModifierData *wmd = (WaveModifierData *)md;
 
-<<<<<<< HEAD
-	if(!wmd->texture && !wmd->defgrp_name[0] && !(wmd->flag & MOD_WAVE_NORM))
-		dm = derivedData;
-	else if(derivedData) dm = CDDM_copy(derivedData, 0);
-	else dm = CDDM_from_BMEditMesh(editData, ob->data);
-
-	if(wmd->flag & MOD_WAVE_NORM) {
-		CDDM_apply_vert_coords(dm, vertexCos);
-		CDDM_calc_normals(dm);
-	}
-=======
 	if(wmd->flag & MOD_WAVE_NORM)
 		dm= get_cddm(md->scene, ob, editData, dm, vertexCos);
 	else if(wmd->texture || wmd->defgrp_name[0])
 		dm= get_dm(md->scene, ob, editData, dm, NULL, 0);
->>>>>>> 3b1585b1
 
 	waveModifier_do(wmd, md->scene, ob, dm, vertexCos, numVerts);
 
@@ -5938,13 +5879,8 @@
 		surmd->dm->release(surmd->dm);
 
 	/* if possible use/create DerivedMesh */
-<<<<<<< HEAD
 	if(derivedData) surmd->dm = CDDM_copy(derivedData, 0);
-	else surmd->dm = get_original_dm(md->scene, ob, NULL, 0);
-=======
-	if(derivedData) surmd->dm = CDDM_copy(derivedData);
 	else surmd->dm = get_dm(md->scene, ob, NULL, NULL, NULL, 0);
->>>>>>> 3b1585b1
 	
 	if(!ob->pd)
 	{
@@ -7147,7 +7083,7 @@
 
 	totface= dm->getNumTessFaces(dm);
 	totvert= dm->getNumVerts(dm);
-	mface= dm->getFaceArray(dm);
+	mface= dm->getTessFaceArray(dm);
 	totpart= psmd->psys->totpart;
 
 	timestep= psys_get_timestep(&sim);
@@ -7168,11 +7104,7 @@
 		else 
 			mindex = totvert+facepa[i];
 
-<<<<<<< HEAD
 		mf=CDDM_get_tessface(dm,i);
-=======
-		mf= &mface[i];
->>>>>>> 3b1585b1
 
 		/* set face vertices to exist in particle group */
 		BLI_edgehash_insert(vertpahash, mf->v1, mindex, NULL);
@@ -7875,22 +7807,7 @@
 
 	/* ensure we get a CDDM with applied vertex coords */
 	if(dataMask)
-<<<<<<< HEAD
-	{
-		if(derivedData) dm = CDDM_copy(derivedData, 0);
-		else if(ob->type==OB_MESH) dm = CDDM_from_mesh(ob->data, ob);
-		else if(ob->type==OB_LATTICE) dm = NULL;
-		else return;
-
-		if(dm != NULL && (dataMask & (1<<CD_MVERT)))
-		{
-			CDDM_apply_vert_coords(dm, vertexCos);
-			CDDM_calc_normals(dm);
-		}
-	}
-=======
 		dm= get_cddm(md->scene, ob, NULL, dm, vertexCos);
->>>>>>> 3b1585b1
 
 	shrinkwrapModifier_deform((ShrinkwrapModifierData*)md, md->scene, ob, dm, vertexCos, numVerts);
 
@@ -7905,22 +7822,7 @@
 
 	/* ensure we get a CDDM with applied vertex coords */
 	if(dataMask)
-<<<<<<< HEAD
-	{
-		if(derivedData) dm = CDDM_copy(derivedData, 0);
-		else if(ob->type==OB_MESH) dm = CDDM_from_BMEditMesh(editData, ob->data);
-		else if(ob->type==OB_LATTICE) dm = NULL;
-		else return;
-
-		if(dm != NULL && (dataMask & (1<<CD_MVERT)))
-		{
-			CDDM_apply_vert_coords(dm, vertexCos);
-			CDDM_calc_normals(dm);
-		}
-	}
-=======
 		dm= get_cddm(md->scene, ob, editData, dm, vertexCos);
->>>>>>> 3b1585b1
 
 	shrinkwrapModifier_deform((ShrinkwrapModifierData*)md, md->scene, ob, dm, vertexCos, numVerts);
 
@@ -7999,22 +7901,7 @@
 	/* we implement requiredDataMask but thats not really usefull since
 	   mesh_calc_modifiers pass a NULL derivedData */
 	if(dataMask)
-<<<<<<< HEAD
-	{
-		if(derivedData) dm = CDDM_copy(derivedData, 0);
-		else if(ob->type==OB_MESH) dm = CDDM_from_mesh(ob->data, ob);
-		else if(ob->type==OB_LATTICE) dm = NULL;
-		else return;
-
-		if(dm != NULL && (dataMask & CD_MVERT))
-		{
-			CDDM_apply_vert_coords(dm, vertexCos);
-			CDDM_calc_normals(dm);
-		}
-	}
-=======
 		dm= get_dm(md->scene, ob, NULL, dm, NULL, 0);
->>>>>>> 3b1585b1
 
 	SimpleDeformModifier_do((SimpleDeformModifierData*)md, ob, dm, vertexCos, numVerts);
 
@@ -8030,22 +7917,7 @@
 	/* we implement requiredDataMask but thats not really usefull since
 	   mesh_calc_modifiers pass a NULL derivedData */
 	if(dataMask)
-<<<<<<< HEAD
-	{
-		if(derivedData) dm = CDDM_copy(derivedData, 0);
-		else if(ob->type==OB_MESH) dm = CDDM_from_BMEditMesh(editData, ob->data);
-		else if(ob->type==OB_LATTICE) dm = NULL;
-		else return;
-
-		if(dm != NULL && (dataMask & CD_MVERT))
-		{
-			CDDM_apply_vert_coords(dm, vertexCos);
-			CDDM_calc_normals(dm);
-		}
-	}
-=======
 		dm= get_dm(md->scene, ob, editData, dm, NULL, 0);
->>>>>>> 3b1585b1
 
 	SimpleDeformModifier_do((SimpleDeformModifierData*)md, ob, dm, vertexCos, numVerts);
 
