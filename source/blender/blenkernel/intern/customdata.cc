--- conflicted
+++ resolved
@@ -55,12 +55,9 @@
 /* only for customdata_data_transfer_interp_normal_normals */
 #include "data_transfer_intern.h"
 
-<<<<<<< HEAD
+using blender::IndexRange;
 using blender::Span;
 using blender::Vector;
-=======
-using blender::IndexRange;
->>>>>>> dc389a61
 
 /* number of layers to add when growing a CustomData object */
 #define CUSTOMDATA_GROW 5
