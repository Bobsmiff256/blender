# ##### BEGIN GPL LICENSE BLOCK #####
#
#  This program is free software; you can redistribute it and/or
#  modify it under the terms of the GNU General Public License
#  as published by the Free Software Foundation; either version 2
#  of the License, or (at your option) any later version.
#
#  This program is distributed in the hope that it will be useful,
#  but WITHOUT ANY WARRANTY; without even the implied warranty of
#  MERCHANTABILITY or FITNESS FOR A PARTICULAR PURPOSE.  See the
#  GNU General Public License for more details.
#
#  You should have received a copy of the GNU General Public License
#  along with this program; if not, write to the Free Software Foundation,
#  Inc., 51 Franklin Street, Fifth Floor, Boston, MA 02110-1301, USA.
#
# ##### END GPL LICENSE BLOCK #####

# <pep8 compliant>
import bpy
from bpy.types import Header, Menu, Panel
from bl_ui.properties_grease_pencil_common import (
        GreasePencilDataPanel,
        GreasePencilPaletteColorPanel,
        )
from bl_ui.properties_paint_common import UnifiedPaintPanel
from bpy.app.translations import contexts as i18n_contexts


class VIEW3D_HT_header(Header):
    bl_space_type = 'VIEW_3D'

    def draw(self, context):
        layout = self.layout

        view = context.space_data
        # mode_string = context.mode
        obj = context.active_object
        toolsettings = context.tool_settings

        row = layout.row(align=True)
        row.template_header()

        VIEW3D_MT_editor_menus.draw_collapsible(context, layout)

        # Contains buttons like Mode, Pivot, Manipulator, Layer, Mesh Select Mode...
        row = layout
        layout.template_header_3D()

        if obj:
            mode = obj.mode

            # Occlude geometry
            if ((view.viewport_shade not in {'BOUNDBOX', 'WIREFRAME'} and (mode == 'EDIT' and obj.type == 'MESH')) or
                    (mode == 'WEIGHT_PAINT')):
                row.prop(view, "use_occlude_geometry", text="")

            # Proportional editing
            if context.gpencil_data and context.gpencil_data.use_stroke_edit_mode:
                row = layout.row(align=True)
                row.prop(toolsettings, "proportional_edit", icon_only=True)
                if toolsettings.proportional_edit != 'DISABLED':
                    row.prop(toolsettings, "proportional_edit_falloff", icon_only=True)
            elif mode == 'EDIT':
                row = layout.row(align=True)
                row.prop(toolsettings, "proportional_edit", icon_only=True)
                if toolsettings.proportional_edit != 'DISABLED':
                    row.prop(toolsettings, "proportional_edit_falloff", icon_only=True)
            elif mode == 'OBJECT':
                row = layout.row(align=True)
                row.prop(toolsettings, "use_proportional_edit_objects", icon_only=True)
                if toolsettings.use_proportional_edit_objects:
                    row.prop(toolsettings, "proportional_edit_falloff", icon_only=True)
        else:
            # Proportional editing
            if context.gpencil_data and context.gpencil_data.use_stroke_edit_mode:
                row = layout.row(align=True)
                row.prop(toolsettings, "proportional_edit", icon_only=True)
                if toolsettings.proportional_edit != 'DISABLED':
                    row.prop(toolsettings, "proportional_edit_falloff", icon_only=True)

        # Snap
        show_snap = False
        if obj is None:
            show_snap = True
        else:
            if mode not in {'SCULPT', 'VERTEX_PAINT', 'WEIGHT_PAINT', 'TEXTURE_PAINT'}:
                show_snap = True
            else:
                paint_settings = UnifiedPaintPanel.paint_settings(context)
                if paint_settings:
                    brush = paint_settings.brush
                    if brush and brush.stroke_method == 'CURVE':
                        show_snap = True

        if show_snap:
            snap_element = toolsettings.snap_element
            row = layout.row(align=True)
            row.prop(toolsettings, "use_snap", text="")
            row.prop(toolsettings, "snap_element", icon_only=True)
            if snap_element == 'INCREMENT':
                row.prop(toolsettings, "use_snap_grid_absolute", text="")
            else:
                row.prop(toolsettings, "snap_target", text="")
                if obj:
                    if mode == 'EDIT':
                        row.prop(toolsettings, "use_snap_self", text="")
                    if mode in {'OBJECT', 'POSE', 'EDIT'} and snap_element != 'VOLUME':
                        row.prop(toolsettings, "use_snap_align_rotation", text="")

            if snap_element == 'VOLUME':
                row.prop(toolsettings, "use_snap_peel_object", text="")
            elif snap_element == 'FACE':
                row.prop(toolsettings, "use_snap_project", text="")

        # AutoMerge editing
        if obj:
            if (mode == 'EDIT' and obj.type == 'MESH'):
                layout.prop(toolsettings, "use_mesh_automerge", text="", icon='AUTOMERGE_ON')

        # OpenGL render
        row = layout.row(align=True)
        row.operator("render.opengl", text="", icon='RENDER_STILL')
        row.operator("render.opengl", text="", icon='RENDER_ANIMATION').animation = True

        # Pose
        if obj and mode == 'POSE':
            row = layout.row(align=True)
            row.operator("pose.copy", text="", icon='COPYDOWN')
            row.operator("pose.paste", text="", icon='PASTEDOWN').flipped = False
            row.operator("pose.paste", text="", icon='PASTEFLIPDOWN').flipped = True

        # GPencil
        if context.gpencil_data and context.gpencil_data.use_stroke_edit_mode:
            row = layout.row(align=True)
            row.operator("gpencil.copy", text="", icon='COPYDOWN')
            row.operator("gpencil.paste", text="", icon='PASTEDOWN')

            # XXX: icon
            layout.prop(context.gpencil_data, "use_onion_skinning", text="Onion Skins", icon='PARTICLE_PATH')

            row = layout.row(align=True)
            row.prop(context.tool_settings.gpencil_sculpt, "use_select_mask")
            row.prop(context.tool_settings.gpencil_sculpt, "selection_alpha", slider=True)


class VIEW3D_MT_editor_menus(Menu):
    bl_space_type = 'VIEW3D_MT_editor_menus'
    bl_label = ""

    def draw(self, context):
        self.draw_menus(self.layout, context)

    @staticmethod
    def draw_menus(layout, context):
        obj = context.active_object
        mode_string = context.mode
        edit_object = context.edit_object
        gp_edit = context.gpencil_data and context.gpencil_data.use_stroke_edit_mode

        layout.menu("VIEW3D_MT_view")

        # Select Menu
        if gp_edit:
            layout.menu("VIEW3D_MT_select_gpencil")
        elif mode_string in {'PAINT_WEIGHT', 'PAINT_VERTEX', 'PAINT_TEXTURE'}:
            mesh = obj.data
            if mesh.use_paint_mask:
                layout.menu("VIEW3D_MT_select_paint_mask")
            elif mesh.use_paint_mask_vertex and mode_string == 'PAINT_WEIGHT':
                layout.menu("VIEW3D_MT_select_paint_mask_vertex")
        elif mode_string != 'SCULPT':
            layout.menu("VIEW3D_MT_select_%s" % mode_string.lower())

        if gp_edit:
            pass
        elif mode_string == 'OBJECT':
            layout.menu("INFO_MT_add", text="Add")
        elif mode_string == 'EDIT_MESH':
            layout.menu("INFO_MT_mesh_add", text="Add")
        elif mode_string == 'EDIT_CURVE':
            layout.menu("INFO_MT_curve_add", text="Add")
        elif mode_string == 'EDIT_SURFACE':
            layout.menu("INFO_MT_surface_add", text="Add")
        elif mode_string == 'EDIT_METABALL':
            layout.menu("INFO_MT_metaball_add", text="Add")
        elif mode_string == 'EDIT_ARMATURE':
            layout.menu("INFO_MT_edit_armature_add", text="Add")

        if gp_edit:
            layout.menu("VIEW3D_MT_edit_gpencil")
        elif edit_object:
            layout.menu("VIEW3D_MT_edit_%s" % edit_object.type.lower())
        elif obj:
            if mode_string != 'PAINT_TEXTURE':
                layout.menu("VIEW3D_MT_%s" % mode_string.lower())
            if mode_string in {'SCULPT', 'PAINT_VERTEX', 'PAINT_WEIGHT', 'PAINT_TEXTURE'}:
                layout.menu("VIEW3D_MT_brush")
            if mode_string == 'SCULPT':
                layout.menu("VIEW3D_MT_hide_mask")
        else:
            layout.menu("VIEW3D_MT_object")


# ********** Menu **********


# ********** Utilities **********


class ShowHideMenu:
    bl_label = "Show/Hide"
    _operator_name = ""

    def draw(self, context):
        layout = self.layout

        layout.operator("%s.reveal" % self._operator_name, text="Show Hidden")
        layout.operator("%s.hide" % self._operator_name, text="Hide Selected").unselected = False
        layout.operator("%s.hide" % self._operator_name, text="Hide Unselected").unselected = True


# Standard transforms which apply to all cases
# NOTE: this doesn't seem to be able to be used directly
class VIEW3D_MT_transform_base(Menu):
    bl_label = "Transform"

    # TODO: get rid of the custom text strings?
    def draw(self, context):
        layout = self.layout

        layout.operator("transform.translate", text="Grab/Move")
        # TODO: sub-menu for grab per axis
        layout.operator("transform.rotate", text="Rotate")
        # TODO: sub-menu for rot per axis
        layout.operator("transform.resize", text="Scale")
        # TODO: sub-menu for scale per axis

        layout.separator()

        layout.operator("transform.tosphere", text="To Sphere")
        layout.operator("transform.shear", text="Shear")
        layout.operator("transform.bend", text="Bend")
        layout.operator("transform.push_pull", text="Push/Pull")

        if context.mode != 'OBJECT':
            layout.operator("transform.vertex_warp", text="Warp")
            layout.operator("transform.vertex_random", text="Randomize")


# Generic transform menu - geometry types
class VIEW3D_MT_transform(VIEW3D_MT_transform_base):
    def draw(self, context):
        # base menu
        VIEW3D_MT_transform_base.draw(self, context)

        # generic...
        layout = self.layout
        layout.operator("transform.shrink_fatten", text="Shrink Fatten")

        layout.separator()

        layout.operator("transform.translate", text="Move Texture Space").texture_space = True
        layout.operator("transform.resize", text="Scale Texture Space").texture_space = True


# Object-specific extensions to Transform menu
class VIEW3D_MT_transform_object(VIEW3D_MT_transform_base):
    def draw(self, context):
        layout = self.layout

        # base menu
        VIEW3D_MT_transform_base.draw(self, context)

        # object-specific option follow...
        layout.separator()

        layout.operator("transform.translate", text="Move Texture Space").texture_space = True
        layout.operator("transform.resize", text="Scale Texture Space").texture_space = True

        layout.separator()

        layout.operator_context = 'EXEC_REGION_WIN'
        layout.operator("transform.transform", text="Align to Transform Orientation").mode = 'ALIGN'  # XXX see alignmenu() in edit.c of b2.4x to get this working

        layout.separator()

        layout.operator_context = 'EXEC_AREA'

        layout.operator("object.origin_set", text="Geometry to Origin").type = 'GEOMETRY_ORIGIN'
        layout.operator("object.origin_set", text="Origin to Geometry").type = 'ORIGIN_GEOMETRY'
        layout.operator("object.origin_set", text="Origin to 3D Cursor").type = 'ORIGIN_CURSOR'
        layout.operator("object.origin_set", text="Origin to Center of Mass").type = 'ORIGIN_CENTER_OF_MASS'
        layout.separator()

        layout.operator("object.randomize_transform")
        layout.operator("object.align")


# Armature EditMode extensions to Transform menu
class VIEW3D_MT_transform_armature(VIEW3D_MT_transform_base):
    def draw(self, context):
        layout = self.layout

        # base menu
        VIEW3D_MT_transform_base.draw(self, context)

        # armature specific extensions follow...
        layout.separator()

        obj = context.object
        if obj.type == 'ARMATURE' and obj.mode in {'EDIT', 'POSE'}:
            if obj.data.draw_type == 'BBONE':
                layout.operator("transform.transform", text="Scale BBone").mode = 'BONE_SIZE'
            elif obj.data.draw_type == 'ENVELOPE':
                layout.operator("transform.transform", text="Scale Envelope Distance").mode = 'BONE_SIZE'
                layout.operator("transform.transform", text="Scale Radius").mode = 'BONE_ENVELOPE'

        if context.edit_object and context.edit_object.type == 'ARMATURE':
            layout.operator("armature.align")


class VIEW3D_MT_mirror(Menu):
    bl_label = "Mirror"

    def draw(self, context):
        layout = self.layout

        layout.operator("transform.mirror", text="Interactive Mirror")

        layout.separator()

        layout.operator_context = 'INVOKE_REGION_WIN'

        props = layout.operator("transform.mirror", text="X Global")
        props.constraint_axis = (True, False, False)
        props.constraint_orientation = 'GLOBAL'
        props = layout.operator("transform.mirror", text="Y Global")
        props.constraint_axis = (False, True, False)
        props.constraint_orientation = 'GLOBAL'
        props = layout.operator("transform.mirror", text="Z Global")
        props.constraint_axis = (False, False, True)
        props.constraint_orientation = 'GLOBAL'

        if context.edit_object:
            layout.separator()

            props = layout.operator("transform.mirror", text="X Local")
            props.constraint_axis = (True, False, False)
            props.constraint_orientation = 'LOCAL'
            props = layout.operator("transform.mirror", text="Y Local")
            props.constraint_axis = (False, True, False)
            props.constraint_orientation = 'LOCAL'
            props = layout.operator("transform.mirror", text="Z Local")
            props.constraint_axis = (False, False, True)
            props.constraint_orientation = 'LOCAL'

            layout.operator("object.vertex_group_mirror")


class VIEW3D_MT_snap(Menu):
    bl_label = "Snap"

    def draw(self, context):
        layout = self.layout

        layout.operator("view3d.snap_selected_to_grid", text="Selection to Grid")
        layout.operator("view3d.snap_selected_to_cursor", text="Selection to Cursor").use_offset = False
        layout.operator("view3d.snap_selected_to_cursor", text="Selection to Cursor (Offset)").use_offset = True
        layout.operator("view3d.snap_selected_to_active", text="Selection to Active")

        layout.separator()

        layout.operator("view3d.snap_cursor_to_selected", text="Cursor to Selected")
        layout.operator("view3d.snap_cursor_to_center", text="Cursor to Center")
        layout.operator("view3d.snap_cursor_to_grid", text="Cursor to Grid")
        layout.operator("view3d.snap_cursor_to_active", text="Cursor to Active")


class VIEW3D_MT_uv_map(Menu):
    bl_label = "UV Mapping"

    def draw(self, context):
        layout = self.layout

        layout.operator("uv.unwrap")

        layout.operator_context = 'INVOKE_DEFAULT'
        layout.operator("uv.smart_project")
        layout.operator("uv.lightmap_pack")
        layout.operator("uv.follow_active_quads")

        layout.separator()

        layout.operator_context = 'EXEC_REGION_WIN'
        layout.operator("uv.cube_project")
        layout.operator("uv.cylinder_project")
        layout.operator("uv.sphere_project")

        layout.separator()

        layout.operator_context = 'INVOKE_REGION_WIN'
        layout.operator("uv.project_from_view").scale_to_bounds = False
        layout.operator("uv.project_from_view", text="Project from View (Bounds)").scale_to_bounds = True

        layout.separator()

        layout.operator("uv.reset")


class VIEW3D_MT_edit_proportional(Menu):
    bl_label = "Proportional Editing"

    def draw(self, context):
        layout = self.layout

        layout.props_enum(context.tool_settings, "proportional_edit")

        layout.separator()

        layout.label("Falloff:")
        layout.props_enum(context.tool_settings, "proportional_edit_falloff")


# ********** View menus **********


class VIEW3D_MT_view(Menu):
    bl_label = "View"

    def draw(self, context):
        layout = self.layout

        layout.operator("view3d.properties", icon='MENU_PANEL')
        layout.operator("view3d.toolshelf", icon='MENU_PANEL')

        layout.separator()

        layout.operator("view3d.viewnumpad", text="Camera").type = 'CAMERA'
        layout.operator("view3d.viewnumpad", text="Top").type = 'TOP'
        layout.operator("view3d.viewnumpad", text="Bottom").type = 'BOTTOM'
        layout.operator("view3d.viewnumpad", text="Front").type = 'FRONT'
        layout.operator("view3d.viewnumpad", text="Back").type = 'BACK'
        layout.operator("view3d.viewnumpad", text="Right").type = 'RIGHT'
        layout.operator("view3d.viewnumpad", text="Left").type = 'LEFT'

        layout.menu("VIEW3D_MT_view_cameras", text="Cameras")

        layout.separator()

        layout.operator("view3d.view_persportho")

        layout.separator()

        layout.menu("VIEW3D_MT_view_navigation")
        layout.menu("VIEW3D_MT_view_align")

        layout.separator()

        layout.operator_context = 'INVOKE_REGION_WIN'

        layout.operator("view3d.clip_border", text="Clipping Border...")
        layout.operator("view3d.zoom_border", text="Zoom Border...")
        layout.operator("view3d.render_border", text="Render Border...").camera_only = False
        layout.operator("view3d.clear_render_border")

        layout.separator()

        layout.operator("view3d.layers", text="Show All Layers").nr = 0

        layout.separator()

        layout.operator("view3d.localview", text="View Global/Local")
        layout.operator("view3d.view_selected").use_all_regions = False
        layout.operator("view3d.view_all").center = False

        layout.separator()

        layout.operator("screen.animation_play", text="Playback Animation")

        layout.separator()

        layout.operator("screen.area_dupli")
        layout.operator("screen.region_quadview")
        layout.operator("screen.screen_full_area")
        layout.operator("screen.screen_full_area", text="Toggle Fullscreen Area").use_hide_panels = True


class VIEW3D_MT_view_navigation(Menu):
    bl_label = "Navigation"

    def draw(self, context):
        from math import pi
        layout = self.layout

        layout.operator_enum("view3d.view_orbit", "type")
        props = layout.operator("view3d.view_orbit", "Orbit Opposite")
        props.type = 'ORBITRIGHT'
        props.angle = pi

        layout.separator()

        layout.operator("view3d.view_roll", text="Roll Left").type = 'LEFT'
        layout.operator("view3d.view_roll", text="Roll Right").type = 'RIGHT'

        layout.separator()

        layout.operator_enum("view3d.view_pan", "type")

        layout.separator()

        layout.operator("view3d.zoom", text="Zoom In").delta = 1
        layout.operator("view3d.zoom", text="Zoom Out").delta = -1
        layout.operator("view3d.zoom_camera_1_to_1", text="Zoom Camera 1:1")

        layout.separator()

        layout.operator("view3d.fly")
        layout.operator("view3d.walk")


class VIEW3D_MT_view_align(Menu):
    bl_label = "Align View"

    def draw(self, context):
        layout = self.layout

        layout.menu("VIEW3D_MT_view_align_selected")

        layout.separator()

        layout.operator("view3d.view_all", text="Center Cursor and View All").center = True
        layout.operator("view3d.camera_to_view", text="Align Active Camera to View")
        layout.operator("view3d.camera_to_view_selected", text="Align Active Camera to Selected")
        layout.operator("view3d.view_selected")
        layout.operator("view3d.view_center_cursor")

        layout.separator()

        layout.operator("view3d.view_lock_to_active")
        layout.operator("view3d.view_lock_clear")


class VIEW3D_MT_view_align_selected(Menu):
    bl_label = "Align View to Active"

    def draw(self, context):
        layout = self.layout

        props = layout.operator("view3d.viewnumpad", text="Top")
        props.align_active = True
        props.type = 'TOP'

        props = layout.operator("view3d.viewnumpad", text="Bottom")
        props.align_active = True
        props.type = 'BOTTOM'

        props = layout.operator("view3d.viewnumpad", text="Front")
        props.align_active = True
        props.type = 'FRONT'

        props = layout.operator("view3d.viewnumpad", text="Back")
        props.align_active = True
        props.type = 'BACK'

        props = layout.operator("view3d.viewnumpad", text="Right")
        props.align_active = True
        props.type = 'RIGHT'

        props = layout.operator("view3d.viewnumpad", text="Left")
        props.align_active = True
        props.type = 'LEFT'


class VIEW3D_MT_view_cameras(Menu):
    bl_label = "Cameras"

    def draw(self, context):
        layout = self.layout

        layout.operator("view3d.object_as_camera")
        layout.operator("view3d.viewnumpad", text="Active Camera").type = 'CAMERA'


# ********** Select menus, suffix from context.mode **********

class VIEW3D_MT_select_object_more_less(Menu):
    bl_label = "Select More/Less"

    def draw(self, context):
        layout = self.layout

        layout = self.layout

        layout.operator("object.select_more", text="More")
        layout.operator("object.select_less", text="Less")

        layout.separator()

        props = layout.operator("object.select_hierarchy", text="Parent")
        props.extend = False
        props.direction = 'PARENT'

        props = layout.operator("object.select_hierarchy", text="Child")
        props.extend = False
        props.direction = 'CHILD'

        layout.separator()

        props = layout.operator("object.select_hierarchy", text="Extend Parent")
        props.extend = True
        props.direction = 'PARENT'

        props = layout.operator("object.select_hierarchy", text="Extend Child")
        props.extend = True
        props.direction = 'CHILD'


class VIEW3D_MT_select_object(Menu):
    bl_label = "Select"

    def draw(self, context):
        layout = self.layout

        layout.operator("view3d.select_border")
        layout.operator("view3d.select_circle")

        layout.separator()

        layout.operator("object.select_all").action = 'TOGGLE'
        layout.operator("object.select_all", text="Inverse").action = 'INVERT'
        layout.operator("object.select_random", text="Random")
        layout.operator("object.select_mirror", text="Mirror")
        layout.operator("object.select_by_layer", text="Select All by Layer")
        layout.operator_menu_enum("object.select_by_type", "type", text="Select All by Type...")
        layout.operator("object.select_camera", text="Select Camera")

        layout.separator()

        layout.menu("VIEW3D_MT_select_object_more_less")

        layout.separator()

        layout.operator_menu_enum("object.select_grouped", "type", text="Grouped")
        layout.operator_menu_enum("object.select_linked", "type", text="Linked")
        layout.operator("object.select_pattern", text="Select Pattern...")


class VIEW3D_MT_select_pose_more_less(Menu):
    bl_label = "Select More/Less"

    def draw(self, context):
        layout = self.layout

        layout = self.layout

        props = layout.operator("pose.select_hierarchy", text="Parent")
        props.extend = False
        props.direction = 'PARENT'

        props = layout.operator("pose.select_hierarchy", text="Child")
        props.extend = False
        props.direction = 'CHILD'

        layout.separator()

        props = layout.operator("pose.select_hierarchy", text="Extend Parent")
        props.extend = True
        props.direction = 'PARENT'

        props = layout.operator("pose.select_hierarchy", text="Extend Child")
        props.extend = True
        props.direction = 'CHILD'


class VIEW3D_MT_select_pose(Menu):
    bl_label = "Select"

    def draw(self, context):
        layout = self.layout

        layout.operator("view3d.select_border")
        layout.operator("view3d.select_circle")

        layout.separator()

        layout.operator("pose.select_all").action = 'TOGGLE'
        layout.operator("pose.select_all", text="Inverse").action = 'INVERT'
        layout.operator("pose.select_mirror", text="Flip Active")
        layout.operator("pose.select_constraint_target", text="Constraint Target")
        layout.operator("pose.select_linked", text="Linked")

        layout.separator()

        layout.menu("VIEW3D_MT_select_pose_more_less")

        layout.separator()

        layout.operator_menu_enum("pose.select_grouped", "type", text="Grouped")
        layout.operator("object.select_pattern", text="Select Pattern...")


<<<<<<< HEAD
=======
class VIEW3D_MT_select_particle(Menu):
    bl_label = "Select"

    def draw(self, context):
        layout = self.layout

        layout.operator("view3d.select_border")
        layout.operator("view3d.select_circle")

        layout.separator()

        layout.operator("particle.select_all").action = 'TOGGLE'
        layout.operator("particle.select_linked")
        layout.operator("particle.select_all", text="Inverse").action = 'INVERT'

        layout.separator()

        layout.operator("particle.select_more")
        layout.operator("particle.select_less")

        layout.separator()

        layout.operator("particle.select_random")

        layout.separator()

        layout.operator("particle.select_roots", text="Roots")
        layout.operator("particle.select_tips", text="Tips")


>>>>>>> 2a2eb0c4
class VIEW3D_MT_edit_mesh_select_similar(Menu):
    bl_label = "Select Similar"

    def draw(self, context):
        layout = self.layout

        layout.operator_enum("mesh.select_similar", "type")

        layout.separator()

        layout.operator("mesh.select_similar_region", text="Face Regions")


class VIEW3D_MT_edit_mesh_select_by_trait(Menu):
    bl_label = "Select All by Trait"

    def draw(self, context):
        layout = self.layout
        if context.scene.tool_settings.mesh_select_mode[2] is False:
            layout.operator("mesh.select_non_manifold", text="Non Manifold")
        layout.operator("mesh.select_loose", text="Loose Geometry")
        layout.operator("mesh.select_interior_faces", text="Interior Faces")
        layout.operator("mesh.select_face_by_sides")

        layout.separator()

        layout.operator("mesh.select_ungrouped", text="Ungrouped Verts")


class VIEW3D_MT_edit_mesh_select_more_less(Menu):
    bl_label = "Select More/Less"

    def draw(self, context):
        layout = self.layout

        layout.operator("mesh.select_more", text="More")
        layout.operator("mesh.select_less", text="Less")

        layout.separator()

        layout.operator("mesh.select_next_item", text="Next Active")
        layout.operator("mesh.select_prev_item", text="Previous Active")


class VIEW3D_MT_select_edit_mesh(Menu):
    bl_label = "Select"

    def draw(self, context):
        layout = self.layout

        layout.operator("view3d.select_border")
        layout.operator("view3d.select_circle")

        layout.separator()

        # primitive
        layout.operator("mesh.select_all").action = 'TOGGLE'
        layout.operator("mesh.select_all", text="Inverse").action = 'INVERT'

        layout.separator()

        # numeric
        layout.operator("mesh.select_random", text="Random")
        layout.operator("mesh.select_nth")

        layout.separator()

        # geometric
        layout.operator("mesh.edges_select_sharp", text="Sharp Edges")
        layout.operator("mesh.faces_select_linked_flat", text="Linked Flat Faces")

        layout.separator()

        # other ...
        layout.menu("VIEW3D_MT_edit_mesh_select_similar")

        layout.separator()

        layout.menu("VIEW3D_MT_edit_mesh_select_by_trait")

        layout.separator()

        layout.menu("VIEW3D_MT_edit_mesh_select_more_less")

        layout.separator()

        layout.operator("mesh.select_mirror", text="Mirror")
        layout.operator("mesh.select_axis", text="Side of Active")

        layout.operator("mesh.select_linked", text="Linked")
        layout.operator("mesh.shortest_path_select", text="Shortest Path")
        layout.operator("mesh.loop_multi_select", text="Edge Loops").ring = False
        layout.operator("mesh.loop_multi_select", text="Edge Rings").ring = True

        layout.separator()

        layout.operator("mesh.loop_to_region")
        layout.operator("mesh.region_to_loop")


class VIEW3D_MT_select_edit_curve(Menu):
    bl_label = "Select"

    def draw(self, context):
        layout = self.layout

        layout.operator("view3d.select_border")
        layout.operator("view3d.select_circle")

        layout.separator()

        layout.operator("curve.select_all").action = 'TOGGLE'
        layout.operator("curve.select_all", text="Inverse").action = 'INVERT'
        layout.operator("curve.select_random")
        layout.operator("curve.select_nth")
        layout.operator("curve.select_linked", text="Select Linked")
        layout.operator("curve.select_similar", text="Select Similar")

        layout.separator()

        layout.operator("curve.de_select_first")
        layout.operator("curve.de_select_last")
        layout.operator("curve.select_next")
        layout.operator("curve.select_previous")

        layout.separator()

        layout.operator("curve.select_more")
        layout.operator("curve.select_less")


class VIEW3D_MT_select_edit_surface(Menu):
    bl_label = "Select"

    def draw(self, context):
        layout = self.layout

        layout.operator("view3d.select_border")
        layout.operator("view3d.select_circle")

        layout.separator()

        layout.operator("curve.select_all").action = 'TOGGLE'
        layout.operator("curve.select_all", text="Inverse").action = 'INVERT'
        layout.operator("curve.select_random")
        layout.operator("curve.select_nth")
        layout.operator("curve.select_linked", text="Select Linked")
        layout.operator("curve.select_similar", text="Select Similar")

        layout.separator()

        layout.operator("curve.select_row")

        layout.separator()

        layout.operator("curve.select_more")
        layout.operator("curve.select_less")


class VIEW3D_MT_select_edit_text(Menu):
    # intentional name mis-match
    # select menu for 3d-text doesn't make sense
    bl_label = "Edit"

    def draw(self, context):
        layout = self.layout

        layout.operator("font.text_copy", text="Copy")
        layout.operator("font.text_cut", text="Cut")
        layout.operator("font.text_paste", text="Paste")

        layout.separator()

        layout.operator("font.text_paste_from_file")

        layout.separator()

        layout.operator("font.select_all")


class VIEW3D_MT_select_edit_metaball(Menu):
    bl_label = "Select"

    def draw(self, context):
        layout = self.layout

        layout.operator("view3d.select_border")
        layout.operator("view3d.select_circle")

        layout.separator()

        layout.operator("mball.select_all").action = 'TOGGLE'
        layout.operator("mball.select_all", text="Inverse").action = 'INVERT'

        layout.separator()

        layout.operator("mball.select_random_metaelems")

        layout.separator()

        layout.operator_menu_enum("mball.select_similar", "type", text="Similar")


class VIEW3D_MT_select_edit_lattice(Menu):
    bl_label = "Select"

    def draw(self, context):
        layout = self.layout

        layout.operator("view3d.select_border")
        layout.operator("view3d.select_circle")

        layout.separator()

        layout.operator("lattice.select_mirror")
        layout.operator("lattice.select_random")
        layout.operator("lattice.select_all").action = 'TOGGLE'
        layout.operator("lattice.select_all", text="Inverse").action = 'INVERT'

        layout.separator()

        layout.operator("lattice.select_ungrouped", text="Ungrouped Verts")


class VIEW3D_MT_select_edit_armature(Menu):
    bl_label = "Select"

    def draw(self, context):
        layout = self.layout

        layout.operator("view3d.select_border")
        layout.operator("view3d.select_circle")

        layout.separator()

        layout.operator("armature.select_all").action = 'TOGGLE'
        layout.operator("armature.select_all", text="Inverse").action = 'INVERT'
        layout.operator("armature.select_mirror", text="Mirror").extend = False

        layout.separator()

        layout.operator("armature.select_more", text="More")
        layout.operator("armature.select_less", text="Less")

        layout.separator()

        props = layout.operator("armature.select_hierarchy", text="Parent")
        props.extend = False
        props.direction = 'PARENT'

        props = layout.operator("armature.select_hierarchy", text="Child")
        props.extend = False
        props.direction = 'CHILD'

        layout.separator()

        props = layout.operator("armature.select_hierarchy", text="Extend Parent")
        props.extend = True
        props.direction = 'PARENT'

        props = layout.operator("armature.select_hierarchy", text="Extend Child")
        props.extend = True
        props.direction = 'CHILD'

        layout.operator_menu_enum("armature.select_similar", "type", text="Similar")
        layout.operator("object.select_pattern", text="Select Pattern...")


class VIEW3D_MT_select_gpencil(Menu):
    bl_label = "Select"

    def draw(self, context):
        layout = self.layout

        layout.operator("gpencil.select_border")
        layout.operator("gpencil.select_circle")

        layout.separator()

        layout.operator("gpencil.select_all", text="(De)select All").action = 'TOGGLE'
        layout.operator("gpencil.select_all", text="Inverse").action = 'INVERT'
        layout.operator("gpencil.select_linked", text="Linked")
        layout.operator_menu_enum("gpencil.select_grouped", "type", text="Grouped")

        layout.separator()

        layout.operator("gpencil.select_first")
        layout.operator("gpencil.select_last")

        layout.separator()

        layout.operator("gpencil.select_more")
        layout.operator("gpencil.select_less")


class VIEW3D_MT_select_paint_mask(Menu):
    bl_label = "Select"

    def draw(self, context):
        layout = self.layout

        layout.operator("view3d.select_border")
        layout.operator("view3d.select_circle")

        layout.separator()

        layout.operator("paint.face_select_all").action = 'TOGGLE'
        layout.operator("paint.face_select_all", text="Inverse").action = 'INVERT'

        layout.separator()

        layout.operator("paint.face_select_linked", text="Linked")


class VIEW3D_MT_select_paint_mask_vertex(Menu):
    bl_label = "Select"

    def draw(self, context):
        layout = self.layout

        layout.operator("view3d.select_border")
        layout.operator("view3d.select_circle")

        layout.separator()

        layout.operator("paint.vert_select_all").action = 'TOGGLE'
        layout.operator("paint.vert_select_all", text="Inverse").action = 'INVERT'

        layout.separator()

        layout.operator("paint.vert_select_ungrouped", text="Ungrouped Verts")


class VIEW3D_MT_angle_control(Menu):
    bl_label = "Angle Control"

    @classmethod
    def poll(cls, context):
        settings = UnifiedPaintPanel.paint_settings(context)
        if not settings:
            return False

        brush = settings.brush
        tex_slot = brush.texture_slot

        return tex_slot.has_texture_angle and tex_slot.has_texture_angle_source

    def draw(self, context):
        layout = self.layout

        settings = UnifiedPaintPanel.paint_settings(context)
        brush = settings.brush

        sculpt = (context.sculpt_object is not None)

        tex_slot = brush.texture_slot

        layout.prop(tex_slot, "use_rake", text="Rake")

        if brush.brush_capabilities.has_random_texture_angle and tex_slot.has_random_texture_angle:
            if sculpt:
                if brush.sculpt_capabilities.has_random_texture_angle:
                    layout.prop(tex_slot, "use_random", text="Random")
            else:
                layout.prop(tex_slot, "use_random", text="Random")


# ********** Add menu **********

# XXX: INFO_MT_ names used to keep backwards compatibility (Addons etc that hook into the menu)


class INFO_MT_mesh_add(Menu):
    bl_idname = "INFO_MT_mesh_add"
    bl_label = "Mesh"

    def draw(self, context):
        from .space_view3d_toolbar import VIEW3D_PT_tools_add_object

        layout = self.layout

        layout.operator_context = 'INVOKE_REGION_WIN'

        VIEW3D_PT_tools_add_object.draw_add_mesh(layout)


class INFO_MT_curve_add(Menu):
    bl_idname = "INFO_MT_curve_add"
    bl_label = "Curve"

    def draw(self, context):
        from .space_view3d_toolbar import VIEW3D_PT_tools_add_object
        layout = self.layout

        layout.operator_context = 'INVOKE_REGION_WIN'

        VIEW3D_PT_tools_add_object.draw_add_curve(layout)


class INFO_MT_surface_add(Menu):
    bl_idname = "INFO_MT_surface_add"
    bl_label = "Surface"

    def draw(self, context):
        from .space_view3d_toolbar import VIEW3D_PT_tools_add_object
        layout = self.layout

        layout.operator_context = 'INVOKE_REGION_WIN'

        VIEW3D_PT_tools_add_object.draw_add_surface(layout)


class INFO_MT_metaball_add(Menu):
    bl_idname = "INFO_MT_metaball_add"
    bl_label = "Metaball"

    def draw(self, context):
        layout = self.layout

        layout.operator_context = 'INVOKE_REGION_WIN'
        layout.operator_enum("object.metaball_add", "type")


class INFO_MT_edit_curve_add(Menu):
    bl_idname = "INFO_MT_edit_curve_add"
    bl_label = "Add"

    def draw(self, context):
        is_surf = context.active_object.type == 'SURFACE'

        layout = self.layout
        layout.operator_context = 'EXEC_REGION_WIN'

        if is_surf:
            INFO_MT_surface_add.draw(self, context)
        else:
            INFO_MT_curve_add.draw(self, context)


class INFO_MT_edit_armature_add(Menu):
    bl_idname = "INFO_MT_edit_armature_add"
    bl_label = "Armature"

    def draw(self, context):
        layout = self.layout

        layout.operator_context = 'EXEC_REGION_WIN'
        layout.operator("armature.bone_primitive_add", text="Single Bone", icon='BONE_DATA')


class INFO_MT_armature_add(Menu):
    bl_idname = "INFO_MT_armature_add"
    bl_label = "Armature"

    def draw(self, context):
        layout = self.layout

        layout.operator_context = 'EXEC_REGION_WIN'
        layout.operator("object.armature_add", text="Single Bone", icon='BONE_DATA')


class INFO_MT_lamp_add(Menu):
    bl_idname = "INFO_MT_lamp_add"
    bl_label = "Lamp"

    def draw(self, context):
        layout = self.layout

        layout.operator_context = 'INVOKE_REGION_WIN'
        layout.operator_enum("object.lamp_add", "type")


class INFO_MT_add(Menu):
    bl_label = "Add"

    def draw(self, context):
        layout = self.layout

        # note, don't use 'EXEC_SCREEN' or operators wont get the 'v3d' context.

        # Note: was EXEC_AREA, but this context does not have the 'rv3d', which prevents
        #       "align_view" to work on first call (see [#32719]).
        layout.operator_context = 'EXEC_REGION_WIN'

        #layout.operator_menu_enum("object.mesh_add", "type", text="Mesh", icon='OUTLINER_OB_MESH')
        layout.menu("INFO_MT_mesh_add", icon='OUTLINER_OB_MESH')

        #layout.operator_menu_enum("object.curve_add", "type", text="Curve", icon='OUTLINER_OB_CURVE')
        layout.menu("INFO_MT_curve_add", icon='OUTLINER_OB_CURVE')
        #layout.operator_menu_enum("object.surface_add", "type", text="Surface", icon='OUTLINER_OB_SURFACE')
        layout.menu("INFO_MT_surface_add", icon='OUTLINER_OB_SURFACE')
        layout.menu("INFO_MT_metaball_add", text="Metaball", icon='OUTLINER_OB_META')
        layout.operator("object.text_add", text="Text", icon='OUTLINER_OB_FONT')
        layout.separator()

        layout.menu("INFO_MT_armature_add", icon='OUTLINER_OB_ARMATURE')
        layout.operator("object.add", text="Lattice", icon='OUTLINER_OB_LATTICE').type = 'LATTICE'
        layout.operator_menu_enum("object.empty_add", "type", text="Empty", icon='OUTLINER_OB_EMPTY')
        layout.separator()

        layout.operator("object.speaker_add", text="Speaker", icon='OUTLINER_OB_SPEAKER')
        layout.separator()

        layout.operator("object.camera_add", text="Camera", icon='OUTLINER_OB_CAMERA')
        layout.menu("INFO_MT_lamp_add", icon='OUTLINER_OB_LAMP')
        layout.separator()

        layout.operator_menu_enum("object.effector_add", "type", text="Force Field", icon='OUTLINER_OB_EMPTY')
        layout.separator()

        if len(bpy.data.groups) > 10:
            layout.operator_context = 'INVOKE_REGION_WIN'
            layout.operator("object.group_instance_add", text="Group Instance...", icon='OUTLINER_OB_EMPTY')
        else:
            layout.operator_menu_enum("object.group_instance_add", "group", text="Group Instance", icon='OUTLINER_OB_EMPTY')


# ********** Object menu **********


class VIEW3D_MT_object(Menu):
    bl_context = "objectmode"
    bl_label = "Object"

    def draw(self, context):
        layout = self.layout
        view = context.space_data
        is_local_view = (view.local_view is not None)

        layout.operator("ed.undo")
        layout.operator("ed.redo")
        layout.operator("ed.undo_history")

        layout.separator()

        layout.menu("VIEW3D_MT_transform_object")
        layout.menu("VIEW3D_MT_mirror")
        layout.menu("VIEW3D_MT_object_clear")
        layout.menu("VIEW3D_MT_object_apply")
        layout.menu("VIEW3D_MT_snap")

        layout.separator()

        layout.menu("VIEW3D_MT_object_animation")

        layout.separator()

        layout.operator("object.duplicate_move")
        layout.operator("object.duplicate_move_linked")
        layout.operator("object.delete", text="Delete...").use_global = False
        layout.operator("object.proxy_make", text="Make Proxy...")
        layout.menu("VIEW3D_MT_make_links", text="Make Links...")
        layout.operator("object.make_dupli_face")
        layout.operator_menu_enum("object.make_local", "type", text="Make Local...")
        layout.menu("VIEW3D_MT_make_single_user")

        layout.separator()

        layout.menu("VIEW3D_MT_object_parent")
        layout.menu("VIEW3D_MT_object_track")
        layout.menu("VIEW3D_MT_object_group")
        layout.menu("VIEW3D_MT_object_constraints")

        layout.separator()

        layout.menu("VIEW3D_MT_object_quick_effects")

        layout.separator()

        layout.menu("VIEW3D_MT_object_game")

        layout.separator()

        layout.operator("object.join")
        layout.operator("object.data_transfer")
        layout.operator("object.datalayout_transfer")

        layout.separator()

        if is_local_view:
            layout.operator_context = 'EXEC_REGION_WIN'
            layout.operator("object.move_to_layer", text="Move out of Local View")
            layout.operator_context = 'INVOKE_REGION_WIN'
        else:
            layout.operator("object.move_to_layer", text="Move to Layer...")

        layout.menu("VIEW3D_MT_object_showhide")

        layout.operator_menu_enum("object.convert", "target")


class VIEW3D_MT_object_animation(Menu):
    bl_label = "Animation"

    def draw(self, context):
        layout = self.layout

        layout.operator("anim.keyframe_insert_menu", text="Insert Keyframe...")
        layout.operator("anim.keyframe_delete_v3d", text="Delete Keyframes...")
        layout.operator("anim.keyframe_clear_v3d", text="Clear Keyframes...")
        layout.operator("anim.keying_set_active_set", text="Change Keying Set...")

        layout.separator()

        layout.operator("nla.bake", text="Bake Action...")


class VIEW3D_MT_object_clear(Menu):
    bl_label = "Clear"

    def draw(self, context):
        layout = self.layout

        layout.operator("object.location_clear", text="Location")
        layout.operator("object.rotation_clear", text="Rotation")
        layout.operator("object.scale_clear", text="Scale")
        layout.operator("object.origin_clear", text="Origin")


class VIEW3D_MT_object_specials(Menu):
    bl_label = "Specials"

    @classmethod
    def poll(cls, context):
        # add more special types
        return context.object

    def draw(self, context):
        layout = self.layout

        scene = context.scene
        obj = context.object

        if obj.type == 'CAMERA':
            layout.operator_context = 'INVOKE_REGION_WIN'

            if obj.data.type == 'PERSP':
                props = layout.operator("wm.context_modal_mouse", text="Camera Lens Angle")
                props.data_path_iter = "selected_editable_objects"
                props.data_path_item = "data.lens"
                props.input_scale = 0.1
                if obj.data.lens_unit == 'MILLIMETERS':
                    props.header_text = "Camera Lens Angle: %.1fmm"
                else:
                    props.header_text = "Camera Lens Angle: %.1f\u00B0"

            else:
                props = layout.operator("wm.context_modal_mouse", text="Camera Lens Scale")
                props.data_path_iter = "selected_editable_objects"
                props.data_path_item = "data.ortho_scale"
                props.input_scale = 0.01
                props.header_text = "Camera Lens Scale: %.3f"

            if not obj.data.dof_object:
                view = context.space_data
                if view and view.camera == obj and view.region_3d.view_perspective == 'CAMERA':
                    props = layout.operator("ui.eyedropper_depth", text="DOF Distance (Pick)")
                else:
                    props = layout.operator("wm.context_modal_mouse", text="DOF Distance")
                    props.data_path_iter = "selected_editable_objects"
                    props.data_path_item = "data.dof_distance"
                    props.input_scale = 0.02
                    props.header_text = "DOF Distance: %.3f"
                del view

        if obj.type in {'CURVE', 'FONT'}:
            layout.operator_context = 'INVOKE_REGION_WIN'

            props = layout.operator("wm.context_modal_mouse", text="Extrude Size")
            props.data_path_iter = "selected_editable_objects"
            props.data_path_item = "data.extrude"
            props.input_scale = 0.01
            props.header_text = "Extrude Size: %.3f"

            props = layout.operator("wm.context_modal_mouse", text="Width Size")
            props.data_path_iter = "selected_editable_objects"
            props.data_path_item = "data.offset"
            props.input_scale = 0.01
            props.header_text = "Width Size: %.3f"

        if obj.type == 'EMPTY':
            layout.operator_context = 'INVOKE_REGION_WIN'

            props = layout.operator("wm.context_modal_mouse", text="Empty Draw Size")
            props.data_path_iter = "selected_editable_objects"
            props.data_path_item = "empty_draw_size"
            props.input_scale = 0.01
            props.header_text = "Empty Draw Size: %.3f"

        if obj.type == 'LAMP':
            lamp = obj.data

            layout.operator_context = 'INVOKE_REGION_WIN'

            if scene.render.use_shading_nodes:
                try:
                    value = lamp.node_tree.nodes["Emission"].inputs["Strength"].default_value
                except AttributeError:
                    value = None

                if value is not None:
                    props = layout.operator("wm.context_modal_mouse", text="Strength")
                    props.data_path_iter = "selected_editable_objects"
                    props.data_path_item = "data.node_tree.nodes[\"Emission\"].inputs[\"Strength\"].default_value"
                    props.header_text = "Lamp Strength: %.3f"
                    props.input_scale = 0.1
                del value

                if lamp.type == 'AREA':
                    props = layout.operator("wm.context_modal_mouse", text="Size X")
                    props.data_path_iter = "selected_editable_objects"
                    props.data_path_item = "data.size"
                    props.header_text = "Lamp Size X: %.3f"

                    if lamp.shape == 'RECTANGLE':
                        props = layout.operator("wm.context_modal_mouse", text="Size Y")
                        props.data_path_iter = "selected_editable_objects"
                        props.data_path_item = "data.size_y"
                        props.header_text = "Lamp Size Y: %.3f"

                elif lamp.type in {'SPOT', 'POINT', 'SUN'}:
                    props = layout.operator("wm.context_modal_mouse", text="Size")
                    props.data_path_iter = "selected_editable_objects"
                    props.data_path_item = "data.shadow_soft_size"
                    props.header_text = "Lamp Size: %.3f"
            else:
                props = layout.operator("wm.context_modal_mouse", text="Energy")
                props.data_path_iter = "selected_editable_objects"
                props.data_path_item = "data.energy"
                props.header_text = "Lamp Energy: %.3f"

                if lamp.type in {'SPOT', 'AREA', 'POINT'}:
                    props = layout.operator("wm.context_modal_mouse", text="Falloff Distance")
                    props.data_path_iter = "selected_editable_objects"
                    props.data_path_item = "data.distance"
                    props.input_scale = 0.1
                    props.header_text = "Lamp Falloff Distance: %.1f"

            if lamp.type == 'SPOT':
                layout.separator()
                props = layout.operator("wm.context_modal_mouse", text="Spot Size")
                props.data_path_iter = "selected_editable_objects"
                props.data_path_item = "data.spot_size"
                props.input_scale = 0.01
                props.header_text = "Spot Size: %.2f"

                props = layout.operator("wm.context_modal_mouse", text="Spot Blend")
                props.data_path_iter = "selected_editable_objects"
                props.data_path_item = "data.spot_blend"
                props.input_scale = -0.01
                props.header_text = "Spot Blend: %.2f"

                if not scene.render.use_shading_nodes:
                    props = layout.operator("wm.context_modal_mouse", text="Clip Start")
                    props.data_path_iter = "selected_editable_objects"
                    props.data_path_item = "data.shadow_buffer_clip_start"
                    props.input_scale = 0.05
                    props.header_text = "Clip Start: %.2f"

                    props = layout.operator("wm.context_modal_mouse", text="Clip End")
                    props.data_path_iter = "selected_editable_objects"
                    props.data_path_item = "data.shadow_buffer_clip_end"
                    props.input_scale = 0.05
                    props.header_text = "Clip End: %.2f"

        layout.separator()

        props = layout.operator("object.isolate_type_render")
        props = layout.operator("object.hide_render_clear_all")


class VIEW3D_MT_object_apply(Menu):
    bl_label = "Apply"

    def draw(self, context):
        layout = self.layout

        props = layout.operator("object.transform_apply", text="Location", text_ctxt=i18n_contexts.default)
        props.location, props.rotation, props.scale = True, False, False

        props = layout.operator("object.transform_apply", text="Rotation", text_ctxt=i18n_contexts.default)
        props.location, props.rotation, props.scale = False, True, False

        props = layout.operator("object.transform_apply", text="Scale", text_ctxt=i18n_contexts.default)
        props.location, props.rotation, props.scale = False, False, True
        props = layout.operator("object.transform_apply", text="Rotation & Scale", text_ctxt=i18n_contexts.default)
        props.location, props.rotation, props.scale = False, True, True

        layout.separator()

        layout.operator("object.transforms_to_deltas", text="Location to Deltas", text_ctxt=i18n_contexts.default).mode = 'LOC'
        layout.operator("object.transforms_to_deltas", text="Rotation to Deltas", text_ctxt=i18n_contexts.default).mode = 'ROT'
        layout.operator("object.transforms_to_deltas", text="Scale to Deltas", text_ctxt=i18n_contexts.default).mode = 'SCALE'

        layout.operator("object.transforms_to_deltas", text="All Transforms to Deltas", text_ctxt=i18n_contexts.default).mode = 'ALL'
        layout.operator("object.anim_transforms_to_deltas")

        layout.separator()

        layout.operator("object.visual_transform_apply", text="Visual Transform", text_ctxt=i18n_contexts.default)
        layout.operator("object.duplicates_make_real")


class VIEW3D_MT_object_parent(Menu):
    bl_label = "Parent"

    def draw(self, context):
        layout = self.layout

        layout.operator_enum("object.parent_set", "type")
        layout.separator()
        layout.operator_enum("object.parent_clear", "type")


class VIEW3D_MT_object_track(Menu):
    bl_label = "Track"

    def draw(self, context):
        layout = self.layout

        layout.operator_enum("object.track_set", "type")
        layout.separator()
        layout.operator_enum("object.track_clear", "type")


class VIEW3D_MT_object_group(Menu):
    bl_label = "Group"

    def draw(self, context):
        layout = self.layout

        layout.operator("group.create")
        # layout.operator_menu_enum("group.objects_remove", "group")  # BUGGY
        layout.operator("group.objects_remove")
        layout.operator("group.objects_remove_all")

        layout.separator()

        layout.operator("group.objects_add_active")
        layout.operator("group.objects_remove_active")


class VIEW3D_MT_object_constraints(Menu):
    bl_label = "Constraints"

    def draw(self, context):
        layout = self.layout

        layout.operator("object.constraint_add_with_targets")
        layout.operator("object.constraints_copy")
        layout.operator("object.constraints_clear")


class VIEW3D_MT_object_quick_effects(Menu):
    bl_label = "Quick Effects"

    def draw(self, context):
        layout = self.layout

        layout.operator("object.quick_fur")
        layout.operator("object.quick_explode")
        layout.operator("object.quick_smoke")
        layout.operator("object.quick_fluid")


class VIEW3D_MT_object_showhide(Menu):
    bl_label = "Show/Hide"

    def draw(self, context):
        layout = self.layout

        layout.operator("object.hide_view_clear", text="Show Hidden")
        layout.operator("object.hide_view_set", text="Hide Selected").unselected = False
        layout.operator("object.hide_view_set", text="Hide Unselected").unselected = True


class VIEW3D_MT_make_single_user(Menu):
    bl_label = "Make Single User"

    def draw(self, context):
        layout = self.layout

        props = layout.operator("object.make_single_user", text="Object")
        props.object = True
        props.obdata = props.material = props.texture = props.animation = False

        props = layout.operator("object.make_single_user", text="Object & Data")
        props.object = props.obdata = True
        props.material = props.texture = props.animation = False

        props = layout.operator("object.make_single_user", text="Object & Data & Materials+Tex")
        props.object = props.obdata = props.material = props.texture = True
        props.animation = False

        props = layout.operator("object.make_single_user", text="Materials+Tex")
        props.material = props.texture = True
        props.object = props.obdata = props.animation = False

        props = layout.operator("object.make_single_user", text="Object Animation")
        props.animation = True
        props.object = props.obdata = props.material = props.texture = False


class VIEW3D_MT_make_links(Menu):
    bl_label = "Make Links"

    def draw(self, context):
        layout = self.layout
        operator_context_default = layout.operator_context
        if len(bpy.data.scenes) > 10:
            layout.operator_context = 'INVOKE_REGION_WIN'
            layout.operator("object.make_links_scene", text="Objects to Scene...", icon='OUTLINER_OB_EMPTY')
        else:
            layout.operator_context = 'EXEC_REGION_WIN'
            layout.operator_menu_enum("object.make_links_scene", "scene", text="Objects to Scene...")
        layout.operator_context = operator_context_default

        layout.operator_enum("object.make_links_data", "type")  # inline

        layout.operator("object.join_uvs")  # stupid place to add this!


class VIEW3D_MT_object_game(Menu):
    bl_label = "Game"

    def draw(self, context):
        layout = self.layout

        layout.operator("object.logic_bricks_copy", text="Copy Logic Bricks")
        layout.operator("object.game_physics_copy", text="Copy Physics Properties")

        layout.separator()

        layout.operator("object.game_property_copy", text="Replace Properties").operation = 'REPLACE'
        layout.operator("object.game_property_copy", text="Merge Properties").operation = 'MERGE'
        layout.operator_menu_enum("object.game_property_copy", "property", text="Copy Properties...")

        layout.separator()

        layout.operator("object.game_property_clear")


# ********** Brush menu **********
class VIEW3D_MT_brush(Menu):
    bl_label = "Brush"

    def draw(self, context):
        layout = self.layout

        settings = UnifiedPaintPanel.paint_settings(context)
        brush = settings.brush

        ups = context.tool_settings.unified_paint_settings
        layout.prop(ups, "use_unified_size", text="Unified Size")
        layout.prop(ups, "use_unified_strength", text="Unified Strength")
        if context.image_paint_object or context.vertex_paint_object:
            layout.prop(ups, "use_unified_color", text="Unified Color")
        layout.separator()

        # brush paint modes
        layout.menu("VIEW3D_MT_brush_paint_modes")

        # brush tool
        if context.sculpt_object:
            layout.operator("brush.reset")
            layout.prop_menu_enum(brush, "sculpt_tool")
        elif context.image_paint_object:
            layout.prop_menu_enum(brush, "image_tool")
        elif context.vertex_paint_object or context.weight_paint_object:
            layout.prop_menu_enum(brush, "vertex_tool")

        # skip if no active brush
        if not brush:
            return

        # TODO: still missing a lot of brush options here

        # sculpt options
        if context.sculpt_object:

            sculpt_tool = brush.sculpt_tool

            layout.separator()
            layout.operator_menu_enum("brush.curve_preset", "shape", text="Curve Preset")
            layout.separator()

            if sculpt_tool != 'GRAB':
                layout.prop_menu_enum(brush, "stroke_method")

                if sculpt_tool in {'DRAW', 'PINCH', 'INFLATE', 'LAYER', 'CLAY'}:
                    layout.prop_menu_enum(brush, "direction")

                if sculpt_tool == 'LAYER':
                    layout.prop(brush, "use_persistent")
                    layout.operator("sculpt.set_persistent_base")


class VIEW3D_MT_brush_paint_modes(Menu):
    bl_label = "Enabled Modes"

    def draw(self, context):
        layout = self.layout

        settings = UnifiedPaintPanel.paint_settings(context)
        brush = settings.brush

        layout.prop(brush, "use_paint_sculpt", text="Sculpt")
        layout.prop(brush, "use_paint_vertex", text="Vertex Paint")
        layout.prop(brush, "use_paint_weight", text="Weight Paint")
        layout.prop(brush, "use_paint_image", text="Texture Paint")

# ********** Vertex paint menu **********


class VIEW3D_MT_paint_vertex(Menu):
    bl_label = "Paint"

    def draw(self, context):
        layout = self.layout

        layout.operator("ed.undo")
        layout.operator("ed.redo")

        layout.separator()

        layout.operator("paint.vertex_color_set")
        layout.operator("paint.vertex_color_smooth")
        layout.operator("paint.vertex_color_dirt")

        layout.separator()

        layout.operator("paint.vertex_color_invert", text="Invert")
        layout.operator("paint.vertex_color_levels", text="Levels")
        layout.operator("paint.vertex_color_hsv", text="Hue Saturation Value")
        layout.operator("paint.vertex_color_brightness_contrast", text="Bright/Contrast")


class VIEW3D_MT_hook(Menu):
    bl_label = "Hooks"

    def draw(self, context):
        layout = self.layout
        layout.operator_context = 'EXEC_AREA'
        layout.operator("object.hook_add_newob")
        layout.operator("object.hook_add_selob").use_bone = False
        layout.operator("object.hook_add_selob", text="Hook to Selected Object Bone").use_bone = True

        if [mod.type == 'HOOK' for mod in context.active_object.modifiers]:
            layout.separator()
            layout.operator_menu_enum("object.hook_assign", "modifier")
            layout.operator_menu_enum("object.hook_remove", "modifier")
            layout.separator()
            layout.operator_menu_enum("object.hook_select", "modifier")
            layout.operator_menu_enum("object.hook_reset", "modifier")
            layout.operator_menu_enum("object.hook_recenter", "modifier")


class VIEW3D_MT_vertex_group(Menu):
    bl_label = "Vertex Groups"

    def draw(self, context):
        layout = self.layout

        layout.operator_context = 'EXEC_AREA'
        layout.operator("object.vertex_group_assign_new")

        ob = context.active_object
        if ob.mode == 'EDIT' or (ob.mode == 'WEIGHT_PAINT' and ob.type == 'MESH' and ob.data.use_paint_mask_vertex):
            if ob.vertex_groups.active:
                layout.separator()
                layout.operator("object.vertex_group_assign", text="Assign to Active Group")
                layout.operator("object.vertex_group_remove_from", text="Remove from Active Group").use_all_groups = False
                layout.operator("object.vertex_group_remove_from", text="Remove from All").use_all_groups = True
                layout.separator()

        if ob.vertex_groups.active:
            layout.operator_menu_enum("object.vertex_group_set_active", "group", text="Set Active Group")
            layout.operator("object.vertex_group_remove", text="Remove Active Group").all = False
            layout.operator("object.vertex_group_remove", text="Remove All Groups").all = True

# ********** Weight paint menu **********


class VIEW3D_MT_paint_weight(Menu):
    bl_label = "Weights"

    def draw(self, context):
        layout = self.layout

        layout.operator("ed.undo")
        layout.operator("ed.redo")
        layout.operator("ed.undo_history")

        layout.separator()

        layout.operator("paint.weight_from_bones", text="Assign Automatic From Bones").type = 'AUTOMATIC'
        layout.operator("paint.weight_from_bones", text="Assign From Bone Envelopes").type = 'ENVELOPES'

        layout.separator()

        layout.operator("object.vertex_group_normalize_all", text="Normalize All")
        layout.operator("object.vertex_group_normalize", text="Normalize")
        layout.operator("object.vertex_group_mirror", text="Mirror")
        layout.operator("object.vertex_group_invert", text="Invert")
        layout.operator("object.vertex_group_clean", text="Clean")
        layout.operator("object.vertex_group_quantize", text="Quantize")
        layout.operator("object.vertex_group_levels", text="Levels")
        layout.operator("object.vertex_group_smooth", text="Smooth")
        props = layout.operator("object.data_transfer", text="Transfer Weights")
        props.use_reverse_transfer = True
        props.data_type = 'VGROUP_WEIGHTS'
        layout.operator("object.vertex_group_limit_total", text="Limit Total")
        layout.operator("object.vertex_group_fix", text="Fix Deforms")

        layout.separator()

        layout.operator("paint.weight_set")

# ********** Sculpt menu **********


class VIEW3D_MT_sculpt(Menu):
    bl_label = "Sculpt"

    def draw(self, context):
        layout = self.layout

        toolsettings = context.tool_settings
        sculpt = toolsettings.sculpt

        layout.operator("ed.undo")
        layout.operator("ed.redo")

        layout.separator()

        layout.prop(sculpt, "use_symmetry_x")
        layout.prop(sculpt, "use_symmetry_y")
        layout.prop(sculpt, "use_symmetry_z")
        layout.separator()
        layout.prop(sculpt, "lock_x")
        layout.prop(sculpt, "lock_y")
        layout.prop(sculpt, "lock_z")

        layout.separator()
        layout.prop(sculpt, "use_threaded", text="Threaded Sculpt")
        layout.prop(sculpt, "show_low_resolution")
        layout.prop(sculpt, "show_brush")
        layout.prop(sculpt, "use_deform_only")
        layout.prop(sculpt, "show_diffuse_color")


class VIEW3D_MT_hide_mask(Menu):
    bl_label = "Hide/Mask"

    def draw(self, context):
        layout = self.layout

        props = layout.operator("paint.hide_show", text="Show All")
        props.action = 'SHOW'
        props.area = 'ALL'

        props = layout.operator("paint.hide_show", text="Hide Bounding Box")
        props.action = 'HIDE'
        props.area = 'INSIDE'

        props = layout.operator("paint.hide_show", text="Show Bounding Box")
        props.action = 'SHOW'
        props.area = 'INSIDE'

        props = layout.operator("paint.hide_show", text="Hide Masked")
        props.area = 'MASKED'
        props.action = 'HIDE'

        layout.separator()

        props = layout.operator("paint.mask_flood_fill", text="Invert Mask")
        props.mode = 'INVERT'

        props = layout.operator("paint.mask_flood_fill", text="Fill Mask")
        props.mode = 'VALUE'
        props.value = 1

        props = layout.operator("paint.mask_flood_fill", text="Clear Mask")
        props.mode = 'VALUE'
        props.value = 0

        props = layout.operator("view3d.select_border", text="Box Mask")
        props = layout.operator("paint.mask_lasso_gesture", text="Lasso Mask")


        layout.operator("particle.unify_length")
        layout.operator("particle.unify_length")
# ********** Pose Menu **********


class VIEW3D_MT_pose(Menu):
    bl_label = "Pose"

    def draw(self, context):
        layout = self.layout

        layout.operator("ed.undo")
        layout.operator("ed.redo")
        layout.operator("ed.undo_history")

        layout.separator()

        layout.menu("VIEW3D_MT_transform_armature")

        layout.menu("VIEW3D_MT_pose_transform")
        layout.menu("VIEW3D_MT_pose_apply")

        layout.menu("VIEW3D_MT_snap")

        layout.separator()

        layout.menu("VIEW3D_MT_object_animation")

        layout.separator()

        layout.menu("VIEW3D_MT_pose_slide")
        layout.menu("VIEW3D_MT_pose_propagate")

        layout.separator()

        layout.operator("pose.copy")
        layout.operator("pose.paste").flipped = False
        layout.operator("pose.paste", text="Paste X-Flipped Pose").flipped = True

        layout.separator()

        layout.menu("VIEW3D_MT_pose_library")
        layout.menu("VIEW3D_MT_pose_motion")
        layout.menu("VIEW3D_MT_pose_group")

        layout.separator()

        layout.menu("VIEW3D_MT_object_parent")
        layout.menu("VIEW3D_MT_pose_ik")
        layout.menu("VIEW3D_MT_pose_constraints")

        layout.separator()

        layout.operator_context = 'EXEC_AREA'
        layout.operator("pose.autoside_names", text="AutoName Left/Right").axis = 'XAXIS'
        layout.operator("pose.autoside_names", text="AutoName Front/Back").axis = 'YAXIS'
        layout.operator("pose.autoside_names", text="AutoName Top/Bottom").axis = 'ZAXIS'

        layout.operator("pose.flip_names")

        layout.operator("pose.quaternions_flip")

        layout.separator()

        layout.operator_context = 'INVOKE_AREA'
        layout.operator("armature.armature_layers", text="Change Armature Layers...")
        layout.operator("pose.bone_layers", text="Change Bone Layers...")

        layout.separator()

        layout.menu("VIEW3D_MT_pose_showhide")
        layout.menu("VIEW3D_MT_bone_options_toggle", text="Bone Settings")


class VIEW3D_MT_pose_transform(Menu):
    bl_label = "Clear Transform"

    def draw(self, context):
        layout = self.layout

        layout.operator("pose.transforms_clear", text="All")

        layout.separator()

        layout.operator("pose.loc_clear", text="Location")
        layout.operator("pose.rot_clear", text="Rotation")
        layout.operator("pose.scale_clear", text="Scale")

        layout.separator()

        layout.operator("pose.user_transforms_clear", text="Reset unkeyed")


class VIEW3D_MT_pose_slide(Menu):
    bl_label = "In-Betweens"

    def draw(self, context):
        layout = self.layout

        layout.operator("pose.push")
        layout.operator("pose.relax")
        layout.operator("pose.breakdown")


class VIEW3D_MT_pose_propagate(Menu):
    bl_label = "Propagate"

    def draw(self, context):
        layout = self.layout

        layout.operator("pose.propagate").mode = 'WHILE_HELD'

        layout.separator()

        layout.operator("pose.propagate", text="To Next Keyframe").mode = 'NEXT_KEY'
        layout.operator("pose.propagate", text="To Last Keyframe (Make Cyclic)").mode = 'LAST_KEY'

        layout.separator()

        layout.operator("pose.propagate", text="On Selected Keyframes").mode = 'SELECTED_KEYS'

        layout.separator()

        layout.operator("pose.propagate", text="On Selected Markers").mode = 'SELECTED_MARKERS'


class VIEW3D_MT_pose_library(Menu):
    bl_label = "Pose Library"

    def draw(self, context):
        layout = self.layout

        layout.operator("poselib.browse_interactive", text="Browse Poses...")

        layout.separator()

        layout.operator("poselib.pose_add", text="Add Pose...")
        layout.operator("poselib.pose_rename", text="Rename Pose...")
        layout.operator("poselib.pose_remove", text="Remove Pose...")


class VIEW3D_MT_pose_motion(Menu):
    bl_label = "Motion Paths"

    def draw(self, context):
        layout = self.layout

        layout.operator("pose.paths_calculate", text="Calculate")
        layout.operator("pose.paths_clear", text="Clear")


class VIEW3D_MT_pose_group(Menu):
    bl_label = "Bone Groups"

    def draw(self, context):
        layout = self.layout

        pose = context.active_object.pose

        layout.operator_context = 'EXEC_AREA'
        layout.operator("pose.group_assign", text="Assign to New Group").type = 0
        if pose.bone_groups:
            active_group = pose.bone_groups.active_index + 1
            layout.operator("pose.group_assign", text="Assign to Group").type = active_group

            layout.separator()

            # layout.operator_context = 'INVOKE_AREA'
            layout.operator("pose.group_unassign")
            layout.operator("pose.group_remove")


class VIEW3D_MT_pose_ik(Menu):
    bl_label = "Inverse Kinematics"

    def draw(self, context):
        layout = self.layout

        layout.operator("pose.ik_add")
        layout.operator("pose.ik_clear")


class VIEW3D_MT_pose_constraints(Menu):
    bl_label = "Constraints"

    def draw(self, context):
        layout = self.layout

        layout.operator("pose.constraint_add_with_targets", text="Add (With Targets)...")
        layout.operator("pose.constraints_copy")
        layout.operator("pose.constraints_clear")


class VIEW3D_MT_pose_showhide(ShowHideMenu, Menu):
    _operator_name = "pose"


class VIEW3D_MT_pose_apply(Menu):
    bl_label = "Apply"

    def draw(self, context):
        layout = self.layout

        layout.operator("pose.armature_apply")
        layout.operator("pose.visual_transform_apply")


class VIEW3D_MT_pose_specials(Menu):
    bl_label = "Specials"

    def draw(self, context):
        layout = self.layout

        layout.operator("paint.weight_from_bones", text="Assign Automatic from Bones").type = 'AUTOMATIC'
        layout.operator("paint.weight_from_bones", text="Assign from Bone Envelopes").type = 'ENVELOPES'

        layout.separator()

        layout.operator("pose.select_constraint_target")
        layout.operator("pose.flip_names")
        layout.operator("pose.paths_calculate")
        layout.operator("pose.paths_clear")
        layout.operator("pose.user_transforms_clear")
        layout.operator("pose.user_transforms_clear", text="Clear User Transforms (All)").only_selected = False
        layout.operator("pose.relax")

        layout.separator()

        layout.operator_menu_enum("pose.autoside_names", "axis")


class BoneOptions:
    def draw(self, context):
        layout = self.layout

        options = [
            "show_wire",
            "use_deform",
            "use_envelope_multiply",
            "use_inherit_rotation",
            "use_inherit_scale",
        ]

        if context.mode == 'EDIT_ARMATURE':
            bone_props = bpy.types.EditBone.bl_rna.properties
            data_path_iter = "selected_bones"
            opt_suffix = ""
            options.append("lock")
        else:  # pose-mode
            bone_props = bpy.types.Bone.bl_rna.properties
            data_path_iter = "selected_pose_bones"
            opt_suffix = "bone."

        for opt in options:
            props = layout.operator("wm.context_collection_boolean_set", text=bone_props[opt].name,
                                    text_ctxt=i18n_contexts.default)
            props.data_path_iter = data_path_iter
            props.data_path_item = opt_suffix + opt
            props.type = self.type


class VIEW3D_MT_bone_options_toggle(Menu, BoneOptions):
    bl_label = "Toggle Bone Options"
    type = 'TOGGLE'


class VIEW3D_MT_bone_options_enable(Menu, BoneOptions):
    bl_label = "Enable Bone Options"
    type = 'ENABLE'


class VIEW3D_MT_bone_options_disable(Menu, BoneOptions):
    bl_label = "Disable Bone Options"
    type = 'DISABLE'

# ********** Edit Menus, suffix from ob.type **********


class VIEW3D_MT_edit_mesh(Menu):
    bl_label = "Mesh"

    def draw(self, context):
        layout = self.layout

        toolsettings = context.tool_settings

        layout.operator("ed.undo")
        layout.operator("ed.redo")
        layout.operator("ed.undo_history")

        layout.separator()

        layout.menu("VIEW3D_MT_transform")
        layout.menu("VIEW3D_MT_mirror")
        layout.menu("VIEW3D_MT_snap")

        layout.separator()

        layout.menu("VIEW3D_MT_uv_map", text="UV Unwrap...")

        layout.separator()

        layout.operator("mesh.duplicate_move")
        layout.menu("VIEW3D_MT_edit_mesh_extrude")
        layout.menu("VIEW3D_MT_edit_mesh_delete")

        layout.separator()

        layout.menu("VIEW3D_MT_edit_mesh_vertices")
        layout.menu("VIEW3D_MT_edit_mesh_edges")
        layout.menu("VIEW3D_MT_edit_mesh_faces")
        layout.menu("VIEW3D_MT_edit_mesh_normals")
        layout.menu("VIEW3D_MT_edit_mesh_clean")

        layout.separator()

        layout.operator("mesh.symmetrize")
        layout.operator("mesh.symmetry_snap")
        layout.operator("mesh.bisect")
        layout.operator_menu_enum("mesh.sort_elements", "type", text="Sort Elements...")

        layout.separator()

        layout.prop(toolsettings, "use_mesh_automerge")
        layout.menu("VIEW3D_MT_edit_proportional")

        layout.separator()

        layout.menu("VIEW3D_MT_edit_mesh_showhide")


class VIEW3D_MT_edit_mesh_specials(Menu):
    bl_label = "Specials"

    def draw(self, context):
        layout = self.layout

        layout.operator_context = 'INVOKE_REGION_WIN'

        layout.operator("mesh.subdivide", text="Subdivide").smoothness = 0.0
        layout.operator("mesh.subdivide", text="Subdivide Smooth").smoothness = 1.0

        layout.separator()

        layout.operator("mesh.merge", text="Merge...")
        layout.operator("mesh.remove_doubles")

        layout.separator()

        layout.operator("mesh.hide", text="Hide").unselected = False
        layout.operator("mesh.reveal", text="Reveal")
        layout.operator("mesh.select_all", text="Select Inverse").action = 'INVERT'

        layout.separator()

        layout.operator("mesh.flip_normals")
        layout.operator("mesh.vertices_smooth", text="Smooth")
        layout.operator("mesh.vertices_smooth_laplacian", text="Laplacian Smooth")

        layout.separator()

        layout.operator("mesh.inset")
        layout.operator("mesh.bevel", text="Bevel")
        layout.operator("mesh.bridge_edge_loops")

        layout.separator()

        layout.operator("mesh.faces_shade_smooth")
        layout.operator("mesh.faces_shade_flat")

        layout.separator()

        layout.operator("mesh.blend_from_shape")
        layout.operator("mesh.shape_propagate_to_all")
        layout.operator("mesh.shortest_path_select")
        layout.operator("mesh.sort_elements")
        layout.operator("mesh.symmetrize")
        layout.operator("mesh.symmetry_snap")


class VIEW3D_MT_edit_mesh_select_mode(Menu):
    bl_label = "Mesh Select Mode"

    def draw(self, context):
        layout = self.layout

        layout.operator_context = 'INVOKE_REGION_WIN'
        layout.operator("mesh.select_mode", text="Vertex", icon='VERTEXSEL').type = 'VERT'
        layout.operator("mesh.select_mode", text="Edge", icon='EDGESEL').type = 'EDGE'
        layout.operator("mesh.select_mode", text="Face", icon='FACESEL').type = 'FACE'


class VIEW3D_MT_edit_mesh_extrude(Menu):
    bl_label = "Extrude"

    _extrude_funcs = {
        'VERT': lambda layout:
            layout.operator("mesh.extrude_vertices_move", text="Vertices Only"),
        'EDGE': lambda layout:
            layout.operator("mesh.extrude_edges_move", text="Edges Only"),
        'FACE': lambda layout:
            layout.operator("mesh.extrude_faces_move", text="Individual Faces"),
        'REGION': lambda layout:
            layout.operator("view3d.edit_mesh_extrude_move_normal", text="Region"),
        'REGION_VERT_NORMAL': lambda layout:
            layout.operator("view3d.edit_mesh_extrude_move_shrink_fatten", text="Region (Vertex Normals)"),
    }

    @staticmethod
    def extrude_options(context):
        mesh = context.object.data
        select_mode = context.tool_settings.mesh_select_mode

        menu = []
        if mesh.total_face_sel:
            menu += ['REGION', 'REGION_VERT_NORMAL', 'FACE']
        if mesh.total_edge_sel and (select_mode[0] or select_mode[1]):
            menu += ['EDGE']
        if mesh.total_vert_sel and select_mode[0]:
            menu += ['VERT']

        # should never get here
        return menu

    def draw(self, context):
        layout = self.layout
        layout.operator_context = 'INVOKE_REGION_WIN'

        for menu_id in self.extrude_options(context):
            self._extrude_funcs[menu_id](layout)


class VIEW3D_MT_edit_mesh_vertices(Menu):
    bl_label = "Vertices"

    def draw(self, context):
        layout = self.layout
        layout.operator_context = 'INVOKE_REGION_WIN'

        with_bullet = bpy.app.build_options.bullet

        layout.operator("mesh.merge")
        layout.operator("mesh.rip_move")
        layout.operator("mesh.rip_move_fill")
        layout.operator("mesh.rip_edge_move")
        layout.operator("mesh.split")
        layout.operator_menu_enum("mesh.separate", "type")
        layout.operator("mesh.vert_connect_path", text="Connect Vertex Path")
        layout.operator("mesh.vert_connect", text="Connect Vertices")
        layout.operator("transform.vert_slide", text="Slide")

        layout.separator()

        layout.operator("mesh.mark_sharp", text="Mark Sharp Edges").use_verts = True
        props = layout.operator("mesh.mark_sharp", text="Clear Sharp Edges")
        props.use_verts = True
        props.clear = True

        layout.separator()

        layout.operator("mesh.bevel").vertex_only = True
        if with_bullet:
            layout.operator("mesh.convex_hull")
        layout.operator("mesh.vertices_smooth")
        layout.operator("mesh.remove_doubles")

        layout.operator("mesh.blend_from_shape")

        layout.operator("object.vertex_group_smooth")
        layout.operator("mesh.shape_propagate_to_all")

        layout.separator()

        layout.menu("VIEW3D_MT_vertex_group")
        layout.menu("VIEW3D_MT_hook")

        layout.separator()

        layout.operator("object.vertex_parent_set")


class VIEW3D_MT_edit_mesh_edges(Menu):
    bl_label = "Edges"

    def draw(self, context):
        layout = self.layout

        with_freestyle = bpy.app.build_options.freestyle

        layout.operator_context = 'INVOKE_REGION_WIN'

        layout.operator("mesh.edge_face_add")
        layout.operator("mesh.subdivide")
        layout.operator("mesh.subdivide_edgering")
        layout.operator("mesh.unsubdivide")

        layout.separator()

        layout.operator("transform.edge_crease")
        layout.operator("transform.edge_bevelweight")

        layout.separator()

        layout.operator("mesh.mark_seam").clear = False
        layout.operator("mesh.mark_seam", text="Clear Seam").clear = True

        layout.separator()

        layout.operator("mesh.mark_sharp")
        layout.operator("mesh.mark_sharp", text="Clear Sharp").clear = True

        layout.separator()

        if with_freestyle:
            layout.operator("mesh.mark_freestyle_edge").clear = False
            layout.operator("mesh.mark_freestyle_edge", text="Clear Freestyle Edge").clear = True
            layout.separator()

        layout.operator("mesh.edge_rotate", text="Rotate Edge CW").use_ccw = False
        layout.operator("mesh.edge_rotate", text="Rotate Edge CCW").use_ccw = True

        layout.separator()

        layout.operator("mesh.bevel").vertex_only = False
        layout.operator("mesh.edge_split")
        layout.operator("mesh.bridge_edge_loops")

        layout.separator()

        layout.operator("transform.edge_slide")
        layout.operator("mesh.loop_multi_select", text="Edge Loops").ring = False
        layout.operator("mesh.loop_multi_select", text="Edge Rings").ring = True
        layout.operator("mesh.loop_to_region")
        layout.operator("mesh.region_to_loop")


class VIEW3D_MT_edit_mesh_faces(Menu):
    bl_label = "Faces"
    bl_idname = "VIEW3D_MT_edit_mesh_faces"

    def draw(self, context):
        layout = self.layout

        with_freestyle = bpy.app.build_options.freestyle

        layout.operator_context = 'INVOKE_REGION_WIN'

        layout.operator("mesh.flip_normals")
        layout.operator("mesh.edge_face_add")
        layout.operator("mesh.fill")
        layout.operator("mesh.fill_grid")
        layout.operator("mesh.beautify_fill")
        layout.operator("mesh.inset")
        layout.operator("mesh.bevel").vertex_only = False
        layout.operator("mesh.solidify")
        layout.operator("mesh.intersect")
        layout.operator("mesh.intersect_boolean")
        layout.operator("mesh.wireframe")

        layout.separator()

        if with_freestyle:
            layout.operator("mesh.mark_freestyle_face").clear = False
            layout.operator("mesh.mark_freestyle_face", text="Clear Freestyle Face").clear = True
            layout.separator()

        layout.operator("mesh.poke")
        props = layout.operator("mesh.quads_convert_to_tris")
        props.quad_method = props.ngon_method = 'BEAUTY'
        layout.operator("mesh.tris_convert_to_quads")
        layout.operator("mesh.face_split_by_edges")

        layout.separator()

        layout.operator("mesh.faces_shade_smooth")
        layout.operator("mesh.faces_shade_flat")

        layout.operator("mesh.normals_make_consistent", text="Recalculate Normals").inside = False

        layout.separator()

        layout.operator("mesh.edge_rotate", text="Rotate Edge CW").use_ccw = False

        layout.separator()

        layout.operator("mesh.uvs_rotate")
        layout.operator("mesh.uvs_reverse")
        layout.operator("mesh.colors_rotate")
        layout.operator("mesh.colors_reverse")


class VIEW3D_MT_edit_mesh_normals(Menu):
    bl_label = "Normals"

    def draw(self, context):
        layout = self.layout

        layout.operator("mesh.normals_make_consistent", text="Recalculate Outside").inside = False
        layout.operator("mesh.normals_make_consistent", text="Recalculate Inside").inside = True

        layout.separator()

        layout.operator("mesh.flip_normals")


class VIEW3D_MT_edit_mesh_clean(Menu):
    bl_label = "Clean up"

    def draw(self, context):
        layout = self.layout

        layout.operator("mesh.delete_loose")

        layout.separator()

        layout.operator("mesh.decimate")
        layout.operator("mesh.dissolve_degenerate")
        layout.operator("mesh.dissolve_limited")
        layout.operator("mesh.face_make_planar")
        layout.operator("mesh.vert_connect_nonplanar")
        layout.operator("mesh.vert_connect_concave")
        layout.operator("mesh.fill_holes")


class VIEW3D_MT_edit_mesh_delete(Menu):
    bl_label = "Delete"

    def draw(self, context):
        layout = self.layout

        layout.operator_enum("mesh.delete", "type")

        layout.separator()

        layout.operator("mesh.dissolve_verts")
        layout.operator("mesh.dissolve_edges")
        layout.operator("mesh.dissolve_faces")

        layout.separator()

        layout.operator("mesh.dissolve_limited")

        layout.separator()

        layout.operator("mesh.edge_collapse")
        layout.operator("mesh.delete_edgeloop", text="Edge Loops")


class VIEW3D_MT_edit_mesh_showhide(ShowHideMenu, Menu):
    _operator_name = "mesh"


class VIEW3D_MT_edit_gpencil_delete(Menu):
    bl_label = "Delete"

    def draw(self, context):
        layout = self.layout

        layout.operator_enum("gpencil.delete", "type")

        layout.separator()

        layout.operator("gpencil.dissolve")

        layout.separator()

        layout.operator("gpencil.active_frames_delete_all")


# Edit Curve
# draw_curve is used by VIEW3D_MT_edit_curve and VIEW3D_MT_edit_surface


def draw_curve(self, context):
    layout = self.layout

    toolsettings = context.tool_settings

    layout.menu("VIEW3D_MT_transform")
    layout.menu("VIEW3D_MT_mirror")
    layout.menu("VIEW3D_MT_snap")

    layout.separator()

    layout.operator("curve.extrude_move")
    layout.operator("curve.spin")
    layout.operator("curve.duplicate_move")
    layout.operator("curve.split")
    layout.operator("curve.separate")
    layout.operator("curve.make_segment")
    layout.operator("curve.cyclic_toggle")
    layout.menu("VIEW3D_MT_edit_curve_delete")

    layout.separator()

    layout.menu("VIEW3D_MT_edit_curve_ctrlpoints")
    layout.menu("VIEW3D_MT_edit_curve_segments")

    layout.separator()

    layout.menu("VIEW3D_MT_edit_proportional")

    layout.separator()

    layout.menu("VIEW3D_MT_edit_curve_showhide")


class VIEW3D_MT_edit_curve(Menu):
    bl_label = "Curve"

    draw = draw_curve


class VIEW3D_MT_edit_curve_ctrlpoints(Menu):
    bl_label = "Control Points"

    def draw(self, context):
        layout = self.layout

        edit_object = context.edit_object

        if edit_object.type == 'CURVE':
            layout.operator("transform.tilt")
            layout.operator("curve.tilt_clear")

            layout.separator()

            layout.operator_menu_enum("curve.handle_type_set", "type")
            layout.operator("curve.normals_make_consistent")

            layout.separator()

        layout.menu("VIEW3D_MT_hook")

        layout.separator()

        layout.operator("object.vertex_parent_set")


class VIEW3D_MT_edit_curve_segments(Menu):
    bl_label = "Segments"

    def draw(self, context):
        layout = self.layout

        layout.operator("curve.subdivide")
        layout.operator("curve.switch_direction")


class VIEW3D_MT_edit_curve_specials(Menu):
    bl_label = "Specials"

    def draw(self, context):
        layout = self.layout

        layout.operator("curve.subdivide")
        layout.operator("curve.switch_direction")
        layout.operator("curve.spline_weight_set")
        layout.operator("curve.radius_set")
        layout.operator("curve.smooth")
        layout.operator("curve.smooth_weight")
        layout.operator("curve.smooth_radius")
        layout.operator("curve.smooth_tilt")


class VIEW3D_MT_edit_curve_delete(Menu):
    bl_label = "Delete"

    def draw(self, context):
        layout = self.layout

        layout.operator_enum("curve.delete", "type")

        layout.separator()

        layout.operator("curve.dissolve_verts")


class VIEW3D_MT_edit_curve_showhide(ShowHideMenu, Menu):
    _operator_name = "curve"


class VIEW3D_MT_edit_surface(Menu):
    bl_label = "Surface"

    draw = draw_curve


class VIEW3D_MT_edit_font(Menu):
    bl_label = "Text"

    def draw(self, context):
        layout = self.layout

        layout.menu("VIEW3D_MT_edit_text_chars")

        layout.separator()

        layout.operator("font.style_toggle", text="Toggle Bold").style = 'BOLD'
        layout.operator("font.style_toggle", text="Toggle Italic").style = 'ITALIC'
        layout.operator("font.style_toggle", text="Toggle Underline").style = 'UNDERLINE'
        layout.operator("font.style_toggle", text="Toggle Small Caps").style = 'SMALL_CAPS'


class VIEW3D_MT_edit_text_chars(Menu):
    bl_label = "Special Characters"

    def draw(self, context):
        layout = self.layout

        layout.operator("font.text_insert", text="Copyright").text = "\u00A9"
        layout.operator("font.text_insert", text="Registered Trademark").text = "\u00AE"

        layout.separator()

        layout.operator("font.text_insert", text="Degree Sign").text = "\u00B0"
        layout.operator("font.text_insert", text="Multiplication Sign").text = "\u00D7"
        layout.operator("font.text_insert", text="Circle").text = "\u008A"
        layout.operator("font.text_insert", text="Superscript 1").text = "\u00B9"
        layout.operator("font.text_insert", text="Superscript 2").text = "\u00B2"
        layout.operator("font.text_insert", text="Superscript 3").text = "\u00B3"
        layout.operator("font.text_insert", text="Double >>").text = "\u00BB"
        layout.operator("font.text_insert", text="Double <<").text = "\u00AB"
        layout.operator("font.text_insert", text="Promillage").text = "\u2030"

        layout.separator()

        layout.operator("font.text_insert", text="Dutch Florin").text = "\u00A4"
        layout.operator("font.text_insert", text="British Pound").text = "\u00A3"
        layout.operator("font.text_insert", text="Japanese Yen").text = "\u00A5"

        layout.separator()

        layout.operator("font.text_insert", text="German S").text = "\u00DF"
        layout.operator("font.text_insert", text="Spanish Question Mark").text = "\u00BF"
        layout.operator("font.text_insert", text="Spanish Exclamation Mark").text = "\u00A1"


class VIEW3D_MT_edit_meta(Menu):
    bl_label = "Metaball"

    def draw(self, context):
        layout = self.layout

        toolsettings = context.tool_settings

        layout.operator("ed.undo")
        layout.operator("ed.redo")
        layout.operator("ed.undo_history")

        layout.separator()

        layout.menu("VIEW3D_MT_transform")
        layout.menu("VIEW3D_MT_mirror")
        layout.menu("VIEW3D_MT_snap")

        layout.separator()

        layout.operator("mball.delete_metaelems", text="Delete...")
        layout.operator("mball.duplicate_metaelems")

        layout.separator()

        layout.menu("VIEW3D_MT_edit_proportional")

        layout.separator()

        layout.menu("VIEW3D_MT_edit_meta_showhide")


class VIEW3D_MT_edit_meta_showhide(Menu):
    bl_label = "Show/Hide"

    def draw(self, context):
        layout = self.layout

        layout.operator("mball.reveal_metaelems", text="Show Hidden")
        layout.operator("mball.hide_metaelems", text="Hide Selected").unselected = False
        layout.operator("mball.hide_metaelems", text="Hide Unselected").unselected = True


class VIEW3D_MT_edit_lattice(Menu):
    bl_label = "Lattice"

    def draw(self, context):
        layout = self.layout

        toolsettings = context.tool_settings

        layout.menu("VIEW3D_MT_transform")
        layout.menu("VIEW3D_MT_mirror")
        layout.menu("VIEW3D_MT_snap")
        layout.operator_menu_enum("lattice.flip", "axis")

        layout.separator()

        layout.operator("lattice.make_regular")

        layout.separator()

        layout.operator("object.vertex_parent_set")

        layout.separator()

        layout.menu("VIEW3D_MT_edit_proportional")


class VIEW3D_MT_edit_armature(Menu):
    bl_label = "Armature"

    def draw(self, context):
        layout = self.layout

        edit_object = context.edit_object
        arm = edit_object.data

        layout.menu("VIEW3D_MT_transform_armature")
        layout.menu("VIEW3D_MT_mirror")
        layout.menu("VIEW3D_MT_snap")
        layout.menu("VIEW3D_MT_edit_armature_roll")

        layout.separator()

        layout.operator("armature.extrude_move")

        if arm.use_mirror_x:
            layout.operator("armature.extrude_forked")

        layout.operator("armature.duplicate_move")
        layout.operator("armature.merge")
        layout.operator("armature.fill")
        layout.operator("armature.delete")
        layout.operator("armature.split")
        layout.operator("armature.separate")

        layout.separator()

        layout.operator("armature.subdivide", text="Subdivide")
        layout.operator("armature.switch_direction", text="Switch Direction")

        layout.separator()

        layout.operator_context = 'EXEC_AREA'
        layout.operator("armature.symmetrize")
        layout.operator("armature.autoside_names", text="AutoName Left/Right").type = 'XAXIS'
        layout.operator("armature.autoside_names", text="AutoName Front/Back").type = 'YAXIS'
        layout.operator("armature.autoside_names", text="AutoName Top/Bottom").type = 'ZAXIS'
        layout.operator("armature.flip_names")

        layout.separator()

        layout.operator_context = 'INVOKE_DEFAULT'
        layout.operator("armature.armature_layers")
        layout.operator("armature.bone_layers")

        layout.separator()

        layout.menu("VIEW3D_MT_edit_armature_parent")

        layout.separator()

        layout.menu("VIEW3D_MT_bone_options_toggle", text="Bone Settings")


class VIEW3D_MT_armature_specials(Menu):
    bl_label = "Specials"

    def draw(self, context):
        layout = self.layout

        layout.operator_context = 'INVOKE_REGION_WIN'

        layout.operator("armature.subdivide", text="Subdivide")
        layout.operator("armature.switch_direction", text="Switch Direction")

        layout.separator()

        layout.operator_context = 'EXEC_REGION_WIN'
        layout.operator("armature.autoside_names", text="AutoName Left/Right").type = 'XAXIS'
        layout.operator("armature.autoside_names", text="AutoName Front/Back").type = 'YAXIS'
        layout.operator("armature.autoside_names", text="AutoName Top/Bottom").type = 'ZAXIS'
        layout.operator("armature.flip_names", text="Flip Names")
        layout.operator("armature.symmetrize")


class VIEW3D_MT_edit_armature_parent(Menu):
    bl_label = "Parent"

    def draw(self, context):
        layout = self.layout

        layout.operator("armature.parent_set", text="Make")
        layout.operator("armature.parent_clear", text="Clear")


class VIEW3D_MT_edit_armature_roll(Menu):
    bl_label = "Bone Roll"

    def draw(self, context):
        layout = self.layout

        layout.operator_menu_enum("armature.calculate_roll", "type")

        layout.separator()

        layout.operator("transform.transform", text="Set Roll").mode = 'BONE_ROLL'
        layout.operator("armature.roll_clear")


class VIEW3D_MT_edit_armature_delete(Menu):
    bl_label = "Delete"

    def draw(self, context):
        layout = self.layout

        layout.operator("armature.delete", text="Delete Bones")

        layout.separator()

        layout.operator("armature.dissolve", text="Dissolve")


# ********** GPencil Stroke Edit menu **********


class VIEW3D_MT_edit_gpencil(Menu):
    bl_label = "GPencil"

    def draw(self, context):
        toolsettings = context.tool_settings

        layout = self.layout

        layout.operator("ed.undo")
        layout.operator("ed.redo")
        layout.operator("ed.undo_history")

        layout.separator()

        layout.operator("gpencil.brush_paint", text="Sculpt Strokes").wait_for_input = True
        layout.prop_menu_enum(toolsettings.gpencil_sculpt, "tool", text="Sculpt Brush")

        layout.separator()

        layout.menu("VIEW3D_MT_edit_gpencil_transform")
        layout.operator("transform.mirror", text="Mirror")
        layout.menu("GPENCIL_MT_snap")

        layout.separator()

        layout.menu("VIEW3D_MT_object_animation")   # NOTE: provides keyingset access...

        layout.separator()

        layout.menu("VIEW3D_MT_edit_gpencil_delete")
        layout.operator("gpencil.duplicate_move", text="Duplicate")

        layout.separator()

        layout.operator("gpencil.copy", text="Copy")
        layout.operator("gpencil.paste", text="Paste")

        layout.separator()

        layout.menu("VIEW3D_MT_edit_proportional")

        layout.separator()

        layout.operator("gpencil.reveal")
        layout.operator("gpencil.hide", text="Show Active Layer Only").unselected = True
        layout.operator("gpencil.hide", text="Hide Active Layer").unselected = False

        layout.separator()

        layout.operator_menu_enum("gpencil.move_to_layer", "layer", text="Move to Layer")
        layout.operator_menu_enum("gpencil.convert", "type", text="Convert to Geometry...")


class VIEW3D_MT_edit_gpencil_transform(Menu):
    bl_label = "Transform"

    def draw(self, context):
        layout = self.layout

        layout.operator("transform.translate")
        layout.operator("transform.rotate")
        layout.operator("transform.resize", text="Scale")

        layout.separator()

        layout.operator("transform.bend", text="Bend")
        layout.operator("transform.shear", text="Shear")
        layout.operator("transform.tosphere", text="To Sphere")
        layout.operator("transform.transform", text="Shrink Fatten").mode = 'GPENCIL_SHRINKFATTEN'


# ********** Panel **********


class VIEW3D_PT_viewport_debug(Panel):
    bl_space_type = 'VIEW_3D'
    bl_region_type = 'UI'
    bl_label = "Modern Viewport"
    bl_options = {'DEFAULT_CLOSED'}

    @classmethod
    def poll(cls, context):
        view = context.space_data
        return (view)

    def draw_header(self, context):
        view = context.space_data
        self.layout.prop(view, "use_modern_viewport", text="")

    def draw(self, context):
        layout = self.layout
        view = context.space_data

        layout.active = view.use_modern_viewport

        col = layout.column()
        col.label(text="Placeholder for debugging options")
        col.separator()

        row = col.row()
        row.active = not view.show_combined_depth
        row.prop(view, "show_scene_depth")
        row = col.row()
        row.active = not view.show_scene_depth
        row.prop(view, "show_combined_depth")

        row = col.row(align=True)
        row.active = view.show_scene_depth or view.show_combined_depth
        row.prop(view, "debug_near")
        row.prop(view, "debug_far")

        col.label(text="Background:")
        col.row(align=True).prop(view, "debug_background", expand=True)


class VIEW3D_PT_grease_pencil(GreasePencilDataPanel, Panel):
    bl_space_type = 'VIEW_3D'
    bl_region_type = 'UI'

    # NOTE: this is just a wrapper around the generic GP Panel


class VIEW3D_PT_grease_pencil_palettecolor(GreasePencilPaletteColorPanel, Panel):
    bl_space_type = 'VIEW_3D'
    bl_region_type = 'UI'

    # NOTE: this is just a wrapper around the generic GP Panel


class VIEW3D_PT_view3d_properties(Panel):
    bl_space_type = 'VIEW_3D'
    bl_region_type = 'UI'
    bl_label = "View"

    @classmethod
    def poll(cls, context):
        view = context.space_data
        return (view)

    def draw(self, context):
        layout = self.layout

        view = context.space_data

        col = layout.column()
        col.active = bool(view.region_3d.view_perspective != 'CAMERA' or view.region_quadviews)
        col.prop(view, "lens")
        col.label(text="Lock to Object:")
        col.prop(view, "lock_object", text="")
        lock_object = view.lock_object
        if lock_object:
            if lock_object.type == 'ARMATURE':
                col.prop_search(view, "lock_bone", lock_object.data,
                                "edit_bones" if lock_object.mode == 'EDIT'
                                else "bones",
                                text="")
        else:
            col.prop(view, "lock_cursor", text="Lock to Cursor")

        col = layout.column()
        col.prop(view, "lock_camera")

        col = layout.column(align=True)
        col.label(text="Clip:")
        col.prop(view, "clip_start", text="Start")
        col.prop(view, "clip_end", text="End")

        subcol = col.column(align=True)
        subcol.enabled = not view.lock_camera_and_layers
        subcol.label(text="Local Camera:")
        subcol.prop(view, "camera", text="")

        col = layout.column(align=True)
        col.prop(view, "use_render_border")
        col.active = view.region_3d.view_perspective != 'CAMERA'


class VIEW3D_PT_view3d_cursor(Panel):
    bl_space_type = 'VIEW_3D'
    bl_region_type = 'UI'
    bl_label = "3D Cursor"

    @classmethod
    def poll(cls, context):
        view = context.space_data
        return (view is not None)

    def draw(self, context):
        layout = self.layout

        view = context.space_data
        layout.column().prop(view, "cursor_location", text="Location")


class VIEW3D_PT_view3d_name(Panel):
    bl_space_type = 'VIEW_3D'
    bl_region_type = 'UI'
    bl_label = "Item"

    @classmethod
    def poll(cls, context):
        return (context.space_data and context.active_object)

    def draw(self, context):
        layout = self.layout

        ob = context.active_object
        row = layout.row()
        row.label(text="", icon='OBJECT_DATA')
        row.prop(ob, "name", text="")

        if ob.type == 'ARMATURE' and ob.mode in {'EDIT', 'POSE'}:
            bone = context.active_bone
            if bone:
                row = layout.row()
                row.label(text="", icon='BONE_DATA')
                row.prop(bone, "name", text="")


class VIEW3D_PT_view3d_display(Panel):
    bl_space_type = 'VIEW_3D'
    bl_region_type = 'UI'
    bl_label = "Display"
    bl_options = {'DEFAULT_CLOSED'}

    @classmethod
    def poll(cls, context):
        view = context.space_data
        return (view) and not view.use_modern_viewport

    def draw(self, context):
        layout = self.layout

        view = context.space_data
        scene = context.scene

        col = layout.column()
        col.prop(view, "show_only_render")
        col.prop(view, "show_world")

        col = layout.column()
        display_all = not view.show_only_render
        col.active = display_all
        col.prop(view, "show_outline_selected")
        col.prop(view, "show_all_objects_origin")
        col.prop(view, "show_relationship_lines")

        col = layout.column()
        col.active = display_all
        split = col.split(percentage=0.55)
        split.prop(view, "show_floor", text="Grid Floor")

        row = split.row(align=True)
        row.prop(view, "show_axis_x", text="X", toggle=True)
        row.prop(view, "show_axis_y", text="Y", toggle=True)
        row.prop(view, "show_axis_z", text="Z", toggle=True)

        sub = col.column(align=True)
        sub.active = bool(view.show_floor or view.region_quadviews or not view.region_3d.is_perspective)
        subsub = sub.column(align=True)
        subsub.active = view.show_floor
        subsub.prop(view, "grid_lines", text="Lines")
        sub.prop(view, "grid_scale", text="Scale")
        subsub = sub.column(align=True)
        subsub.active = scene.unit_settings.system == 'NONE'
        subsub.prop(view, "grid_subdivisions", text="Subdivisions")

        layout.separator()

        layout.operator("screen.region_quadview", text="Toggle Quad View")

        if view.region_quadviews:
            region = view.region_quadviews[2]
            col = layout.column()
            col.prop(region, "lock_rotation")
            row = col.row()
            row.enabled = region.lock_rotation
            row.prop(region, "show_sync_view")
            row = col.row()
            row.enabled = region.lock_rotation and region.show_sync_view
            row.prop(region, "use_box_clip")


class VIEW3D_PT_view3d_stereo(Panel):
    bl_space_type = 'VIEW_3D'
    bl_region_type = 'UI'
    bl_label = "Stereoscopy"
    bl_options = {'DEFAULT_CLOSED'}

    @classmethod
    def poll(cls, context):
        scene = context.scene

        multiview = scene.render.use_multiview
        return context.space_data and multiview

    def draw(self, context):
        layout = self.layout
        view = context.space_data

        basic_stereo = context.scene.render.views_format == 'STEREO_3D'

        col = layout.column()
        col.row().prop(view, "stereo_3d_camera", expand=True)

        col.label(text="Display:")
        row = col.row()
        row.active = basic_stereo
        row.prop(view, "show_stereo_3d_cameras")
        row = col.row()
        row.active = basic_stereo
        split = row.split()
        split.prop(view, "show_stereo_3d_convergence_plane")
        split = row.split()
        split.prop(view, "stereo_3d_convergence_plane_alpha", text="Alpha")
        split.active = view.show_stereo_3d_convergence_plane
        row = col.row()
        split = row.split()
        split.prop(view, "show_stereo_3d_volume")
        split = row.split()
        split.prop(view, "stereo_3d_volume_alpha", text="Alpha")


class VIEW3D_PT_view3d_shading(Panel):
    bl_space_type = 'VIEW_3D'
    bl_region_type = 'UI'
    bl_label = "Shading"

    @classmethod
    def poll(cls, context):
        view = context.space_data
        return (view) and not view.use_modern_viewport

    def draw(self, context):
        layout = self.layout

        view = context.space_data
        scene = context.scene
        gs = scene.game_settings
        obj = context.object

        col = layout.column()

        if not scene.render.use_shading_nodes:
            col.prop(gs, "material_mode", text="")

        if view.viewport_shade == 'SOLID':
            col.prop(view, "show_textured_solid")
            col.prop(view, "use_matcap")
            if view.use_matcap:
                col.template_icon_view(view, "matcap_icon")
        if view.viewport_shade == 'TEXTURED' or context.mode == 'PAINT_TEXTURE':
            if scene.render.use_shading_nodes or gs.material_mode != 'GLSL':
                col.prop(view, "show_textured_shadeless")

        col.prop(view, "show_backface_culling")

        if view.viewport_shade not in {'BOUNDBOX', 'WIREFRAME'}:
            if obj and obj.mode == 'EDIT':
                col.prop(view, "show_occlude_wire")

        fx_settings = view.fx_settings

        if view.viewport_shade not in {'BOUNDBOX', 'WIREFRAME'}:
            sub = col.column()
            sub.active = view.region_3d.view_perspective == 'CAMERA'
            sub.prop(fx_settings, "use_dof")
            col.prop(fx_settings, "use_ssao", text="Ambient Occlusion")
            if fx_settings.use_ssao:
                ssao_settings = fx_settings.ssao
                subcol = col.column(align=True)
                subcol.prop(ssao_settings, "factor")
                subcol.prop(ssao_settings, "distance_max")
                subcol.prop(ssao_settings, "attenuation")
                subcol.prop(ssao_settings, "samples")
                subcol.prop(ssao_settings, "color")


class VIEW3D_PT_view3d_motion_tracking(Panel):
    bl_space_type = 'VIEW_3D'
    bl_region_type = 'UI'
    bl_label = "Motion Tracking"
    bl_options = {'DEFAULT_CLOSED'}

    @classmethod
    def poll(cls, context):
        view = context.space_data
        return (view)

    def draw_header(self, context):
        view = context.space_data

        self.layout.prop(view, "show_reconstruction", text="")

    def draw(self, context):
        layout = self.layout

        view = context.space_data

        col = layout.column()
        col.active = view.show_reconstruction
        col.prop(view, "show_camera_path", text="Camera Path")
        col.prop(view, "show_bundle_names", text="3D Marker Names")
        col.label(text="Track Type and Size:")
        row = col.row(align=True)
        row.prop(view, "tracks_draw_type", text="")
        row.prop(view, "tracks_draw_size", text="")


class VIEW3D_PT_view3d_meshdisplay(Panel):
    bl_space_type = 'VIEW_3D'
    bl_region_type = 'UI'
    bl_label = "Mesh Display"

    @classmethod
    def poll(cls, context):
        # The active object check is needed because of local-mode
        return (context.active_object and (context.mode == 'EDIT_MESH'))

    def draw(self, context):
        layout = self.layout
        with_freestyle = bpy.app.build_options.freestyle

        mesh = context.active_object.data
        scene = context.scene

        split = layout.split()

        col = split.column()
        col.label(text="Overlays:")
        col.prop(mesh, "show_faces", text="Faces")
        col.prop(mesh, "show_edges", text="Edges")
        col.prop(mesh, "show_edge_crease", text="Creases")
        if with_freestyle:
            col.prop(mesh, "show_edge_seams", text="Seams")

        layout.prop(mesh, "show_weight")

        col = split.column()
        col.label()
        if not with_freestyle:
            col.prop(mesh, "show_edge_seams", text="Seams")
        col.prop(mesh, "show_edge_sharp", text="Sharp", text_ctxt=i18n_contexts.plural)
        col.prop(mesh, "show_edge_bevel_weight", text="Bevel")
        if with_freestyle:
            col.prop(mesh, "show_freestyle_edge_marks", text="Edge Marks")
            col.prop(mesh, "show_freestyle_face_marks", text="Face Marks")

        col = layout.column()

        col.separator()
        col.label(text="Normals:")
        row = col.row(align=True)

        row.prop(mesh, "show_normal_vertex", text="", icon='VERTEXSEL')
        row.prop(mesh, "show_normal_loop", text="", icon='LOOPSEL')
        row.prop(mesh, "show_normal_face", text="", icon='FACESEL')

        sub = row.row(align=True)
        sub.active = mesh.show_normal_vertex or mesh.show_normal_face or mesh.show_normal_loop
        sub.prop(scene.tool_settings, "normal_size", text="Size")

        col.separator()
        split = layout.split()
        col = split.column()
        col.label(text="Edge Info:")
        col.prop(mesh, "show_extra_edge_length", text="Length")
        col.prop(mesh, "show_extra_edge_angle", text="Angle")
        col = split.column()
        col.label(text="Face Info:")
        col.prop(mesh, "show_extra_face_area", text="Area")
        col.prop(mesh, "show_extra_face_angle", text="Angle")
        if bpy.app.debug:
            layout.prop(mesh, "show_extra_indices")


class VIEW3D_PT_view3d_meshstatvis(Panel):
    bl_space_type = 'VIEW_3D'
    bl_region_type = 'UI'
    bl_label = "Mesh Analysis"

    @classmethod
    def poll(cls, context):
        # The active object check is needed because of local-mode
        return (context.active_object and (context.mode == 'EDIT_MESH'))

    def draw_header(self, context):
        mesh = context.active_object.data

        self.layout.prop(mesh, "show_statvis", text="")

    def draw(self, context):
        layout = self.layout

        mesh = context.active_object.data
        statvis = context.tool_settings.statvis
        layout.active = mesh.show_statvis

        layout.prop(statvis, "type")
        statvis_type = statvis.type
        if statvis_type == 'OVERHANG':
            row = layout.row(align=True)
            row.prop(statvis, "overhang_min", text="")
            row.prop(statvis, "overhang_max", text="")
            layout.prop(statvis, "overhang_axis", expand=True)
        elif statvis_type == 'THICKNESS':
            row = layout.row(align=True)
            row.prop(statvis, "thickness_min", text="")
            row.prop(statvis, "thickness_max", text="")
            layout.prop(statvis, "thickness_samples")
        elif statvis_type == 'INTERSECT':
            pass
        elif statvis_type == 'DISTORT':
            row = layout.row(align=True)
            row.prop(statvis, "distort_min", text="")
            row.prop(statvis, "distort_max", text="")
        elif statvis_type == 'SHARP':
            row = layout.row(align=True)
            row.prop(statvis, "sharp_min", text="")
            row.prop(statvis, "sharp_max", text="")


class VIEW3D_PT_view3d_curvedisplay(Panel):
    bl_space_type = 'VIEW_3D'
    bl_region_type = 'UI'
    bl_label = "Curve Display"

    @classmethod
    def poll(cls, context):
        editmesh = context.mode == 'EDIT_CURVE'
        return (editmesh)

    def draw(self, context):
        layout = self.layout

        curve = context.active_object.data

        col = layout.column()
        row = col.row()
        row.prop(curve, "show_handles", text="Handles")
        row.prop(curve, "show_normal_face", text="Normals")
        col.prop(context.scene.tool_settings, "normal_size", text="Normal Size")


class VIEW3D_PT_background_image(Panel):
    bl_space_type = 'VIEW_3D'
    bl_region_type = 'UI'
    bl_label = "Background Images"
    bl_options = {'DEFAULT_CLOSED'}

    def draw_header(self, context):
        view = context.space_data

        self.layout.prop(view, "show_background_images", text="")

    def draw(self, context):
        layout = self.layout

        view = context.space_data
        use_multiview = context.scene.render.use_multiview

        col = layout.column()
        col.operator("view3d.background_image_add", text="Add Image")

        for i, bg in enumerate(view.background_images):
            layout.active = view.show_background_images
            box = layout.box()
            row = box.row(align=True)
            row.prop(bg, "show_expanded", text="", emboss=False)
            if bg.source == 'IMAGE' and bg.image:
                row.prop(bg.image, "name", text="", emboss=False)
            elif bg.source == 'MOVIE_CLIP' and bg.clip:
                row.prop(bg.clip, "name", text="", emboss=False)
            else:
                row.label(text="Not Set")

            if bg.show_background_image:
                row.prop(bg, "show_background_image", text="", emboss=False, icon='RESTRICT_VIEW_OFF')
            else:
                row.prop(bg, "show_background_image", text="", emboss=False, icon='RESTRICT_VIEW_ON')

            row.operator("view3d.background_image_remove", text="", emboss=False, icon='X').index = i

            box.prop(bg, "view_axis", text="Axis")

            if bg.show_expanded:
                row = box.row()
                row.prop(bg, "source", expand=True)

                has_bg = False
                if bg.source == 'IMAGE':
                    row = box.row()
                    row.template_ID(bg, "image", open="image.open")
                    if bg.image is not None:
                        box.template_image(bg, "image", bg.image_user, compact=True)
                        has_bg = True

                        if use_multiview and bg.view_axis in {'CAMERA', 'ALL'}:
                            box.prop(bg.image, "use_multiview")

                            column = box.column()
                            column.active = bg.image.use_multiview

                            column.label(text="Views Format:")
                            column.row().prop(bg.image, "views_format", expand=True)

                            sub = column.box()
                            sub.active = bg.image.views_format == 'STEREO_3D'
                            sub.template_image_stereo_3d(bg.image.stereo_3d_format)

                elif bg.source == 'MOVIE_CLIP':
                    box.prop(bg, "use_camera_clip")

                    column = box.column()
                    column.active = not bg.use_camera_clip
                    column.template_ID(bg, "clip", open="clip.open")

                    if bg.clip:
                        column.template_movieclip(bg, "clip", compact=True)

                    if bg.use_camera_clip or bg.clip:
                        has_bg = True

                    column = box.column()
                    column.active = has_bg
                    column.prop(bg.clip_user, "proxy_render_size", text="")
                    column.prop(bg.clip_user, "use_render_undistorted")

                if has_bg:
                    col = box.column()
                    col.prop(bg, "opacity", slider=True)
                    col.row().prop(bg, "draw_depth", expand=True)

                    if bg.view_axis in {'CAMERA', 'ALL'}:
                        col.row().prop(bg, "frame_method", expand=True)

                    box = col.box()
                    row = box.row()
                    row.prop(bg, "offset_x", text="X")
                    row.prop(bg, "offset_y", text="Y")

                    row = box.row()
                    row.prop(bg, "use_flip_x")
                    row.prop(bg, "use_flip_y")

                    row = box.row()
                    if bg.view_axis != 'CAMERA':
                        row.prop(bg, "rotation")
                        row.prop(bg, "size")


class VIEW3D_PT_transform_orientations(Panel):
    bl_space_type = 'VIEW_3D'
    bl_region_type = 'UI'
    bl_label = "Transform Orientations"
    bl_options = {'DEFAULT_CLOSED'}

    @classmethod
    def poll(cls, context):
        view = context.space_data
        return (view)

    def draw(self, context):
        layout = self.layout

        view = context.space_data
        orientation = view.current_orientation

        row = layout.row(align=True)
        row.prop(view, "transform_orientation", text="")
        row.operator("transform.create_orientation", text="", icon='ZOOMIN')

        if orientation:
            row = layout.row(align=True)
            row.prop(orientation, "name", text="")
            row.operator("transform.delete_orientation", text="", icon='X')


class VIEW3D_PT_etch_a_ton(Panel):
    bl_space_type = 'VIEW_3D'
    bl_region_type = 'UI'
    bl_label = "Skeleton Sketching"
    bl_options = {'DEFAULT_CLOSED'}

    @classmethod
    def poll(cls, context):
        scene = context.space_data
        ob = context.active_object
        return scene and ob and ob.type == 'ARMATURE' and ob.mode == 'EDIT'

    def draw_header(self, context):
        layout = self.layout
        toolsettings = context.scene.tool_settings

        layout.prop(toolsettings, "use_bone_sketching", text="")

    def draw(self, context):
        layout = self.layout

        toolsettings = context.scene.tool_settings

        col = layout.column()

        col.prop(toolsettings, "use_etch_quick")
        col.prop(toolsettings, "use_etch_overdraw")

        col.separator()

        col.prop(toolsettings, "etch_convert_mode")

        if toolsettings.etch_convert_mode == 'LENGTH':
            col.prop(toolsettings, "etch_length_limit")
        elif toolsettings.etch_convert_mode == 'ADAPTIVE':
            col.prop(toolsettings, "etch_adaptive_limit")
        elif toolsettings.etch_convert_mode == 'FIXED':
            col.prop(toolsettings, "etch_subdivision_number")
        elif toolsettings.etch_convert_mode == 'RETARGET':
            col.prop(toolsettings, "etch_template")
            col.prop(toolsettings, "etch_roll_mode")

            col.separator()

            colsub = col.column(align=True)
            colsub.prop(toolsettings, "use_etch_autoname")
            sub = colsub.column(align=True)
            sub.enabled = not toolsettings.use_etch_autoname
            sub.prop(toolsettings, "etch_number")
            sub.prop(toolsettings, "etch_side")

        col.separator()

        col.operator("sketch.convert", text="Convert to Bones")
        col.operator("sketch.delete", text="Delete Strokes")


class VIEW3D_PT_context_properties(Panel):
    bl_space_type = 'VIEW_3D'
    bl_region_type = 'UI'
    bl_label = "Properties"
    bl_options = {'DEFAULT_CLOSED'}

    def _active_context_member(context):
        obj = context.object
        if obj:
            mode = obj.mode
            if mode == 'POSE':
                return "active_pose_bone"
            elif mode == 'EDIT' and obj.type == 'ARMATURE':
                return "active_bone"
            else:
                return "object"

        return ""

    @classmethod
    def poll(cls, context):
        import rna_prop_ui
        member = cls._active_context_member(context)

        if member:
            context_member, member = rna_prop_ui.rna_idprop_context_value(context, member, object)
            return context_member and rna_prop_ui.rna_idprop_has_properties(context_member)

        return False

    def draw(self, context):
        import rna_prop_ui
        member = VIEW3D_PT_context_properties._active_context_member(context)

        if member:
            # Draw with no edit button
            rna_prop_ui.draw(self.layout, context, member, object, False)


def register():
    bpy.utils.register_module(__name__)


def unregister():
    bpy.utils.unregister_module(__name__)

if __name__ == "__main__":
    register()<|MERGE_RESOLUTION|>--- conflicted
+++ resolved
@@ -700,39 +700,6 @@
         layout.operator("object.select_pattern", text="Select Pattern...")
 
 
-<<<<<<< HEAD
-=======
-class VIEW3D_MT_select_particle(Menu):
-    bl_label = "Select"
-
-    def draw(self, context):
-        layout = self.layout
-
-        layout.operator("view3d.select_border")
-        layout.operator("view3d.select_circle")
-
-        layout.separator()
-
-        layout.operator("particle.select_all").action = 'TOGGLE'
-        layout.operator("particle.select_linked")
-        layout.operator("particle.select_all", text="Inverse").action = 'INVERT'
-
-        layout.separator()
-
-        layout.operator("particle.select_more")
-        layout.operator("particle.select_less")
-
-        layout.separator()
-
-        layout.operator("particle.select_random")
-
-        layout.separator()
-
-        layout.operator("particle.select_roots", text="Roots")
-        layout.operator("particle.select_tips", text="Tips")
-
-
->>>>>>> 2a2eb0c4
 class VIEW3D_MT_edit_mesh_select_similar(Menu):
     bl_label = "Select Similar"
 
