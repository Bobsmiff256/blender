# ##### BEGIN GPL LICENSE BLOCK #####
#
#  This program is free software; you can redistribute it and/or
#  modify it under the terms of the GNU General Public License
#  as published by the Free Software Foundation; either version 2
#  of the License, or (at your option) any later version.
#
#  This program is distributed in the hope that it will be useful,
#  but WITHOUT ANY WARRANTY; without even the implied warranty of
#  MERCHANTABILITY or FITNESS FOR A PARTICULAR PURPOSE.  See the
#  GNU General Public License for more details.
#
#  You should have received a copy of the GNU General Public License
#  along with this program; if not, write to the Free Software Foundation,
#  Inc., 51 Franklin Street, Fifth Floor, Boston, MA 02110-1301, USA.
#
# ##### END GPL LICENSE BLOCK #####

# <pep8 compliant>
import bpy
from bpy.types import Header, Menu, Panel


class BrushButtonsPanel():
    bl_space_type = 'IMAGE_EDITOR'
    bl_region_type = 'UI'

    @classmethod
    def poll(cls, context):
        sima = context.space_data
        toolsettings = context.tool_settings.image_paint
        return sima.show_paint and toolsettings.brush


class IMAGE_MT_view(Menu):
    bl_label = "View"

    def draw(self, context):
        layout = self.layout

        sima = context.space_data
        uv = sima.uv_editor
        toolsettings = context.tool_settings

        show_uvedit = sima.show_uvedit

        layout.operator("image.properties", icon='MENU_PANEL')
        layout.operator("image.scopes", icon='MENU_PANEL')

        layout.separator()

        layout.prop(sima, "use_realtime_update")
        if show_uvedit:
            layout.prop(toolsettings, "show_uv_local_view")
            layout.prop(uv, "show_other_objects")

        layout.separator()

        layout.operator("image.view_zoom_in")
        layout.operator("image.view_zoom_out")

        layout.separator()

        ratios = ((1, 8), (1, 4), (1, 2), (1, 1), (2, 1), (4, 1), (8, 1))

        for a, b in ratios:
            layout.operator("image.view_zoom_ratio", text="Zoom" + " %d:%d" % (a, b)).ratio = a / b

        layout.separator()

        if show_uvedit:
            layout.operator("image.view_selected")

        layout.operator("image.view_all")

        layout.separator()

        layout.operator("screen.area_dupli")
        layout.operator("screen.screen_full_area")


class IMAGE_MT_select(Menu):
    bl_label = "Select"

    def draw(self, context):
        layout = self.layout

        layout.operator("uv.select_border").pinned = False
        layout.operator("uv.select_border").pinned = True

        layout.separator()

        layout.operator("uv.select_all")
        layout.operator("uv.select_all", text="Inverse").action = 'INVERT'
        layout.operator("uv.unlink_selected")

        layout.separator()

        layout.operator("uv.select_pinned")
        layout.operator("uv.select_linked")


class IMAGE_MT_image(Menu):
    bl_label = "Image"

    def draw(self, context):
        layout = self.layout

        sima = context.space_data
        ima = sima.image

        layout.operator("image.new")
        layout.operator("image.open")

        show_render = sima.show_render

        if ima:
            if not show_render:
                layout.operator("image.replace")
                layout.operator("image.reload")

            layout.operator("image.save")
            layout.operator("image.save_as")
            layout.operator("image.save_as", text="Save a Copy").copy = True

            if ima.source == 'SEQUENCE':
                layout.operator("image.save_sequence")

            layout.operator("image.external_edit", "Edit Externally")

            layout.separator()

            layout.menu("IMAGE_MT_image_invert")

            if not show_render:
                layout.separator()

                if ima.packed_file:
                    layout.operator("image.unpack")
                else:
                    layout.operator("image.pack")

                # only for dirty && specific image types, perhaps
                # this could be done in operator poll too
                if ima.is_dirty:
                    if ima.source in {'FILE', 'GENERATED'} and ima.type != 'OPEN_EXR_MULTILAYER':
                        layout.operator("image.pack", text="Pack As PNG").as_png = True

            layout.separator()

            layout.prop(sima, "use_image_paint")


class IMAGE_MT_image_invert(Menu):
    bl_label = "Invert"

    def draw(self, context):
        layout = self.layout

        props = layout.operator("image.invert", text="Invert Image Colors")
        props.invert_r = True
        props.invert_g = True
        props.invert_b = True

        layout.separator()

        props = layout.operator("image.invert", text="Invert Red Channel")
        props.invert_r = True

        props = layout.operator("image.invert", text="Invert Green Channel")
        props.invert_g = True

        props = layout.operator("image.invert", text="Invert Blue Channel")
        props.invert_b = True

        props = layout.operator("image.invert", text="Invert Alpha Channel")
        props.invert_a = True


class IMAGE_MT_uvs_showhide(Menu):
    bl_label = "Show/Hide Faces"

    def draw(self, context):
        layout = self.layout

        layout.operator("uv.reveal")
        layout.operator("uv.hide", text="Hide Selected").unselected = False
        layout.operator("uv.hide", text="Hide Unselected").unselected = True


class IMAGE_MT_uvs_transform(Menu):
    bl_label = "Transform"

    def draw(self, context):
        layout = self.layout

        layout.operator("transform.translate")
        layout.operator("transform.rotate")
        layout.operator("transform.resize")

        layout.separator()

        layout.operator("transform.shear")


class IMAGE_MT_uvs_snap(Menu):
    bl_label = "Snap"

    def draw(self, context):
        layout = self.layout
        layout.operator_context = 'EXEC_REGION_WIN'

        layout.operator("uv.snap_selected", text="Selected to Pixels").target = 'PIXELS'
        layout.operator("uv.snap_selected", text="Selected to Cursor").target = 'CURSOR'
        layout.operator("uv.snap_selected", text="Selected to Adjacent Unselected").target = 'ADJACENT_UNSELECTED'

        layout.separator()

        layout.operator("uv.snap_cursor", text="Cursor to Pixels").target = 'PIXELS'
        layout.operator("uv.snap_cursor", text="Cursor to Selected").target = 'SELECTED'


class IMAGE_MT_uvs_mirror(Menu):
    bl_label = "Mirror"

    def draw(self, context):
        layout = self.layout
        layout.operator_context = 'EXEC_REGION_WIN'

        layout.operator("transform.mirror", text="X Axis").constraint_axis[0] = True
        layout.operator("transform.mirror", text="Y Axis").constraint_axis[1] = True


class IMAGE_MT_uvs_weldalign(Menu):
    bl_label = "Weld/Align"

    def draw(self, context):
        layout = self.layout

        layout.operator("uv.weld")  # W, 1
        layout.operator_enum("uv.align", "axis")  # W, 2/3/4


class IMAGE_MT_uvs(Menu):
    bl_label = "UVs"

    def draw(self, context):
        layout = self.layout

        sima = context.space_data
        uv = sima.uv_editor
        toolsettings = context.tool_settings

        layout.prop(uv, "use_snap_to_pixels")
        layout.prop(uv, "lock_bounds")

        layout.separator()

        layout.prop(uv, "use_live_unwrap")
        layout.operator("uv.unwrap")
        layout.operator("uv.pin", text="Unpin").clear = True
        layout.operator("uv.pin")

        layout.separator()

        layout.operator("uv.pack_islands")
        layout.operator("uv.average_islands_scale")
        layout.operator("uv.minimize_stretch")
        layout.operator("uv.stitch")
        layout.operator("mesh.faces_mirror_uv")

        layout.separator()

        layout.menu("IMAGE_MT_uvs_transform")
        layout.menu("IMAGE_MT_uvs_mirror")
        layout.menu("IMAGE_MT_uvs_snap")
        layout.menu("IMAGE_MT_uvs_weldalign")

        layout.separator()

        layout.prop_menu_enum(toolsettings, "proportional_edit")
        layout.prop_menu_enum(toolsettings, "proportional_edit_falloff")

        layout.separator()

        layout.menu("IMAGE_MT_uvs_showhide")


class IMAGE_MT_uvs_select_mode(Menu):
    bl_label = "UV Select Mode"

    def draw(self, context):
        layout = self.layout

        layout.operator_context = 'INVOKE_REGION_WIN'
        toolsettings = context.tool_settings

        # do smart things depending on whether uv_select_sync is on

        if toolsettings.use_uv_select_sync:
            props = layout.operator("wm.context_set_value", text="Vertex", icon='VERTEXSEL')
            props.value = "(True, False, False)"
            props.data_path = "tool_settings.mesh_select_mode"

            props = layout.operator("wm.context_set_value", text="Edge", icon='EDGESEL')
            props.value = "(False, True, False)"
            props.data_path = "tool_settings.mesh_select_mode"

            props = layout.operator("wm.context_set_value", text="Face", icon='FACESEL')
            props.value = "(False, False, True)"
            props.data_path = "tool_settings.mesh_select_mode"

        else:
            props = layout.operator("wm.context_set_string", text="Vertex", icon='UV_VERTEXSEL')
            props.value = 'VERTEX'
            props.data_path = "tool_settings.uv_select_mode"

            props = layout.operator("wm.context_set_string", text="Edge", icon='UV_EDGESEL')
            props.value = 'EDGE'
            props.data_path = "tool_settings.uv_select_mode"

            props = layout.operator("wm.context_set_string", text="Face", icon='UV_FACESEL')
            props.value = 'FACE'
            props.data_path = "tool_settings.uv_select_mode"

            props = layout.operator("wm.context_set_string", text="Island", icon='UV_ISLANDSEL')
            props.value = 'ISLAND'
            props.data_path = "tool_settings.uv_select_mode"


class IMAGE_HT_header(Header):
    bl_space_type = 'IMAGE_EDITOR'

    def draw(self, context):
        layout = self.layout

        sima = context.space_data
        ima = sima.image
        iuser = sima.image_user
        toolsettings = context.tool_settings

        show_render = sima.show_render
        # show_paint = sima.show_paint
        show_uvedit = sima.show_uvedit

        row = layout.row(align=True)
        row.template_header()

        # menus
        if context.area.show_menus:
            sub = row.row(align=True)
            sub.menu("IMAGE_MT_view")

            if show_uvedit:
                sub.menu("IMAGE_MT_select")

            if ima and ima.is_dirty:
                sub.menu("IMAGE_MT_image", text="Image*")
            else:
                sub.menu("IMAGE_MT_image", text="Image")

            if show_uvedit:
                sub.menu("IMAGE_MT_uvs")

        layout.template_ID(sima, "image", new="image.new")
        if not show_render:
            layout.prop(sima, "use_image_pin", text="")

        # uv editing
        if show_uvedit:
            uvedit = sima.uv_editor

            layout.prop(uvedit, "pivot_point", text="", icon_only=True)
            layout.prop(toolsettings, "use_uv_select_sync", text="")

            if toolsettings.use_uv_select_sync:
                layout.template_edit_mode_selection()
            else:
                layout.prop(toolsettings, "uv_select_mode", text="", expand=True)
                layout.prop(uvedit, "sticky_select_mode", text="", icon_only=True)

            row = layout.row(align=True)
            row.prop(toolsettings, "proportional_edit", text="", icon_only=True)
            if toolsettings.proportional_edit != 'DISABLED':
                row.prop(toolsettings, "proportional_edit_falloff", text="", icon_only=True)

            row = layout.row(align=True)
            row.prop(toolsettings, "use_snap", text="")
            row.prop(toolsettings, "snap_target", text="")

            mesh = context.edit_object.data
            layout.prop_search(mesh.uv_textures, "active", mesh, "uv_textures", text="")

        if ima:
            # layers
            layout.template_image_layers(ima, iuser)

            # painting
            layout.prop(sima, "use_image_paint", text="")

            # draw options
            row = layout.row(align=True)
            row.prop(sima, "draw_channels", text="", expand=True)

            row = layout.row(align=True)
            if ima.type == 'COMPOSITE':
                row.operator("image.record_composite", icon='REC')
            if ima.type == 'COMPOSITE' and ima.source in {'MOVIE', 'SEQUENCE'}:
                row.operator("image.play_composite", icon='PLAY')

        if show_uvedit or sima.use_image_paint:
            layout.prop(sima, "use_realtime_update", text="", icon_only=True, icon='LOCKED')


class IMAGE_PT_image_properties(Panel):
    bl_space_type = 'IMAGE_EDITOR'
    bl_region_type = 'UI'
    bl_label = "Image"

    @classmethod
    def poll(cls, context):
        sima = context.space_data
        return (sima.image)

    def draw(self, context):
        layout = self.layout

        sima = context.space_data
        iuser = sima.image_user

        layout.template_image(sima, "image", iuser)


class IMAGE_PT_game_properties(Panel):
    bl_space_type = 'IMAGE_EDITOR'
    bl_region_type = 'UI'
    bl_label = "Game Properties"

    @classmethod
    def poll(cls, context):
        sima = context.space_data
        # display even when not in game mode because these settings effect the 3d view
        return (sima and sima.image)  # and (rd.engine == 'BLENDER_GAME')

    def draw(self, context):
        layout = self.layout

        sima = context.space_data
        ima = sima.image

        split = layout.split()

        col = split.column()

        col.prop(ima, "use_animation")
        sub = col.column(align=True)
        sub.active = ima.use_animation
        sub.prop(ima, "frame_start", text="Start")
        sub.prop(ima, "frame_end", text="End")
        sub.prop(ima, "fps", text="Speed")

        col.prop(ima, "use_tiles")
        sub = col.column(align=True)
        sub.active = ima.use_tiles or ima.use_animation
        sub.prop(ima, "tiles_x", text="X")
        sub.prop(ima, "tiles_y", text="Y")

        col = split.column()
        col.label(text="Clamp:")
        col.prop(ima, "use_clamp_x", text="X")
        col.prop(ima, "use_clamp_y", text="Y")
        col.separator()
        col.prop(ima, "mapping", expand=True)


class IMAGE_PT_view_histogram(Panel):
    bl_space_type = 'IMAGE_EDITOR'
    bl_region_type = 'PREVIEW'
    bl_label = "Histogram"

    @classmethod
    def poll(cls, context):
        sima = context.space_data
        return (sima and sima.image)

    def draw(self, context):
        layout = self.layout

        sima = context.space_data

        layout.template_histogram(sima.scopes, "histogram")
        layout.prop(sima.scopes.histogram, "mode", icon_only=True)


class IMAGE_PT_view_waveform(Panel):
    bl_space_type = 'IMAGE_EDITOR'
    bl_region_type = 'PREVIEW'
    bl_label = "Waveform"

    @classmethod
    def poll(cls, context):
        sima = context.space_data
        return (sima and sima.image)

    def draw(self, context):
        layout = self.layout

        sima = context.space_data

        layout.template_waveform(sima, "scopes")
        row = layout.split(percentage=0.75)
        row.prop(sima.scopes, "waveform_alpha")
        row.prop(sima.scopes, "waveform_mode", text="", icon_only=True)


class IMAGE_PT_view_vectorscope(Panel):
    bl_space_type = 'IMAGE_EDITOR'
    bl_region_type = 'PREVIEW'
    bl_label = "Vectorscope"

    @classmethod
    def poll(cls, context):
        sima = context.space_data
        return (sima and sima.image)

    def draw(self, context):
        layout = self.layout

        sima = context.space_data
        layout.template_vectorscope(sima, "scopes")
        layout.prop(sima.scopes, "vectorscope_alpha")


class IMAGE_PT_sample_line(Panel):
    bl_space_type = 'IMAGE_EDITOR'
    bl_region_type = 'PREVIEW'
    bl_label = "Sample Line"

    @classmethod
    def poll(cls, context):
        sima = context.space_data
        return (sima and sima.image)

    def draw(self, context):
        layout = self.layout

        sima = context.space_data

        layout.operator("image.sample_line")
        layout.template_histogram(sima, "sample_histogram")
        layout.prop(sima.sample_histogram, "mode")


class IMAGE_PT_scope_sample(Panel):
    bl_space_type = 'IMAGE_EDITOR'
    bl_region_type = 'PREVIEW'
    bl_label = "Scope Samples"

    @classmethod
    def poll(cls, context):
        sima = context.space_data
        return sima

    def draw(self, context):
        layout = self.layout

        sima = context.space_data

        row = layout.row()
        row.prop(sima.scopes, "use_full_resolution")
        sub = row.row()
        sub.active = not sima.scopes.use_full_resolution
        sub.prop(sima.scopes, "accuracy")


class IMAGE_PT_view_properties(Panel):
    bl_space_type = 'IMAGE_EDITOR'
    bl_region_type = 'UI'
    bl_label = "Display"

    @classmethod
    def poll(cls, context):
        sima = context.space_data
        return (sima and (sima.image or sima.show_uvedit))

    def draw(self, context):
        layout = self.layout

        sima = context.space_data
        ima = sima.image
        show_uvedit = sima.show_uvedit
        uvedit = sima.uv_editor

        split = layout.split()

        col = split.column()
        if ima:
            col.prop(ima, "display_aspect", text="Aspect Ratio")

            col = split.column()
            col.label(text="Coordinates:")
            col.prop(sima, "show_repeat", text="Repeat")
            if show_uvedit:
                col.prop(uvedit, "show_normalized_coords", text="Normalized")

        elif show_uvedit:
            col.label(text="Coordinates:")
            col.prop(uvedit, "show_normalized_coords", text="Normalized")

        if show_uvedit:

            col = layout.column()
            col.label("Cursor Location:")
            col.row().prop(uvedit, "cursor_location", text="")

            col.separator()

            col.label(text="UVs:")
            col.row().prop(uvedit, "edge_draw_type", expand=True)

            split = layout.split()

            col = split.column()
            col.prop(uvedit, "show_faces")
            col.prop(uvedit, "show_smooth_edges", text="Smooth")
            col.prop(uvedit, "show_modified_edges", text="Modified")

            col = split.column()
            col.prop(uvedit, "show_stretch", text="Stretch")
            sub = col.column()
            sub.active = uvedit.show_stretch
            sub.row().prop(uvedit, "draw_stretch_type", expand=True)


class IMAGE_PT_paint(Panel):
    bl_space_type = 'IMAGE_EDITOR'
    bl_region_type = 'UI'
    bl_label = "Paint"

    @classmethod
    def poll(cls, context):
        sima = context.space_data
        return sima.show_paint

    def draw(self, context):
        layout = self.layout

        toolsettings = context.tool_settings.image_paint
        brush = toolsettings.brush

        col = layout.column()
        col.template_ID_preview(toolsettings, "brush", new="brush.add", rows=2, cols=6)

        if brush:
            col = layout.column()
            col.template_color_wheel(brush, "color", value_slider=True)
            col.prop(brush, "color", text="")

            row = col.row(align=True)
            row.prop(brush, "size", slider=True)
            row.prop(brush, "use_pressure_size", toggle=True, text="")

            row = col.row(align=True)
            row.prop(brush, "strength", slider=True)
            row.prop(brush, "use_pressure_strength", toggle=True, text="")

            row = col.row(align=True)
            row.prop(brush, "jitter", slider=True)
            row.prop(brush, "use_pressure_jitter", toggle=True, text="")

            col.prop(brush, "blend", text="Blend")

            if brush.image_tool == 'CLONE':
                col.separator()
                col.prop(brush, "clone_image", text="Image")
                col.prop(brush, "clone_alpha", text="Alpha")


class IMAGE_PT_tools_brush_texture(BrushButtonsPanel, Panel):
    bl_label = "Texture"
    bl_options = {'DEFAULT_CLOSED'}

    def draw(self, context):
        layout = self.layout

        toolsettings = context.tool_settings.image_paint
        brush = toolsettings.brush

        col = layout.column()
        col.template_ID_preview(brush, "texture", new="texture.new", rows=3, cols=8)
        col.prop(brush, "use_fixed_texture")


class IMAGE_PT_tools_brush_tool(BrushButtonsPanel, Panel):
    bl_label = "Tool"
    bl_options = {'DEFAULT_CLOSED'}

    def draw(self, context):
        layout = self.layout
        toolsettings = context.tool_settings.image_paint
        brush = toolsettings.brush

        layout.prop(brush, "image_tool", text="")

        row = layout.row(align=True)
        row.prop(brush, "use_paint_sculpt", text="", icon='SCULPTMODE_HLT')
        row.prop(brush, "use_paint_vertex", text="", icon='VPAINT_HLT')
        row.prop(brush, "use_paint_weight", text="", icon='WPAINT_HLT')
        row.prop(brush, "use_paint_image", text="", icon='TPAINT_HLT')


class IMAGE_PT_paint_stroke(BrushButtonsPanel, Panel):
    bl_label = "Paint Stroke"
    bl_options = {'DEFAULT_CLOSED'}

    def draw(self, context):
        layout = self.layout

        toolsettings = context.tool_settings.image_paint
        brush = toolsettings.brush

        layout.prop(brush, "use_airbrush")
        row = layout.row()
        row.active = brush.use_airbrush
        row.prop(brush, "rate", slider=True)

        layout.prop(brush, "use_space")
        row = layout.row(align=True)
        row.active = brush.use_space
        row.prop(brush, "spacing", text="Distance", slider=True)
        row.prop(brush, "use_pressure_spacing", toggle=True, text="")

        layout.prop(brush, "use_wrap")


class IMAGE_PT_paint_curve(BrushButtonsPanel, Panel):
    bl_label = "Paint Curve"
    bl_options = {'DEFAULT_CLOSED'}

    def draw(self, context):
        layout = self.layout

        toolsettings = context.tool_settings.image_paint
        brush = toolsettings.brush

        layout.template_curve_mapping(brush, "curve")

        row = layout.row(align=True)
        row.operator("brush.curve_preset", icon='SMOOTHCURVE', text="").shape = 'SMOOTH'
        row.operator("brush.curve_preset", icon='SPHERECURVE', text="").shape = 'ROUND'
        row.operator("brush.curve_preset", icon='ROOTCURVE', text="").shape = 'ROOT'
        row.operator("brush.curve_preset", icon='SHARPCURVE', text="").shape = 'SHARP'
        row.operator("brush.curve_preset", icon='LINCURVE', text="").shape = 'LINE'
        row.operator("brush.curve_preset", icon='NOCURVE', text="").shape = 'MAX'

<<<<<<< HEAD
=======

class IMAGE_UV_sculpt_curve(bpy.types.Panel):
    bl_space_type = 'IMAGE_EDITOR'
    bl_region_type = 'UI'
    bl_label = "UV Sculpt Curve"
    bl_options = {'DEFAULT_CLOSED'}

    @classmethod
    def poll(cls, context):
        sima = context.space_data
        toolsettings = context.tool_settings.image_paint
        return sima.show_uvedit and context.tool_settings.use_uv_sculpt and not (sima.show_paint and toolsettings.brush)

    def draw(self, context):
        layout = self.layout

        toolsettings = context.tool_settings
        uvsculpt = toolsettings.uv_sculpt
        brush = uvsculpt.brush

        layout.template_curve_mapping(brush, "curve")

        row = layout.row(align=True)
        row.operator("brush.curve_preset", icon="SMOOTHCURVE", text="").shape = 'SMOOTH'
        row.operator("brush.curve_preset", icon="SPHERECURVE", text="").shape = 'ROUND'
        row.operator("brush.curve_preset", icon="ROOTCURVE", text="").shape = 'ROOT'
        row.operator("brush.curve_preset", icon="SHARPCURVE", text="").shape = 'SHARP'
        row.operator("brush.curve_preset", icon="LINCURVE", text="").shape = 'LINE'
        row.operator("brush.curve_preset", icon="NOCURVE", text="").shape = 'MAX'


class IMAGE_UV_sculpt(bpy.types.Panel):
    bl_space_type = 'IMAGE_EDITOR'
    bl_region_type = 'UI'
    bl_label = "UV Sculpt"

    @classmethod
    def poll(cls, context):
        sima = context.space_data
        toolsettings = context.tool_settings.image_paint
        return sima.show_uvedit and context.tool_settings.use_uv_sculpt and not (sima.show_paint and toolsettings.brush)

    def draw(self, context):
        layout = self.layout

        toolsettings = context.tool_settings
        uvsculpt = toolsettings.uv_sculpt
        brush = uvsculpt.brush

        if brush:
            col = layout.column()

            row = col.row(align=True)
            row.prop(brush, "size", slider=True)
            row.prop(brush, "use_pressure_size", toggle=True, text="")

            row = col.row(align=True)
            row.prop(brush, "strength", slider=True)
            row.prop(brush, "use_pressure_strength", toggle=True, text="")

        split = layout.split()
        col = split.column()

        col.prop(toolsettings, "uv_sculpt_lock_borders")
        col.prop(toolsettings, "uv_sculpt_all_islands")

        split = layout.split()
        col = split.column()

        col.prop(toolsettings, "uv_sculpt_tool")

        if toolsettings.uv_sculpt_tool == 'RELAX':
            col.prop(toolsettings, "uv_relax_method")


>>>>>>> 408f7963
if __name__ == "__main__":  # only for live edit.
    bpy.utils.register_module(__name__)<|MERGE_RESOLUTION|>--- conflicted
+++ resolved
@@ -52,7 +52,8 @@
         layout.prop(sima, "use_realtime_update")
         if show_uvedit:
             layout.prop(toolsettings, "show_uv_local_view")
-            layout.prop(uv, "show_other_objects")
+
+        layout.prop(uv, "show_other_objects")
 
         layout.separator()
 
@@ -146,9 +147,11 @@
                     if ima.source in {'FILE', 'GENERATED'} and ima.type != 'OPEN_EXR_MULTILAYER':
                         layout.operator("image.pack", text="Pack As PNG").as_png = True
 
+            if not context.tool_settings.use_uv_sculpt:
+                layout.separator()
+                layout.prop(sima, "use_image_paint")
+
             layout.separator()
-
-            layout.prop(sima, "use_image_paint")
 
 
 class IMAGE_MT_image_invert(Menu):
@@ -256,6 +259,10 @@
 
         layout.separator()
 
+        layout.prop(toolsettings, "use_uv_sculpt")
+
+        layout.separator()
+
         layout.prop(uv, "use_live_unwrap")
         layout.operator("uv.unwrap")
         layout.operator("uv.pin", text="Unpin").clear = True
@@ -267,6 +274,8 @@
         layout.operator("uv.average_islands_scale")
         layout.operator("uv.minimize_stretch")
         layout.operator("uv.stitch")
+        layout.operator("uv.mark_seam")
+        layout.operator("uv.seams_from_islands")
         layout.operator("mesh.faces_mirror_uv")
 
         layout.separator()
@@ -753,8 +762,6 @@
         row.operator("brush.curve_preset", icon='LINCURVE', text="").shape = 'LINE'
         row.operator("brush.curve_preset", icon='NOCURVE', text="").shape = 'MAX'
 
-<<<<<<< HEAD
-=======
 
 class IMAGE_UV_sculpt_curve(bpy.types.Panel):
     bl_space_type = 'IMAGE_EDITOR'
@@ -830,6 +837,5 @@
             col.prop(toolsettings, "uv_relax_method")
 
 
->>>>>>> 408f7963
 if __name__ == "__main__":  # only for live edit.
     bpy.utils.register_module(__name__)