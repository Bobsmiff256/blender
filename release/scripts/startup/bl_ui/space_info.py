# ##### BEGIN GPL LICENSE BLOCK #####
#
#  This program is free software; you can redistribute it and/or
#  modify it under the terms of the GNU General Public License
#  as published by the Free Software Foundation; either version 2
#  of the License, or (at your option) any later version.
#
#  This program is distributed in the hope that it will be useful,
#  but WITHOUT ANY WARRANTY; without even the implied warranty of
#  MERCHANTABILITY or FITNESS FOR A PARTICULAR PURPOSE.  See the
#  GNU General Public License for more details.
#
#  You should have received a copy of the GNU General Public License
#  along with this program; if not, write to the Free Software Foundation,
#  Inc., 51 Franklin Street, Fifth Floor, Boston, MA 02110-1301, USA.
#
# ##### END GPL LICENSE BLOCK #####

# <pep8 compliant>
import bpy
from bpy.types import Header, Menu, Operator


class INFO_HT_header(Header):
    bl_space_type = 'INFO'

    def draw(self, context):
        layout = self.layout

        window = context.window
        scene = context.scene
        rd = scene.render

        row = layout.row(align=True)
        row.template_header()

        if context.area.show_menus:
            sub = row.row(align=True)
            sub.menu("INFO_MT_file")
            sub.menu("INFO_MT_add")
            if rd.use_game_engine:
                sub.menu("INFO_MT_game")
            else:
                sub.menu("INFO_MT_render")
            sub.menu("INFO_MT_help")

        if window.screen.show_fullscreen:
            layout.operator("screen.back_to_previous", icon='SCREEN_BACK', text="Back to Previous")
            layout.separator()
        else:
            layout.template_ID(context.window, "screen", new="screen.new", unlink="screen.delete")
            layout.template_ID(context.screen, "scene", new="scene.new", unlink="scene.delete")

        layout.separator()

        if rd.has_multiple_engines:
            layout.prop(rd, "engine", text="")

        layout.separator()

        layout.template_running_jobs()

        layout.template_reports_banner()

        row = layout.row(align=True)
        row.operator("wm.splash", text="", icon='BLENDER', emboss=False)
        row.label(text=scene.statistics())

        # XXX: this should be right-aligned to the RHS of the region
        layout.operator("wm.window_fullscreen_toggle", icon='FULLSCREEN_ENTER', text="")

        # XXX: BEFORE RELEASE, MOVE FILE MENU OUT OF INFO!!!
        """
        sinfo = context.space_data
        row = layout.row(align=True)
        row.prop(sinfo, "show_report_debug", text="Debug")
        row.prop(sinfo, "show_report_info", text="Info")
        row.prop(sinfo, "show_report_operator", text="Operators")
        row.prop(sinfo, "show_report_warning", text="Warnings")
        row.prop(sinfo, "show_report_error", text="Errors")

        row = layout.row()
        row.enabled = sinfo.show_report_operator
        row.operator("info.report_replay")

        row.menu("INFO_MT_report")
        """


class INFO_MT_report(Menu):
    bl_label = "Report"

    def draw(self, context):
        layout = self.layout

        layout.operator("console.select_all_toggle")
        layout.operator("console.select_border")
        layout.operator("console.report_delete")
        layout.operator("console.report_copy")


class INFO_MT_file(Menu):
    bl_label = "File"

    def draw(self, context):
        layout = self.layout

        layout.operator_context = 'EXEC_AREA'
        layout.operator("wm.read_homefile", text="New", icon='NEW')
        layout.operator_context = 'INVOKE_AREA'
        layout.operator("wm.open_mainfile", text="Open...", icon='FILE_FOLDER')
        layout.menu("INFO_MT_file_open_recent")
        layout.operator("wm.recover_last_session", icon='RECOVER_LAST')
        layout.operator("wm.recover_auto_save", text="Recover Auto Save...")

        layout.separator()

        layout.operator_context = 'INVOKE_AREA'
        layout.operator("wm.save_mainfile", text="Save", icon='FILE_TICK').check_existing = False
        layout.operator_context = 'INVOKE_AREA'
        layout.operator("wm.save_as_mainfile", text="Save As...")
        layout.operator_context = 'INVOKE_AREA'
        layout.operator("wm.save_as_mainfile", text="Save Copy...").copy = True

        layout.separator()

        layout.operator("screen.userpref_show", text="User Preferences...", icon='PREFERENCES')

        layout.operator_context = 'EXEC_AREA'
        layout.operator("wm.save_homefile")
        layout.operator("wm.read_factory_settings")

        layout.separator()

        layout.operator_context = 'INVOKE_AREA'
        layout.operator("wm.link_append", text="Link")
        props = layout.operator("wm.link_append", text="Append")
        props.link = False
        props.instance_groups = False

        layout.separator()

        layout.menu("INFO_MT_file_import")
        layout.menu("INFO_MT_file_export")

        layout.separator()

        layout.menu("INFO_MT_file_external_data")

        layout.separator()

        layout.operator_context = 'EXEC_AREA'
        layout.operator("wm.quit_blender", text="Quit", icon='QUIT')


class INFO_MT_file_import(Menu):
    bl_idname = "INFO_MT_file_import"
    bl_label = "Import"

    def draw(self, context):
        if hasattr(bpy.types, "WM_OT_collada_import"):
            self.layout.operator("wm.collada_import", text="COLLADA (.dae)")


class INFO_MT_file_export(Menu):
    bl_idname = "INFO_MT_file_export"
    bl_label = "Export"

    def draw(self, context):
        if hasattr(bpy.types, "WM_OT_collada_export"):
            self.layout.operator("wm.collada_export", text="COLLADA (.dae)")


class INFO_MT_file_external_data(Menu):
    bl_label = "External Data"

    def draw(self, context):
        layout = self.layout

        layout.operator("file.pack_all", text="Pack into .blend file")
        layout.operator("file.unpack_all", text="Unpack into Files")

        layout.separator()

        layout.operator("file.make_paths_relative")
        layout.operator("file.make_paths_absolute")
        layout.operator("file.report_missing_files")
        layout.operator("file.find_missing_files")


class INFO_MT_mesh_add(Menu):
    bl_idname = "INFO_MT_mesh_add"
    bl_label = "Mesh"

    def draw(self, context):
        layout = self.layout
<<<<<<< HEAD
        
=======

>>>>>>> f9bffb3c
        layout.operator_context = 'INVOKE_REGION_WIN'
        layout.operator("mesh.primitive_plane_add", icon='MESH_PLANE', text="Plane")
        layout.operator("mesh.primitive_cube_add", icon='MESH_CUBE', text="Cube")
        layout.operator("mesh.primitive_circle_add", icon='MESH_CIRCLE', text="Circle")
        layout.operator("mesh.primitive_uv_sphere_add", icon='MESH_UVSPHERE', text="UV Sphere")
        layout.operator("mesh.primitive_ico_sphere_add", icon='MESH_ICOSPHERE', text="Icosphere")
        layout.operator("mesh.primitive_cylinder_add", icon='MESH_CYLINDER', text="Cylinder")
        layout.operator("mesh.primitive_cone_add", icon='MESH_CONE', text="Cone")
        layout.separator()
        layout.operator("mesh.primitive_grid_add", icon='MESH_GRID', text="Grid")
        layout.operator("mesh.primitive_monkey_add", icon='MESH_MONKEY', text="Monkey")
        layout.operator("mesh.primitive_torus_add", text="Torus", icon='MESH_TORUS')


class INFO_MT_curve_add(Menu):
    bl_idname = "INFO_MT_curve_add"
    bl_label = "Curve"

    def draw(self, context):
        layout = self.layout
<<<<<<< HEAD
        
=======

>>>>>>> f9bffb3c
        layout.operator_context = 'INVOKE_REGION_WIN'
        layout.operator("curve.primitive_bezier_curve_add", icon='CURVE_BEZCURVE', text="Bezier")
        layout.operator("curve.primitive_bezier_circle_add", icon='CURVE_BEZCIRCLE', text="Circle")
        layout.operator("curve.primitive_nurbs_curve_add", icon='CURVE_NCURVE', text="Nurbs Curve")
        layout.operator("curve.primitive_nurbs_circle_add", icon='CURVE_NCIRCLE', text="Nurbs Circle")
        layout.operator("curve.primitive_nurbs_path_add", icon='CURVE_PATH', text="Path")


class INFO_MT_edit_curve_add(Menu):
    bl_idname = "INFO_MT_edit_curve_add"
    bl_label = "Add"

    def draw(self, context):
        is_surf = context.active_object.type == 'SURFACE'

        layout = self.layout
        layout.operator_context = 'INVOKE_REGION_WIN'

        if is_surf:
            INFO_MT_surface_add.draw(self, context)
        else:
            INFO_MT_curve_add.draw(self, context)


class INFO_MT_surface_add(Menu):
    bl_idname = "INFO_MT_surface_add"
    bl_label = "Surface"

    def draw(self, context):
        layout = self.layout
<<<<<<< HEAD
        
=======

>>>>>>> f9bffb3c
        layout.operator_context = 'INVOKE_REGION_WIN'
        layout.operator("surface.primitive_nurbs_surface_curve_add", icon='SURFACE_NCURVE', text="NURBS Curve")
        layout.operator("surface.primitive_nurbs_surface_circle_add", icon='SURFACE_NCIRCLE', text="NURBS Circle")
        layout.operator("surface.primitive_nurbs_surface_surface_add", icon='SURFACE_NSURFACE', text="NURBS Surface")
        layout.operator("surface.primitive_nurbs_surface_cylinder_add", icon='SURFACE_NCYLINDER', text="NURBS Cylinder")
        layout.operator("surface.primitive_nurbs_surface_sphere_add", icon='SURFACE_NSPHERE', text="NURBS Sphere")
        layout.operator("surface.primitive_nurbs_surface_torus_add", icon='SURFACE_NTORUS', text="NURBS Torus")


class INFO_MT_armature_add(Menu):
    bl_idname = "INFO_MT_armature_add"
    bl_label = "Armature"

    def draw(self, context):
        layout = self.layout
<<<<<<< HEAD
        
=======

>>>>>>> f9bffb3c
        layout.operator_context = 'INVOKE_REGION_WIN'
        layout.operator("object.armature_add", text="Single Bone", icon='BONE_DATA')


class INFO_MT_add(Menu):
    bl_label = "Add"

    def draw(self, context):
        layout = self.layout

        layout.operator_context = 'EXEC_SCREEN'

        #layout.operator_menu_enum("object.mesh_add", "type", text="Mesh", icon='OUTLINER_OB_MESH')
        layout.menu("INFO_MT_mesh_add", icon='OUTLINER_OB_MESH')

        #layout.operator_menu_enum("object.curve_add", "type", text="Curve", icon='OUTLINER_OB_CURVE')
        layout.menu("INFO_MT_curve_add", icon='OUTLINER_OB_CURVE')
        #layout.operator_menu_enum("object.surface_add", "type", text="Surface", icon='OUTLINER_OB_SURFACE')
        layout.menu("INFO_MT_surface_add", icon='OUTLINER_OB_SURFACE')
        layout.operator_menu_enum("object.metaball_add", "type", text="Metaball", icon='OUTLINER_OB_META')
        layout.operator_context = 'INVOKE_REGION_WIN'
        layout.operator("object.text_add", text="Text", icon='OUTLINER_OB_FONT')
        layout.separator()

        layout.menu("INFO_MT_armature_add", icon='OUTLINER_OB_ARMATURE')
        layout.operator("object.add", text="Lattice", icon='OUTLINER_OB_LATTICE').type = 'LATTICE'
        layout.operator("object.add", text="Empty", icon='OUTLINER_OB_EMPTY').type = 'EMPTY'
        layout.separator()

        layout.operator("object.camera_add", text="Camera", icon='OUTLINER_OB_CAMERA')
        layout.operator_context = 'EXEC_SCREEN'
        layout.operator_menu_enum("object.lamp_add", "type", text="Lamp", icon='OUTLINER_OB_LAMP')
        layout.separator()

        layout.operator_menu_enum("object.effector_add", "type", text="Force Field", icon='OUTLINER_OB_EMPTY')
        layout.separator()

        if(len(bpy.data.groups) > 10):
            layout.operator_context = 'INVOKE_DEFAULT'
            layout.operator("object.group_instance_add", text="Group Instance...", icon='OUTLINER_OB_EMPTY')
        else:
            layout.operator_menu_enum("object.group_instance_add", "group", text="Group Instance", icon='OUTLINER_OB_EMPTY')


class INFO_MT_game(Menu):
    bl_label = "Game"

    def draw(self, context):
        layout = self.layout

        gs = context.scene.game_settings

        layout.operator("view3d.game_start")

        layout.separator()

        layout.prop(gs, "show_debug_properties")
        layout.prop(gs, "show_framerate_profile")
        layout.prop(gs, "show_physics_visualization")
        layout.prop(gs, "use_deprecation_warnings")
        layout.prop(gs, "use_animation_record")
        layout.separator()
        layout.prop(gs, "use_auto_start")


class INFO_MT_render(Menu):
    bl_label = "Render"

    def draw(self, context):
        layout = self.layout

        layout.operator("render.render", text="Render Image", icon='RENDER_STILL')
        layout.operator("render.render", text="Render Animation", icon='RENDER_ANIMATION').animation = True

        layout.separator()

        layout.operator("render.opengl", text="OpenGL Render Image")
        layout.operator("render.opengl", text="OpenGL Render Animation").animation = True

        layout.separator()

        layout.operator("render.view_show")
        layout.operator("render.play_rendered_anim")


class INFO_MT_help(Menu):
    bl_label = "Help"

    def draw(self, context):
        import sys

        layout = self.layout

        layout.operator("wm.url_open", text="Manual", icon='HELP').url = 'http://wiki.blender.org/index.php/Doc:Manual'
        layout.operator("wm.url_open", text="Release Log", icon='URL').url = 'http://www.blender.org/development/release-logs/blender-259/'

        layout.separator()

        layout.operator("wm.url_open", text="Blender Website", icon='URL').url = 'http://www.blender.org/'
        layout.operator("wm.url_open", text="Blender e-Shop", icon='URL').url = 'http://www.blender.org/e-shop'
        layout.operator("wm.url_open", text="Developer Community", icon='URL').url = 'http://www.blender.org/community/get-involved/'
        layout.operator("wm.url_open", text="User Community", icon='URL').url = 'http://www.blender.org/community/user-community/'
        layout.separator()
        layout.operator("wm.url_open", text="Report a Bug", icon='URL').url = 'http://projects.blender.org/tracker/?atid=498&group_id=9&func=browse'
        layout.separator()

        layout.operator("wm.url_open", text="Python API Reference", icon='URL').url = bpy.types.WM_OT_doc_view._prefix
        layout.operator("help.operator_cheat_sheet", icon='TEXT')
        layout.operator("wm.sysinfo", icon='TEXT')
        layout.separator()
        if sys.platform[:3] == "win":
            layout.operator("wm.console_toggle", icon='CONSOLE')
            layout.separator()
        layout.operator("anim.update_data_paths", text="FCurve/Driver Version fix", icon='HELP')
        layout.separator()
        layout.operator("wm.splash", icon='BLENDER')


# Help operators


class HELP_OT_operator_cheat_sheet(Operator):
    bl_idname = "help.operator_cheat_sheet"
    bl_label = "Operator Cheat Sheet"

    def execute(self, context):
        op_strings = []
        tot = 0
        for op_module_name in dir(bpy.ops):
            op_module = getattr(bpy.ops, op_module_name)
            for op_submodule_name in dir(op_module):
                op = getattr(op_module, op_submodule_name)
                text = repr(op)
                if text.split("\n")[-1].startswith('bpy.ops.'):
                    op_strings.append(text)
                    tot += 1

            op_strings.append('')

        textblock = bpy.data.texts.new("OperatorList.txt")
        textblock.write('# %d Operators\n\n' % tot)
        textblock.write('\n'.join(op_strings))
        self.report({'INFO'}, "See OperatorList.txt textblock")
        return {'FINISHED'}

if __name__ == "__main__":  # only for live edit.
    bpy.utils.register_module(__name__)<|MERGE_RESOLUTION|>--- conflicted
+++ resolved
@@ -194,11 +194,7 @@
 
     def draw(self, context):
         layout = self.layout
-<<<<<<< HEAD
-        
-=======
-
->>>>>>> f9bffb3c
+
         layout.operator_context = 'INVOKE_REGION_WIN'
         layout.operator("mesh.primitive_plane_add", icon='MESH_PLANE', text="Plane")
         layout.operator("mesh.primitive_cube_add", icon='MESH_CUBE', text="Cube")
@@ -219,11 +215,7 @@
 
     def draw(self, context):
         layout = self.layout
-<<<<<<< HEAD
-        
-=======
-
->>>>>>> f9bffb3c
+
         layout.operator_context = 'INVOKE_REGION_WIN'
         layout.operator("curve.primitive_bezier_curve_add", icon='CURVE_BEZCURVE', text="Bezier")
         layout.operator("curve.primitive_bezier_circle_add", icon='CURVE_BEZCIRCLE', text="Circle")
@@ -254,11 +246,7 @@
 
     def draw(self, context):
         layout = self.layout
-<<<<<<< HEAD
-        
-=======
-
->>>>>>> f9bffb3c
+
         layout.operator_context = 'INVOKE_REGION_WIN'
         layout.operator("surface.primitive_nurbs_surface_curve_add", icon='SURFACE_NCURVE', text="NURBS Curve")
         layout.operator("surface.primitive_nurbs_surface_circle_add", icon='SURFACE_NCIRCLE', text="NURBS Circle")
@@ -274,11 +262,7 @@
 
     def draw(self, context):
         layout = self.layout
-<<<<<<< HEAD
-        
-=======
-
->>>>>>> f9bffb3c
+
         layout.operator_context = 'INVOKE_REGION_WIN'
         layout.operator("object.armature_add", text="Single Bone", icon='BONE_DATA')
 
