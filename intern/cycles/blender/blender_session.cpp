/*
 * Copyright 2011-2013 Blender Foundation
 *
 * Licensed under the Apache License, Version 2.0 (the "License");
 * you may not use this file except in compliance with the License.
 * You may obtain a copy of the License at
 *
 * http://www.apache.org/licenses/LICENSE-2.0
 *
 * Unless required by applicable law or agreed to in writing, software
 * distributed under the License is distributed on an "AS IS" BASIS,
 * WITHOUT WARRANTIES OR CONDITIONS OF ANY KIND, either express or implied.
 * See the License for the specific language governing permissions and
 * limitations under the License.
 */

#include <stdlib.h>

#include "render/background.h"
#include "render/buffers.h"
#include "render/camera.h"
#include "device/device.h"
#include "render/integrator.h"
#include "render/film.h"
#include "render/light.h"
#include "render/mesh.h"
#include "render/object.h"
#include "render/scene.h"
#include "render/session.h"
#include "render/shader.h"
#include "render/stats.h"

#include "util/util_algorithm.h"
#include "util/util_color.h"
#include "util/util_foreach.h"
#include "util/util_function.h"
#include "util/util_hash.h"
#include "util/util_logging.h"
#include "util/util_murmurhash.h"
#include "util/util_progress.h"
#include "util/util_time.h"

#include "blender/blender_sync.h"
#include "blender/blender_session.h"
#include "blender/blender_util.h"

CCL_NAMESPACE_BEGIN

bool BlenderSession::headless = false;
int BlenderSession::num_resumable_chunks = 0;
int BlenderSession::current_resumable_chunk = 0;
int BlenderSession::start_resumable_chunk = 0;
int BlenderSession::end_resumable_chunk = 0;
bool BlenderSession::print_render_stats = false;

BlenderSession::BlenderSession(BL::RenderEngine& b_engine,
                               BL::Preferences& b_userpref,
                               BL::BlendData& b_data,
                               bool preview_osl)
: session(NULL),
  sync(NULL),
  b_engine(b_engine),
  b_userpref(b_userpref),
  b_data(b_data),
  b_render(b_engine.render()),
  b_depsgraph(PointerRNA_NULL),
  b_scene(PointerRNA_NULL),
  b_v3d(PointerRNA_NULL),
  b_rv3d(PointerRNA_NULL),
  width(0),
  height(0),
  preview_osl(preview_osl),
  python_thread_state(NULL)
{
	/* offline render */
	background = true;
	last_redraw_time = 0.0;
	start_resize_time = 0.0;
	last_status_time = 0.0;
}

BlenderSession::BlenderSession(BL::RenderEngine& b_engine,
                               BL::Preferences& b_userpref,
                               BL::BlendData& b_data,
                               BL::SpaceView3D& b_v3d,
                               BL::RegionView3D& b_rv3d,
                               int width, int height)
: session(NULL),
  sync(NULL),
  b_engine(b_engine),
  b_userpref(b_userpref),
  b_data(b_data),
  b_render(b_engine.render()),
  b_depsgraph(PointerRNA_NULL),
  b_scene(PointerRNA_NULL),
  b_v3d(b_v3d),
  b_rv3d(b_rv3d),
  width(width),
  height(height),
  preview_osl(false),
  python_thread_state(NULL)
{
	/* 3d view render */
	background = false;
	last_redraw_time = 0.0;
	start_resize_time = 0.0;
	last_status_time = 0.0;
}

BlenderSession::~BlenderSession()
{
	free_session();
}

void BlenderSession::create()
{
	create_session();
}

void BlenderSession::create_session()
{
	SessionParams session_params = BlenderSync::get_session_params(b_engine, b_userpref, b_scene, background);
	SceneParams scene_params = BlenderSync::get_scene_params(b_scene, background);
	bool session_pause = BlenderSync::get_session_pause(b_scene, background);

	/* reset status/progress */
	last_status = "";
	last_error = "";
	last_progress = -1.0f;
	start_resize_time = 0.0;

	/* create session */
	session = new Session(session_params);
	session->scene = scene;
	session->progress.set_update_callback(function_bind(&BlenderSession::tag_redraw, this));
	session->progress.set_cancel_callback(function_bind(&BlenderSession::test_cancel, this));
	session->set_pause(session_pause);

	/* create scene */
	scene = new Scene(scene_params, session->device);
	scene->name = b_scene.name();

	/* setup callbacks for builtin image support */
	scene->image_manager->builtin_image_info_cb = function_bind(&BlenderSession::builtin_image_info, this, _1, _2, _3);
	scene->image_manager->builtin_image_pixels_cb = function_bind(&BlenderSession::builtin_image_pixels, this, _1, _2, _3, _4, _5);
	scene->image_manager->builtin_image_float_pixels_cb = function_bind(&BlenderSession::builtin_image_float_pixels, this, _1, _2, _3, _4, _5);

	session->scene = scene;

	/* There is no single depsgraph to use for the entire render.
	 * So we need to handle this differently.
	 *
	 * We could loop over the final render result render layers in pipeline and keep Cycles unaware of multiple layers,
	 * or perhaps move syncing further down in the pipeline.
	 */
	/* create sync */
	sync = new BlenderSync(b_engine, b_data, b_scene, scene, !background, session->progress);
	BL::Object b_camera_override(b_engine.camera_override());
	if(b_v3d) {
		sync->sync_view(b_v3d, b_rv3d, width, height);
	}
	else {
		sync->sync_camera(b_render, b_camera_override, width, height, "");
	}

	/* set buffer parameters */
	BufferParams buffer_params = BlenderSync::get_buffer_params(b_render, b_v3d, b_rv3d, scene->camera, width, height);
	session->reset(buffer_params, session_params.samples);

	b_engine.use_highlight_tiles(session_params.progressive_refine == false);

	update_resumable_tile_manager(session_params.samples);
}

void BlenderSession::reset_session(BL::BlendData& b_data, BL::Depsgraph& b_depsgraph)
{
	this->b_data = b_data;
	this->b_depsgraph = b_depsgraph;
	this->b_scene = b_depsgraph.scene_eval();

	if(preview_osl) {
		PointerRNA cscene = RNA_pointer_get(&b_scene.ptr, "cycles");
		RNA_boolean_set(&cscene, "shading_system", preview_osl);
	}

	if(b_v3d) {
		this->b_render = b_scene.render();
	}
	else {
		this->b_render = b_engine.render();
		width = render_resolution_x(b_render);
		height = render_resolution_y(b_render);
	}

	if(session == NULL) {
		create();
	}

	if(b_v3d) {
		/* NOTE: We need to create session, but all the code from below
		 * will make viewport render to stuck on initialization.
		 */
		return;
	}

	SessionParams session_params = BlenderSync::get_session_params(b_engine, b_userpref, b_scene, background);
	SceneParams scene_params = BlenderSync::get_scene_params(b_scene, background);

	if(scene->params.modified(scene_params) ||
	   session->params.modified(session_params) ||
	   !scene_params.persistent_data)
	{
		/* if scene or session parameters changed, it's easier to simply re-create
		 * them rather than trying to distinguish which settings need to be updated
		 */
		free_session();
		create_session();
		return;
	}

	session->progress.reset();
	scene->reset();

	session->tile_manager.set_tile_order(session_params.tile_order);

	/* peak memory usage should show current render peak, not peak for all renders
	 * made by this render session
	 */
	session->stats.mem_peak = session->stats.mem_used;

	/* There is no single depsgraph to use for the entire render.
	 * See note on create_session().
	 */
	/* sync object should be re-created */
	sync = new BlenderSync(b_engine, b_data, b_scene, scene, !background, session->progress);

	BL::SpaceView3D b_null_space_view3d(PointerRNA_NULL);
	BL::RegionView3D b_null_region_view3d(PointerRNA_NULL);
	BufferParams buffer_params = BlenderSync::get_buffer_params(b_render,
	                                                            b_null_space_view3d,
	                                                            b_null_region_view3d,
	                                                            scene->camera,
	                                                            width, height);
	session->reset(buffer_params, session_params.samples);

	b_engine.use_highlight_tiles(session_params.progressive_refine == false);

	/* reset time */
	start_resize_time = 0.0;
}

void BlenderSession::free_session()
{
	if(sync)
		delete sync;

	delete session;
}

static ShaderEvalType get_shader_type(const string& pass_type)
{
	const char *shader_type = pass_type.c_str();

	/* data passes */
	if(strcmp(shader_type, "NORMAL")==0)
		return SHADER_EVAL_NORMAL;
	else if(strcmp(shader_type, "UV")==0)
		return SHADER_EVAL_UV;
	else if(strcmp(shader_type, "ROUGHNESS")==0)
		return SHADER_EVAL_ROUGHNESS;
	else if(strcmp(shader_type, "DIFFUSE_COLOR")==0)
		return SHADER_EVAL_DIFFUSE_COLOR;
	else if(strcmp(shader_type, "GLOSSY_COLOR")==0)
		return SHADER_EVAL_GLOSSY_COLOR;
	else if(strcmp(shader_type, "TRANSMISSION_COLOR")==0)
		return SHADER_EVAL_TRANSMISSION_COLOR;
	else if(strcmp(shader_type, "SUBSURFACE_COLOR")==0)
		return SHADER_EVAL_SUBSURFACE_COLOR;
	else if(strcmp(shader_type, "EMIT")==0)
		return SHADER_EVAL_EMISSION;

	/* light passes */
	else if(strcmp(shader_type, "AO")==0)
		return SHADER_EVAL_AO;
	else if(strcmp(shader_type, "COMBINED")==0)
		return SHADER_EVAL_COMBINED;
	else if(strcmp(shader_type, "SHADOW")==0)
		return SHADER_EVAL_SHADOW;
	else if(strcmp(shader_type, "DIFFUSE")==0)
		return SHADER_EVAL_DIFFUSE;
	else if(strcmp(shader_type, "GLOSSY")==0)
		return SHADER_EVAL_GLOSSY;
	else if(strcmp(shader_type, "TRANSMISSION")==0)
		return SHADER_EVAL_TRANSMISSION;
	else if(strcmp(shader_type, "SUBSURFACE")==0)
		return SHADER_EVAL_SUBSURFACE;

	/* extra */
	else if(strcmp(shader_type, "ENVIRONMENT")==0)
		return SHADER_EVAL_ENVIRONMENT;

	else
		return SHADER_EVAL_BAKE;
}

static BL::RenderResult begin_render_result(BL::RenderEngine& b_engine,
                                            int x, int y,
                                            int w, int h,
                                            const char *layername,
                                            const char *viewname)
{
	return b_engine.begin_result(x, y, w, h, layername, viewname);
}

static void end_render_result(BL::RenderEngine& b_engine,
                              BL::RenderResult& b_rr,
                              bool cancel,
                              bool highlight,
                              bool do_merge_results)
{
	b_engine.end_result(b_rr, (int)cancel, (int) highlight, (int)do_merge_results);
}

void BlenderSession::do_write_update_render_tile(RenderTile& rtile, bool do_update_only, bool highlight)
{
	int x = rtile.x - session->tile_manager.params.full_x;
	int y = rtile.y - session->tile_manager.params.full_y;
	int w = rtile.w;
	int h = rtile.h;

	/* get render result */
	BL::RenderResult b_rr = begin_render_result(b_engine, x, y, w, h, b_rlay_name.c_str(), b_rview_name.c_str());

	/* can happen if the intersected rectangle gives 0 width or height */
	if(b_rr.ptr.data == NULL) {
		return;
	}

	BL::RenderResult::layers_iterator b_single_rlay;
	b_rr.layers.begin(b_single_rlay);

	/* layer will be missing if it was disabled in the UI */
	if(b_single_rlay == b_rr.layers.end())
		return;

	BL::RenderLayer b_rlay = *b_single_rlay;

	if(do_update_only) {
		/* Sample would be zero at initial tile update, which is only needed
		 * to tag tile form blender side as IN PROGRESS for proper highlight
		 * no buffers should be sent to blender yet. For denoise we also
		 * keep showing the noisy buffers until denoise is done. */
		bool merge = (rtile.sample != 0) && (rtile.task != RenderTile::DENOISE);

		if(merge) {
			update_render_result(b_rr, b_rlay, rtile);
		}

		end_render_result(b_engine, b_rr, true, highlight, merge);
	}
	else {
		/* Write final render result. */
		write_render_result(b_rr, b_rlay, rtile);
		end_render_result(b_engine, b_rr, false, false, true);
	}
}

void BlenderSession::write_render_tile(RenderTile& rtile)
{
	do_write_update_render_tile(rtile, false, false);
}

void BlenderSession::update_render_tile(RenderTile& rtile, bool highlight)
{
	/* use final write for preview renders, otherwise render result wouldn't be
	 * be updated in blender side
	 * would need to be investigated a bit further, but for now shall be fine
	 */
	if(!b_engine.is_preview())
		do_write_update_render_tile(rtile, true, highlight);
	else
		do_write_update_render_tile(rtile, false, false);
}

static void add_cryptomatte_layer(BL::RenderResult& b_rr, string name, string manifest)
{
	string identifier = string_printf("%08x", util_murmur_hash3(name.c_str(), name.length(), 0));
	string prefix = "cryptomatte/" + identifier.substr(0, 7) + "/";

	render_add_metadata(b_rr, prefix+"name", name);
	render_add_metadata(b_rr, prefix+"hash", "MurmurHash3_32");
	render_add_metadata(b_rr, prefix+"conversion", "uint32_to_float32");
	render_add_metadata(b_rr, prefix+"manifest", manifest);
}

/* TODO(sergey): Ideally this will be an utility function in util string.h, but
 * currently is relying on Blender side function, so can not do that. */
static string make_human_readable_time(double time)
{
	char time_str[128];
	BLI_timecode_string_from_time_simple(time_str, sizeof(time_str), time);
	return time_str;
}

void BlenderSession::stamp_view_layer_metadata(Scene *scene, const string& view_layer_name)
{
	BL::RenderResult b_rr = b_engine.get_result();
	string prefix = "cycles." + view_layer_name + ".";

	/* Configured number of samples for the view layer. */
	b_rr.stamp_data_add_field(
		(prefix + "samples").c_str(),
		to_string(session->params.samples).c_str());

	/* Store ranged samples information. */
	if(session->tile_manager.range_num_samples != -1) {
		b_rr.stamp_data_add_field(
		        (prefix + "range_start_sample").c_str(),
		        to_string(session->tile_manager.range_start_sample).c_str());
		b_rr.stamp_data_add_field(
		        (prefix + "range_num_samples").c_str(),
		        to_string(session->tile_manager.range_num_samples).c_str());
	}

	/* Write cryptomatte metadata. */
	if(scene->film->cryptomatte_passes & CRYPT_OBJECT) {
		add_cryptomatte_layer(b_rr, view_layer_name + ".CryptoObject",
		                      scene->object_manager->get_cryptomatte_objects(scene));
	}
	if(scene->film->cryptomatte_passes & CRYPT_MATERIAL) {
		add_cryptomatte_layer(b_rr, view_layer_name + ".CryptoMaterial",
		                      scene->shader_manager->get_cryptomatte_materials(scene));
	}
	if(scene->film->cryptomatte_passes & CRYPT_ASSET) {
		add_cryptomatte_layer(b_rr, view_layer_name + ".CryptoAsset",
		                      scene->object_manager->get_cryptomatte_assets(scene));
	}

	/* Store synchronization and bare-render times. */
	double total_time, render_time;
	session->progress.get_time(total_time, render_time);
	b_rr.stamp_data_add_field((prefix + "total_time").c_str(),
	                          make_human_readable_time(total_time).c_str());
	b_rr.stamp_data_add_field((prefix + "render_time").c_str(),
	                          make_human_readable_time(render_time).c_str());
	b_rr.stamp_data_add_field((prefix + "synchronization_time").c_str(),
	                          make_human_readable_time(total_time - render_time).c_str());
}

void BlenderSession::render(BL::Depsgraph& b_depsgraph_)
{
	b_depsgraph = b_depsgraph_;

	/* set callback to write out render results */
	session->write_render_tile_cb = function_bind(&BlenderSession::write_render_tile, this, _1);
	session->update_render_tile_cb = function_bind(&BlenderSession::update_render_tile, this, _1, _2);

	/* get buffer parameters */
	SessionParams session_params = BlenderSync::get_session_params(b_engine, b_userpref, b_scene, background);
	BufferParams buffer_params = BlenderSync::get_buffer_params(b_render, b_v3d, b_rv3d, scene->camera, width, height);

	/* render each layer */
	BL::ViewLayer b_view_layer = b_depsgraph.view_layer_eval();

	/* temporary render result to find needed passes and views */
	BL::RenderResult b_rr = begin_render_result(b_engine, 0, 0, 1, 1, b_view_layer.name().c_str(), NULL);
	BL::RenderResult::layers_iterator b_single_rlay;
	b_rr.layers.begin(b_single_rlay);
	BL::RenderLayer b_rlay = *b_single_rlay;
	b_rlay_name = b_view_layer.name();

	/* add passes */
	vector<Pass> passes = sync->sync_render_passes(b_rlay, b_view_layer, session_params);
	buffer_params.passes = passes;

	PointerRNA crl = RNA_pointer_get(&b_view_layer.ptr, "cycles");
	bool full_denoising = get_boolean(crl, "use_denoising");
	bool write_denoising_passes = get_boolean(crl, "denoising_store_passes");

	bool run_denoising = full_denoising || write_denoising_passes;

	session->tile_manager.schedule_denoising = run_denoising;
	buffer_params.denoising_data_pass = run_denoising;
	buffer_params.denoising_clean_pass = (scene->film->denoising_flags & DENOISING_CLEAN_ALL_PASSES);
	buffer_params.denoising_prefiltered_pass = write_denoising_passes;

	session->params.run_denoising = run_denoising;
	session->params.full_denoising = full_denoising;
	session->params.write_denoising_passes = write_denoising_passes;
	session->params.denoising.radius = get_int(crl, "denoising_radius");
	session->params.denoising.strength = get_float(crl, "denoising_strength");
	session->params.denoising.feature_strength = get_float(crl, "denoising_feature_strength");
	session->params.denoising.relative_pca = get_boolean(crl, "denoising_relative_pca");

	scene->film->denoising_data_pass = buffer_params.denoising_data_pass;
	scene->film->denoising_clean_pass = buffer_params.denoising_clean_pass;
	scene->film->denoising_prefiltered_pass = buffer_params.denoising_prefiltered_pass;

	scene->film->pass_alpha_threshold = b_view_layer.pass_alpha_threshold();
	scene->film->tag_passes_update(scene, passes);
	scene->film->tag_update(scene);
	scene->integrator->tag_update(scene);

	BL::RenderResult::views_iterator b_view_iter;

	int num_views = 0;
	for(b_rr.views.begin(b_view_iter); b_view_iter != b_rr.views.end(); ++b_view_iter) {
		num_views++;
	}

	int view_index = 0;
	for(b_rr.views.begin(b_view_iter); b_view_iter != b_rr.views.end(); ++b_view_iter, ++view_index) {
		b_rview_name = b_view_iter->name();

		/* set the current view */
		b_engine.active_view_set(b_rview_name.c_str());

		/* update scene */
		BL::Object b_camera_override(b_engine.camera_override());
		sync->sync_camera(b_render, b_camera_override, width, height, b_rview_name.c_str());
		sync->sync_data(b_render,
		                b_depsgraph,
		                b_v3d,
		                b_camera_override,
		                width, height,
		                &python_thread_state);
		builtin_images_load();

		/* Attempt to free all data which is held by Blender side, since at this
		 * point we knwo that we've got everything to render current view layer.
		 */
		/* At the moment we only free if we are not doing multi-view (or if we are rendering the last view).
		 * See T58142/D4239 for discussion.
		 */
		if(view_index == num_views - 1) {
			free_blender_memory_if_possible();
		}

		/* Make sure all views have different noise patterns. - hardcoded value just to make it random */
		if(view_index != 0) {
			scene->integrator->seed += hash_int_2d(scene->integrator->seed, hash_int(view_index * 0xdeadbeef));
			scene->integrator->tag_update(scene);
		}

		/* Update number of samples per layer. */
		int samples = sync->get_layer_samples();
		bool bound_samples = sync->get_layer_bound_samples();
		int effective_layer_samples;

		if(samples != 0 && (!bound_samples || (samples < session_params.samples)))
			effective_layer_samples = samples;
		else
			effective_layer_samples = session_params.samples;

		/* Update tile manager if we're doing resumable render. */
		update_resumable_tile_manager(effective_layer_samples);

		/* Update session itself. */
		session->reset(buffer_params, effective_layer_samples);

		/* render */
		session->start();
		session->wait();

		if(!b_engine.is_preview() && background && print_render_stats) {
			RenderStats stats;
			session->collect_statistics(&stats);
			printf("Render statistics:\n%s\n", stats.full_report().c_str());
		}

		if(session->progress.get_cancel())
			break;
	}

	/* add metadata */
	stamp_view_layer_metadata(scene, b_rlay_name);

	/* free result without merging */
	end_render_result(b_engine, b_rr, true, true, false);

	double total_time, render_time;
	session->progress.get_time(total_time, render_time);
	VLOG(1) << "Total render time: " << total_time;
	VLOG(1) << "Render time (without synchronization): " << render_time;

	/* clear callback */
	session->write_render_tile_cb = function_null;
	session->update_render_tile_cb = function_null;

	/* TODO: find a way to clear this data for persistent data render */
#if 0
	/* free all memory used (host and device), so we wouldn't leave render
	 * engine with extra memory allocated
	 */

	session->device_free();

	delete sync;
	sync = NULL;
#endif
}

static void populate_bake_data(BakeData *data, const
                               int object_id,
                               BL::BakePixel& pixel_array,
                               const int num_pixels)
{
	BL::BakePixel bp = pixel_array;

	int i;
	for(i = 0; i < num_pixels; i++) {
		if(bp.object_id() == object_id) {
			data->set(i, bp.primitive_id(), bp.uv(), bp.du_dx(), bp.du_dy(), bp.dv_dx(), bp.dv_dy());
		} else {
			data->set_null(i);
		}
		bp = bp.next();
	}
}

static int bake_pass_filter_get(const int pass_filter)
{
	int flag = BAKE_FILTER_NONE;

	if((pass_filter & BL::BakeSettings::pass_filter_DIRECT) != 0)
		flag |= BAKE_FILTER_DIRECT;
	if((pass_filter & BL::BakeSettings::pass_filter_INDIRECT) != 0)
		flag |= BAKE_FILTER_INDIRECT;
	if((pass_filter & BL::BakeSettings::pass_filter_COLOR) != 0)
		flag |= BAKE_FILTER_COLOR;

	if((pass_filter & BL::BakeSettings::pass_filter_DIFFUSE) != 0)
		flag |= BAKE_FILTER_DIFFUSE;
	if((pass_filter & BL::BakeSettings::pass_filter_GLOSSY) != 0)
		flag |= BAKE_FILTER_GLOSSY;
	if((pass_filter & BL::BakeSettings::pass_filter_TRANSMISSION) != 0)
		flag |= BAKE_FILTER_TRANSMISSION;
	if((pass_filter & BL::BakeSettings::pass_filter_SUBSURFACE) != 0)
		flag |= BAKE_FILTER_SUBSURFACE;

	if((pass_filter & BL::BakeSettings::pass_filter_EMIT) != 0)
		flag |= BAKE_FILTER_EMISSION;
	if((pass_filter & BL::BakeSettings::pass_filter_AO) != 0)
		flag |= BAKE_FILTER_AO;

	return flag;
}

void BlenderSession::bake(BL::Depsgraph& b_depsgraph_,
                          BL::Object& b_object,
                          const string& pass_type,
                          const int pass_filter,
                          const int object_id,
                          BL::BakePixel& pixel_array,
                          const size_t num_pixels,
                          const int /*depth*/,
                          float result[])
{
	b_depsgraph = b_depsgraph_;

	ShaderEvalType shader_type = get_shader_type(pass_type);

	/* Set baking flag in advance, so kernel loading can check if we need
	 * any baking capabilities.
	 */
	scene->bake_manager->set_baking(true);

	/* ensure kernels are loaded before we do any scene updates */
	session->load_kernels();

	if(shader_type == SHADER_EVAL_UV) {
		/* force UV to be available */
		Pass::add(PASS_UV, scene->film->passes);
	}

	int bake_pass_filter = bake_pass_filter_get(pass_filter);
	bake_pass_filter = BakeManager::shader_type_to_pass_filter(shader_type, bake_pass_filter);

	/* force use_light_pass to be true if we bake more than just colors */
	if(bake_pass_filter & ~BAKE_FILTER_COLOR) {
		Pass::add(PASS_LIGHT, scene->film->passes);
	}

	/* create device and update scene */
	scene->film->tag_update(scene);
	scene->integrator->tag_update(scene);

	if(!session->progress.get_cancel()) {
		/* update scene */
		BL::Object b_camera_override(b_engine.camera_override());
		sync->sync_camera(b_render, b_camera_override, width, height, "");
		sync->sync_data(b_render,
		                b_depsgraph,
		                b_v3d,
		                b_camera_override,
		                width, height,
		                &python_thread_state);
		builtin_images_load();
	}

	BakeData *bake_data = NULL;

	if(!session->progress.get_cancel()) {
		/* get buffer parameters */
		SessionParams session_params = BlenderSync::get_session_params(b_engine, b_userpref, b_scene, background);
		BufferParams buffer_params = BlenderSync::get_buffer_params(b_render, b_v3d, b_rv3d, scene->camera, width, height);

		scene->bake_manager->set_shader_limit((size_t)b_engine.tile_x(), (size_t)b_engine.tile_y());

		/* set number of samples */
		session->tile_manager.set_samples(session_params.samples);
		session->reset(buffer_params, session_params.samples);
		session->update_scene();

		/* find object index. todo: is arbitrary - copied from mesh_displace.cpp */
		size_t object_index = OBJECT_NONE;
		int tri_offset = 0;

		for(size_t i = 0; i < scene->objects.size(); i++) {
			if(strcmp(scene->objects[i]->name.c_str(), b_object.name().c_str()) == 0) {
				object_index = i;
				tri_offset = scene->objects[i]->mesh->tri_offset;
				break;
			}
		}

		/* Object might have been disabled for rendering or excluded in some
		 * other way, in that case Blender will report a warning afterwards. */
		if (object_index != OBJECT_NONE) {
			int object = object_index;

			bake_data = scene->bake_manager->init(object, tri_offset, num_pixels);
			populate_bake_data(bake_data, object_id, pixel_array, num_pixels);
		}

		/* set number of samples */
		session->tile_manager.set_samples(session_params.samples);
		session->reset(buffer_params, session_params.samples);
		session->update_scene();

		session->progress.set_update_callback(function_bind(&BlenderSession::update_bake_progress, this));
	}

	/* Perform bake. Check cancel to avoid crash with incomplete scene data. */
	if(!session->progress.get_cancel() && bake_data) {
		scene->bake_manager->bake(scene->device, &scene->dscene, scene, session->progress, shader_type, bake_pass_filter, bake_data, result);
	}

	/* free all memory used (host and device), so we wouldn't leave render
	 * engine with extra memory allocated
	 */

	session->device_free();

	delete sync;
	sync = NULL;
}

void BlenderSession::do_write_update_render_result(BL::RenderResult& b_rr,
                                                   BL::RenderLayer& b_rlay,
                                                   RenderTile& rtile,
                                                   bool do_update_only)
{
	RenderBuffers *buffers = rtile.buffers;

	/* copy data from device */
	if(!buffers->copy_from_device())
		return;

	float exposure = scene->film->exposure;

	vector<float> pixels(rtile.w*rtile.h*4);

	/* Adjust absolute sample number to the range. */
	int sample = rtile.sample;
	const int range_start_sample = session->tile_manager.range_start_sample;
	if(range_start_sample != -1) {
		sample -= range_start_sample;
	}

	if(!do_update_only) {
		/* copy each pass */
		BL::RenderLayer::passes_iterator b_iter;

		for(b_rlay.passes.begin(b_iter); b_iter != b_rlay.passes.end(); ++b_iter) {
			BL::RenderPass b_pass(*b_iter);

			/* find matching pass type */
			PassType pass_type = BlenderSync::get_pass_type(b_pass);
			int components = b_pass.channels();

			bool read = false;
			if(pass_type != PASS_NONE) {
				/* copy pixels */
				read = buffers->get_pass_rect(pass_type, exposure, sample, components, &pixels[0], b_pass.name());
			}
			else {
				int denoising_offset = BlenderSync::get_denoising_pass(b_pass);
				if(denoising_offset >= 0) {
					read = buffers->get_denoising_pass_rect(denoising_offset, exposure, sample, components, &pixels[0]);
				}
			}

			if(!read) {
				memset(&pixels[0], 0, pixels.size()*sizeof(float));
			}

			b_pass.rect(&pixels[0]);
		}
	}
	else {
		/* copy combined pass */
		BL::RenderPass b_combined_pass(b_rlay.passes.find_by_name("Combined", b_rview_name.c_str()));
		if(buffers->get_pass_rect(PASS_COMBINED, exposure, sample, 4, &pixels[0], "Combined"))
			b_combined_pass.rect(&pixels[0]);
	}

	/* tag result as updated */
	b_engine.update_result(b_rr);
}

void BlenderSession::write_render_result(BL::RenderResult& b_rr,
                                         BL::RenderLayer& b_rlay,
                                         RenderTile& rtile)
{
	do_write_update_render_result(b_rr, b_rlay, rtile, false);
}

void BlenderSession::update_render_result(BL::RenderResult& b_rr,
                                          BL::RenderLayer& b_rlay,
                                          RenderTile& rtile)
{
	do_write_update_render_result(b_rr, b_rlay, rtile, true);
}

void BlenderSession::synchronize(BL::Depsgraph& b_depsgraph_)
{
	/* only used for viewport render */
	if(!b_v3d)
		return;

	/* on session/scene parameter changes, we recreate session entirely */
	SessionParams session_params = BlenderSync::get_session_params(b_engine, b_userpref, b_scene, background);
	SceneParams scene_params = BlenderSync::get_scene_params(b_scene, background);
	bool session_pause = BlenderSync::get_session_pause(b_scene, background);

	if(session->params.modified(session_params) ||
	   scene->params.modified(scene_params))
	{
		free_session();
		create_session();
		return;
	}

	/* increase samples, but never decrease */
	session->set_samples(session_params.samples);
	session->set_pause(session_pause);

	/* copy recalc flags, outside of mutex so we can decide to do the real
	 * synchronization at a later time to not block on running updates */
	sync->sync_recalc(b_depsgraph_);

	/* don't do synchronization if on pause */
	if(session_pause) {
		tag_update();
		return;
	}

	/* try to acquire mutex. if we don't want to or can't, come back later */
	if(!session->ready_to_reset() || !session->scene->mutex.try_lock()) {
		tag_update();
		return;
	}

	/* data and camera synchronize */
	b_depsgraph = b_depsgraph_;

	BL::Object b_camera_override(b_engine.camera_override());
	sync->sync_data(b_render,
	                b_depsgraph,
	                b_v3d,
	                b_camera_override,
	                width, height,
	                &python_thread_state);

	if(b_rv3d)
		sync->sync_view(b_v3d, b_rv3d, width, height);
	else
		sync->sync_camera(b_render, b_camera_override, width, height, "");

	builtin_images_load();

	/* unlock */
	session->scene->mutex.unlock();

	/* reset if needed */
	if(scene->need_reset()) {
		BufferParams buffer_params = BlenderSync::get_buffer_params(b_render, b_v3d, b_rv3d, scene->camera, width, height);
		session->reset(buffer_params, session_params.samples);

		/* reset time */
		start_resize_time = 0.0;
	}

	/* Start rendering thread, if it's not running already. Do this
	 * after all scene data has been synced at least once. */
	session->start();
}

bool BlenderSession::draw(int w, int h)
{
	/* pause in redraw in case update is not being called due to final render */
	session->set_pause(BlenderSync::get_session_pause(b_scene, background));

	/* before drawing, we verify camera and viewport size changes, because
	 * we do not get update callbacks for those, we must detect them here */
	if(session->ready_to_reset()) {
		bool reset = false;

		/* if dimensions changed, reset */
		if(width != w || height != h) {
			if(start_resize_time == 0.0) {
				/* don't react immediately to resizes to avoid flickery resizing
				 * of the viewport, and some window managers changing the window
				 * size temporarily on unminimize */
				start_resize_time = time_dt();
				tag_redraw();
			}
			else if(time_dt() - start_resize_time < 0.2) {
				tag_redraw();
			}
			else {
				width = w;
				height = h;
				reset = true;
			}
		}

		/* try to acquire mutex. if we can't, come back later */
		if(!session->scene->mutex.try_lock()) {
			tag_update();
		}
		else {
			/* update camera from 3d view */

			sync->sync_view(b_v3d, b_rv3d, width, height);

			if(scene->camera->need_update)
				reset = true;

			session->scene->mutex.unlock();
		}

		/* reset if requested */
		if(reset) {
			SessionParams session_params = BlenderSync::get_session_params(b_engine, b_userpref, b_scene, background);
			BufferParams buffer_params = BlenderSync::get_buffer_params(b_render, b_v3d, b_rv3d, scene->camera, width, height);
			bool session_pause = BlenderSync::get_session_pause(b_scene, background);

			if(session_pause == false) {
				session->reset(buffer_params, session_params.samples);
				start_resize_time = 0.0;
			}
		}
	}
	else {
		tag_update();
	}

	/* update status and progress for 3d view draw */
	update_status_progress();

	/* draw */
	BufferParams buffer_params = BlenderSync::get_buffer_params(b_render, b_v3d, b_rv3d, scene->camera, width, height);
	DeviceDrawParams draw_params;

	if(session->params.display_buffer_linear) {
		draw_params.bind_display_space_shader_cb = function_bind(&BL::RenderEngine::bind_display_space_shader, &b_engine, b_scene);
		draw_params.unbind_display_space_shader_cb = function_bind(&BL::RenderEngine::unbind_display_space_shader, &b_engine);
	}

	return !session->draw(buffer_params, draw_params);
}

void BlenderSession::get_status(string& status, string& substatus)
{
	session->progress.get_status(status, substatus);
}

void BlenderSession::get_kernel_status(string& kernel_status)
{
	session->progress.get_kernel_status(kernel_status);
}

void BlenderSession::get_progress(float& progress, double& total_time, double& render_time)
{
	session->progress.get_time(total_time, render_time);
	progress = session->progress.get_progress();
}

void BlenderSession::update_bake_progress()
{
	float progress = session->progress.get_progress();

	if(progress != last_progress) {
		b_engine.update_progress(progress);
		last_progress = progress;
	}
}

void BlenderSession::update_status_progress()
{
<<<<<<< HEAD
	string timestatus, status, substatus;
	string scene_status = "";
=======
	string timestatus, status, substatus, kernel_status;
	string scene = "";
>>>>>>> 2f6257fd
	float progress;
	double total_time, remaining_time = 0, render_time;
	char time_str[128];
	float mem_used = (float)session->stats.mem_used / 1024.0f / 1024.0f;
	float mem_peak = (float)session->stats.mem_peak / 1024.0f / 1024.0f;

	get_status(status, substatus);
	get_kernel_status(kernel_status);
	get_progress(progress, total_time, render_time);

	if(progress > 0)
		remaining_time = (1.0 - (double)progress) * (render_time / (double)progress);

	if(background) {
		scene_status += " | " + scene->name;
		if(b_rlay_name != "")
			scene_status += ", "  + b_rlay_name;

		if(b_rview_name != "")
			scene_status += ", " + b_rview_name;

		if(remaining_time > 0) {
			BLI_timecode_string_from_time_simple(time_str, sizeof(time_str), remaining_time);
			timestatus += "Remaining:" + string(time_str) + " | ";
		}

		timestatus += string_printf("Mem:%.2fM, Peak:%.2fM", (double)mem_used, (double)mem_peak);

<<<<<<< HEAD
		if(status.size() > 0)
			status = " | " + status;
		if(substatus.size() > 0)
			status += " | " + substatus;
	}
=======
	if(status.size() > 0)
		status = " | " + status;
	if(substatus.size() > 0)
		status += " | " + substatus;
	if(kernel_status.size() > 0)
		status += " | " + kernel_status;
>>>>>>> 2f6257fd

	double current_time = time_dt();
	/* When rendering in a window, redraw the status at least once per second to keep the elapsed and remaining time up-to-date.
	 * For headless rendering, only report when something significant changes to keep the console output readable. */
	if(status != last_status || (!headless && (current_time - last_status_time) > 1.0)) {
		b_engine.update_stats("", (timestatus + scene_status + status).c_str());
		b_engine.update_memory_stats(mem_used, mem_peak);
		last_status = status;
		last_status_time = current_time;
	}
	if(progress != last_progress) {
		b_engine.update_progress(progress);
		last_progress = progress;
	}

	if(session->progress.get_error()) {
		string error = session->progress.get_error_message();
		if(error != last_error) {
			/* TODO(sergey): Currently C++ RNA API doesn't let us to
			 * use mnemonic name for the variable. Would be nice to
			 * have this figured out.
			 *
			 * For until then, 1 << 5 means RPT_ERROR.
			 */
			b_engine.report(1 << 5, error.c_str());
			b_engine.error_set(error.c_str());
			last_error = error;
		}
	}
}

void BlenderSession::tag_update()
{
	/* tell blender that we want to get another update callback */
	b_engine.tag_update();
}

void BlenderSession::tag_redraw()
{
	if(background) {
		/* update stats and progress, only for background here because
		 * in 3d view we do it in draw for thread safety reasons */
		update_status_progress();

		/* offline render, redraw if timeout passed */
		if(time_dt() - last_redraw_time > 1.0) {
			b_engine.tag_redraw();
			last_redraw_time = time_dt();
		}
	}
	else {
		/* tell blender that we want to redraw */
		b_engine.tag_redraw();
	}
}

void BlenderSession::test_cancel()
{
	/* test if we need to cancel rendering */
	if(background)
		if(b_engine.test_break())
			session->progress.set_cancel("Cancelled");
}

/* builtin image file name is actually an image datablock name with
 * absolute sequence frame number concatenated via '@' character
 *
 * this function splits frame from builtin name
 */
int BlenderSession::builtin_image_frame(const string &builtin_name)
{
	int last = builtin_name.find_last_of('@');
	return atoi(builtin_name.substr(last + 1, builtin_name.size() - last - 1).c_str());
}

void BlenderSession::builtin_image_info(const string &builtin_name,
                                        void *builtin_data,
                                        ImageMetaData& metadata)
{
	/* empty image */
	metadata.width = 1;
	metadata.height = 1;

	if(!builtin_data)
		return;

	/* recover ID pointer */
	PointerRNA ptr;
	RNA_id_pointer_create((ID*)builtin_data, &ptr);
	BL::ID b_id(ptr);

	if(b_id.is_a(&RNA_Image)) {
		/* image data */
		BL::Image b_image(b_id);

		metadata.builtin_free_cache = !b_image.has_data();
		metadata.is_float = b_image.is_float();
		metadata.width = b_image.size()[0];
		metadata.height = b_image.size()[1];
		metadata.depth = 1;
		metadata.channels = b_image.channels();
	}
	else if(b_id.is_a(&RNA_Object)) {
		/* smoke volume data */
		BL::Object b_ob(b_id);
		BL::SmokeDomainSettings b_domain = object_smoke_domain_find(b_ob);

		metadata.is_float = true;
		metadata.depth = 1;
		metadata.channels = 1;

		if(!b_domain)
			return;

		if(builtin_name == Attribute::standard_name(ATTR_STD_VOLUME_DENSITY) ||
		   builtin_name == Attribute::standard_name(ATTR_STD_VOLUME_FLAME) ||
		   builtin_name == Attribute::standard_name(ATTR_STD_VOLUME_HEAT) ||
		   builtin_name == Attribute::standard_name(ATTR_STD_VOLUME_TEMPERATURE))
			metadata.channels = 1;
		else if(builtin_name == Attribute::standard_name(ATTR_STD_VOLUME_COLOR))
			metadata.channels = 4;
		else if(builtin_name == Attribute::standard_name(ATTR_STD_VOLUME_VELOCITY))
			metadata.channels = 3;
		else
			return;

		int3 resolution = get_int3(b_domain.domain_resolution());
		int amplify = (b_domain.use_high_resolution())? b_domain.amplify() + 1: 1;

		/* Velocity and heat data is always low-resolution. */
		if(builtin_name == Attribute::standard_name(ATTR_STD_VOLUME_VELOCITY) ||
		   builtin_name == Attribute::standard_name(ATTR_STD_VOLUME_HEAT))
		{
			amplify = 1;
		}

		metadata.width = resolution.x * amplify;
		metadata.height = resolution.y * amplify;
		metadata.depth = resolution.z * amplify;
	}
	else {
		/* TODO(sergey): Check we're indeed in shader node tree. */
		PointerRNA ptr;
		RNA_pointer_create(NULL, &RNA_Node, builtin_data, &ptr);
		BL::Node b_node(ptr);
		if(b_node.is_a(&RNA_ShaderNodeTexPointDensity)) {
			BL::ShaderNodeTexPointDensity b_point_density_node(b_node);
			metadata.channels = 4;
			metadata.width = b_point_density_node.resolution();
			metadata.height = metadata.width;
			metadata.depth = metadata.width;
			metadata.is_float = true;
		}
	}
}

bool BlenderSession::builtin_image_pixels(const string &builtin_name,
                                          void *builtin_data,
                                          unsigned char *pixels,
                                          const size_t pixels_size,
                                          const bool free_cache)
{
	if(!builtin_data) {
		return false;
	}

	const int frame = builtin_image_frame(builtin_name);

	PointerRNA ptr;
	RNA_id_pointer_create((ID*)builtin_data, &ptr);
	BL::Image b_image(ptr);

	const int width = b_image.size()[0];
	const int height = b_image.size()[1];
	const int channels = b_image.channels();

	unsigned char *image_pixels = image_get_pixels_for_frame(b_image, frame);
	const size_t num_pixels = ((size_t)width) * height;

	if(image_pixels && num_pixels * channels == pixels_size) {
		memcpy(pixels, image_pixels, pixels_size * sizeof(unsigned char));
	}
	else {
		if(channels == 1) {
			memset(pixels, 0, pixels_size * sizeof(unsigned char));
		}
		else {
			const size_t num_pixels_safe = pixels_size / channels;
			unsigned char *cp = pixels;
			for(size_t i = 0; i < num_pixels_safe; i++, cp += channels) {
				cp[0] = 255;
				cp[1] = 0;
				cp[2] = 255;
				if(channels == 4) {
					cp[3] = 255;
				}
			}
		}
	}

	if(image_pixels) {
		MEM_freeN(image_pixels);
	}

	/* Free image buffers to save memory during render. */
	if(free_cache) {
		b_image.buffers_free();
	}

	/* Premultiply, byte images are always straight for Blender. */
	unsigned char *cp = pixels;
	for(size_t i = 0; i < num_pixels; i++, cp += channels) {
		cp[0] = (cp[0] * cp[3]) >> 8;
		cp[1] = (cp[1] * cp[3]) >> 8;
		cp[2] = (cp[2] * cp[3]) >> 8;
	}
	return true;
}

bool BlenderSession::builtin_image_float_pixels(const string &builtin_name,
                                                void *builtin_data,
                                                float *pixels,
                                                const size_t pixels_size,
                                                const bool free_cache)
{
	if(!builtin_data) {
		return false;
	}

	PointerRNA ptr;
	RNA_id_pointer_create((ID*)builtin_data, &ptr);
	BL::ID b_id(ptr);

	if(b_id.is_a(&RNA_Image)) {
		/* image data */
		BL::Image b_image(b_id);
		int frame = builtin_image_frame(builtin_name);

		const int width = b_image.size()[0];
		const int height = b_image.size()[1];
		const int channels = b_image.channels();

		float *image_pixels;
		image_pixels = image_get_float_pixels_for_frame(b_image, frame);
		const size_t num_pixels = ((size_t)width) * height;

		if(image_pixels && num_pixels * channels == pixels_size) {
			memcpy(pixels, image_pixels, pixels_size * sizeof(float));
		}
		else {
			if(channels == 1) {
				memset(pixels, 0, num_pixels * sizeof(float));
			}
			else {
				const size_t num_pixels_safe = pixels_size / channels;
				float *fp = pixels;
				for(int i = 0; i < num_pixels_safe; i++, fp += channels) {
					fp[0] = 1.0f;
					fp[1] = 0.0f;
					fp[2] = 1.0f;
					if(channels == 4) {
						fp[3] = 1.0f;
					}
				}
			}
		}

		if(image_pixels) {
			MEM_freeN(image_pixels);
		}

		/* Free image buffers to save memory during render. */
		if(free_cache) {
			b_image.buffers_free();
		}

		return true;
	}
	else if(b_id.is_a(&RNA_Object)) {
		/* smoke volume data */
		BL::Object b_ob(b_id);
		BL::SmokeDomainSettings b_domain = object_smoke_domain_find(b_ob);

		if(!b_domain) {
			return false;
		}

		int3 resolution = get_int3(b_domain.domain_resolution());
		int length, amplify = (b_domain.use_high_resolution())? b_domain.amplify() + 1: 1;

		/* Velocity and heat data is always low-resolution. */
		if(builtin_name == Attribute::standard_name(ATTR_STD_VOLUME_VELOCITY) ||
		   builtin_name == Attribute::standard_name(ATTR_STD_VOLUME_HEAT))
		{
			amplify = 1;
		}

		const int width = resolution.x * amplify;
		const int height = resolution.y * amplify;
		const int depth = resolution.z * amplify;
		const size_t num_pixels = ((size_t)width) * height * depth;

		if(builtin_name == Attribute::standard_name(ATTR_STD_VOLUME_DENSITY)) {
			SmokeDomainSettings_density_grid_get_length(&b_domain.ptr, &length);
			if(length == num_pixels) {
				SmokeDomainSettings_density_grid_get(&b_domain.ptr, pixels);
				return true;
			}
		}
		else if(builtin_name == Attribute::standard_name(ATTR_STD_VOLUME_FLAME)) {
			/* this is in range 0..1, and interpreted by the OpenGL smoke viewer
			 * as 1500..3000 K with the first part faded to zero density */
			SmokeDomainSettings_flame_grid_get_length(&b_domain.ptr, &length);
			if(length == num_pixels) {
				SmokeDomainSettings_flame_grid_get(&b_domain.ptr, pixels);
				return true;
			}
		}
		else if(builtin_name == Attribute::standard_name(ATTR_STD_VOLUME_COLOR)) {
			/* the RGB is "premultiplied" by density for better interpolation results */
			SmokeDomainSettings_color_grid_get_length(&b_domain.ptr, &length);
			if(length == num_pixels*4) {
				SmokeDomainSettings_color_grid_get(&b_domain.ptr, pixels);
				return true;
			}
		}
		else if(builtin_name == Attribute::standard_name(ATTR_STD_VOLUME_VELOCITY)) {
			SmokeDomainSettings_velocity_grid_get_length(&b_domain.ptr, &length);
			if(length == num_pixels*3) {
				SmokeDomainSettings_velocity_grid_get(&b_domain.ptr, pixels);
				return true;
			}
		}
		else if(builtin_name == Attribute::standard_name(ATTR_STD_VOLUME_HEAT)) {
			SmokeDomainSettings_heat_grid_get_length(&b_domain.ptr, &length);
			if(length == num_pixels) {
				SmokeDomainSettings_heat_grid_get(&b_domain.ptr, pixels);
				return true;
			}
		}
		else if(builtin_name == Attribute::standard_name(ATTR_STD_VOLUME_TEMPERATURE)) {
			SmokeDomainSettings_temperature_grid_get_length(&b_domain.ptr, &length);
			if(length == num_pixels) {
				SmokeDomainSettings_temperature_grid_get(&b_domain.ptr, pixels);
				return true;
			}
		}
		else {
			fprintf(stderr,
			        "Cycles error: unknown volume attribute %s, skipping\n",
			        builtin_name.c_str());
			pixels[0] = 0.0f;
			return false;
		}

		fprintf(stderr, "Cycles error: unexpected smoke volume resolution, skipping\n");
	}
	else {
		/* We originally were passing view_layer here but in reality we need a
		 * a depsgraph to pass to the RE_point_density_minmax() function.
		 */
		/* TODO(sergey): Check we're indeed in shader node tree. */
		PointerRNA ptr;
		RNA_pointer_create(NULL, &RNA_Node, builtin_data, &ptr);
		BL::Node b_node(ptr);
		if(b_node.is_a(&RNA_ShaderNodeTexPointDensity)) {
			BL::ShaderNodeTexPointDensity b_point_density_node(b_node);
			int length;
			b_point_density_node.calc_point_density(b_depsgraph, &length, &pixels);
		}
	}

	return false;
}

void BlenderSession::builtin_images_load()
{
	/* Force builtin images to be loaded along with Blender data sync. This
	 * is needed because we may be reading from depsgraph evaluated data which
	 * can be freed by Blender before Cycles reads it. */
	ImageManager *manager = session->scene->image_manager;
	Device *device = session->device;
	manager->device_load_builtin(device, session->scene, session->progress);
}

void BlenderSession::update_resumable_tile_manager(int num_samples)
{
	const int num_resumable_chunks = BlenderSession::num_resumable_chunks,
	          current_resumable_chunk = BlenderSession::current_resumable_chunk;
	if(num_resumable_chunks == 0) {
		return;
	}

	if (num_resumable_chunks > num_samples) {
		fprintf(stderr, "Cycles warning: more sample chunks (%d) than samples (%d), "
		        "this will cause some samples to be included in multiple chunks.\n",
		        num_resumable_chunks, num_samples);
	}

	const float num_samples_per_chunk = (float)num_samples / num_resumable_chunks;

	float range_start_sample, range_num_samples;
	if(current_resumable_chunk != 0) {
		/* Single chunk rendering. */
		range_start_sample = num_samples_per_chunk * (current_resumable_chunk - 1);
		range_num_samples = num_samples_per_chunk;
	}
	else {
		/* Ranged-chunks. */
		const int num_chunks = end_resumable_chunk - start_resumable_chunk + 1;
		range_start_sample = num_samples_per_chunk * (start_resumable_chunk - 1);
		range_num_samples = num_chunks * num_samples_per_chunk;
	}

	/* Round after doing the multiplications with num_chunks and num_samples_per_chunk
	 * to allow for many small chunks. */
	int rounded_range_start_sample = (int)floor(range_start_sample + 0.5f);
	int rounded_range_num_samples = max((int)floor(range_num_samples + 0.5f), 1);

	/* Make sure we don't overshoot. */
	if(rounded_range_start_sample + rounded_range_num_samples > num_samples) {
		rounded_range_num_samples = num_samples - rounded_range_num_samples;
	}

	VLOG(1) << "Samples range start is " << range_start_sample << ", "
	        << "number of samples to render is " << range_num_samples;

	scene->integrator->start_sample = rounded_range_start_sample;
	scene->integrator->tag_update(scene);

	session->tile_manager.range_start_sample = rounded_range_start_sample;
	session->tile_manager.range_num_samples = rounded_range_num_samples;
}

void BlenderSession::free_blender_memory_if_possible()
{
	if(!background) {
		/* During interactive render we can not free anything: attempts to save
		 * memory would cause things to be allocated and evaluated for every
		 * updated sample.
		 */
		return;
	}
	b_engine.free_blender_memory();
}

CCL_NAMESPACE_END<|MERGE_RESOLUTION|>--- conflicted
+++ resolved
@@ -1010,13 +1010,8 @@
 
 void BlenderSession::update_status_progress()
 {
-<<<<<<< HEAD
-	string timestatus, status, substatus;
+	string timestatus, status, substatus, kernel_status;
 	string scene_status = "";
-=======
-	string timestatus, status, substatus, kernel_status;
-	string scene = "";
->>>>>>> 2f6257fd
 	float progress;
 	double total_time, remaining_time = 0, render_time;
 	char time_str[128];
@@ -1045,20 +1040,13 @@
 
 		timestatus += string_printf("Mem:%.2fM, Peak:%.2fM", (double)mem_used, (double)mem_peak);
 
-<<<<<<< HEAD
 		if(status.size() > 0)
 			status = " | " + status;
 		if(substatus.size() > 0)
 			status += " | " + substatus;
-	}
-=======
-	if(status.size() > 0)
-		status = " | " + status;
-	if(substatus.size() > 0)
-		status += " | " + substatus;
-	if(kernel_status.size() > 0)
-		status += " | " + kernel_status;
->>>>>>> 2f6257fd
+		if(kernel_status.size() > 0)
+			status += " | " + kernel_status;
+	}
 
 	double current_time = time_dt();
 	/* When rendering in a window, redraw the status at least once per second to keep the elapsed and remaining time up-to-date.
